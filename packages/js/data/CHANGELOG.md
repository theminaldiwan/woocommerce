# Unreleased

-   Update dependency `@wordpress/hooks` to ^3.5.0
-   Add `is_offline` attribute for `Plugin` type. #32467
-   Added Typescript type declarations. #32615
-   Update type definitions. #32683, #32695, #32698, #32712
    - Make `isResolving` param `args` optional.
    - Update `Plugin` type to reflect the latest changes.
    - Maps "raw"  payment `ActionDispatchers` to the registered actions.
    - Export `getTaskListsByIds`, `getTaskLists`, `getTaskList`, `getFreeExtensions` onboarding selector types
    - Update `TaskType` & `TaskListType` types
    - Export `InstallPluginsResponse` type
-   Convert `use-user-preferences.js` to TS. #32695
<<<<<<< HEAD
-   Added PaymentGateway type to exports #32697
=======
-   Add `@types/wordpress__compose`, `@types/wordpress__data`, `redux` types and fix related type errors. #32735
>>>>>>> 870ea597

## Breaking change

-   Remove `PaymentMethodsState` type. Use `Plugin` instead. #32683
# 3.1.0

-   Add "moment" to peerDependencies. #8349
-   Update all js packages with minor/patch version changes. #8392
-   Fix type errors. #8392
# 3.0.0

## Breaking changes

-   Update dependencies to support react 17. #8305
-   Drop support for IE11. #8305

# 2.0.0

## Breaking changes

-   Fix the batch fetch logic for the options data store. #7587
-   Add backwards compability for old function format. #7688
-   Add console warning for inbox note contents exceeding 320 characters and add dompurify dependency. #7869
-   Fix race condition in data package's options module. #7947
-   Remove dev dependency `@woocommerce/wc-admin-settings`. #8057
-   Update plugins data store actions #8042
-   Add `defaultDateRange` parameter to `getRequestQuery` #8189
-   Change `getLocale` selector parameter from country to id #8123
-   Add countries data store #8119
-   Rename `is_visible` to `can_view` #7918
-   Replace old task list option calls with data store selectors #7820
-   Remove task status endpoint #7841
-   Add country validation to subscription inclusion #7777
-   Move some of the deprecated tasks #7761
-   Change how `getTasksFromDeprecatedFilter` works #7749
-   Add query args for removeAllNotes #7743
-   Removed some attributes from `TasksStatusState` #7736
-   Add an endpoint and method for actioning tasks #7746
-   Add show/hide behavior for task list API #7733
-   Add optimistic task completion and cache invalidation #7722
-   Add extended task list support to the new REST api task lists #7730
-   Migrate tasks to task API #7699
-   Revert `searchItemsByString` to use selector param again #7682
-   Add hide task list endpoint and data actions #7578
-   Add task list components to consume task list REST API #7556
-   Add Newsletter Signup to onboarding data store #7601
-   Add task selectors and actions to onboarding data store #7545
-   Add super admin check to preloaded user data #7489
-   Add free extensions data store #7420
-   Add `isPluginsRequesting` selector #7383
-   Add options and change selector param for `searchItemsByString`. #7385
-   Change select to selector param for `searchItemsByString`. #7355
-   Change item data store's `getItems` selector #7395

# 1.4.0

-   Fix commonjs module build, allow package to be built in isolation. #7286

# 1.3.2

-   Add fallback for the select/dispatch data-controls for older WP versions. #7204
-   Fix error parsing of plugin data package. #7164
-   Update dependencies

# 1.3.1

-   Fix, state md5 as npm dependency. #7087

# 1.3.0

-   Fix parsing bad JSON string data in useUserPreferences hook. #6819
-   Removed allowed keys list for adding woocommerce_meta data. #6889

# 1.2.0

-   Add management of persisted queries to navigation data store.
-   Add TypeScript support.
-   Generate MD5 hashes without bundling all of Node crypto. #5768
-   Fix HoC-wrapped components from being named "Anonymous". #5898
-   Reduce Unnecessary Re-renders in Revenue Report. #5986
-   Add useUser hook. #6365
-   Fix bug in useSettings that causes an infinite loop. #6540

# 1.1.1

-   Remove usage of wc-admin alias `@woocommerce/wc-admin-settings`.

# 1.1.0

-   Add export, import, items, notes, reports, and reviews data stores.

# 1.0.0

-   Released package<|MERGE_RESOLUTION|>--- conflicted
+++ resolved
@@ -11,11 +11,8 @@
     - Update `TaskType` & `TaskListType` types
     - Export `InstallPluginsResponse` type
 -   Convert `use-user-preferences.js` to TS. #32695
-<<<<<<< HEAD
 -   Added PaymentGateway type to exports #32697
-=======
 -   Add `@types/wordpress__compose`, `@types/wordpress__data`, `redux` types and fix related type errors. #32735
->>>>>>> 870ea597
 
 ## Breaking change
 
