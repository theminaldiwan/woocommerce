# 0.1.0

- Initial/beta release

## Added
- Coupons API Tests
- Refunds API Tests
- Products API Tests
<<<<<<< HEAD
- Order Search API Tests
=======
- CRUD tests for the Orders API
>>>>>>> e0516c47
<|MERGE_RESOLUTION|>--- conflicted
+++ resolved
@@ -6,8 +6,5 @@
 - Coupons API Tests
 - Refunds API Tests
 - Products API Tests
-<<<<<<< HEAD
-- Order Search API Tests
-=======
 - CRUD tests for the Orders API
->>>>>>> e0516c47
+- Order Search API Tests