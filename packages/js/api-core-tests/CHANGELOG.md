--- conflicted
+++ resolved
@@ -6,10 +6,7 @@
 - Coupons API Tests
 - Refunds API Tests
 - Products API Tests
-<<<<<<< HEAD
-- Shipping Zones API Tests
-- Shipping Methods API Tests
-=======
 - CRUD tests for the Orders API
 - Order Search API Tests
->>>>>>> 7891d382
+- Shipping Zones API Tests
+- Shipping Methods API Tests