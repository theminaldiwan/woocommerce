--- conflicted
+++ resolved
@@ -1,13 +1,11 @@
 # Unreleased
 
-<<<<<<< HEAD
 ## Changes
 
 - Removed the node-config dependency
-=======
+
 ## Fixed
 - Moved `merchant.login()` out of `beforeAll()` block and into test body for retried runs.
->>>>>>> 48a6347b
 
 ## Added
 
