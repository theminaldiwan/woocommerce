--- conflicted
+++ resolved
@@ -239,13 +239,10 @@
 			}
 			.setup-product {
 				a {
-<<<<<<< HEAD
-=======
 					background-color: #bb77ae;
 					border-color: #a36597;
 					box-shadow: inset 0 1px 0 rgba(255, 255, 255, 0.25), 0 1px 0 #a36597;
 					text-shadow: 0 -1px 1px #a36597, 1px 0 1px #a36597, 0 1px 1px #a36597, -1px 0 1px #a36597;
->>>>>>> cb59bd04
 					font-size: 1em;
 					height: auto;
 					line-height: 1.75em;
