@import "mixins";

/**
 * Sass variables
 */

$headings: -apple-system, blinkmacsystemfont, "Helvetica Neue", helvetica, sans-serif;
$body: nonbreakingspaceoverride, "Hoefler Text", garamond, "Times New Roman", serif;

$body-color: currentColor;
$highlights-color: #88a171;

/**
 * Fonts
 */
@font-face {
	font-family: star;
	src: url(../fonts/star.eot);
	src:
		url(../fonts/star.eot?#iefix) format("embedded-opentype"),
		url(../fonts/star.woff) format("woff"),
		url(../fonts/star.ttf) format("truetype"),
		url(../fonts/star.svg#star) format("svg");
	font-weight: 400;
	font-style: normal;
}

@font-face {
	font-family: WooCommerce;
	src: url(../fonts/WooCommerce.eot);
	src:
		url(../fonts/WooCommerce.eot?#iefix) format("embedded-opentype"),
		url(../fonts/WooCommerce.woff) format("woff"),
		url(../fonts/WooCommerce.ttf) format("truetype"),
		url(../fonts/WooCommerce.svg#WooCommerce) format("svg");
	font-weight: 400;
	font-style: normal;
}

/**
 * Global elements
 */
a.button {
	display: inline-block;
	text-align: center;
	box-sizing: border-box;
	word-break: break-word;
	text-decoration: none !important;

	&:hover,
	&:visited {
		text-decoration: underline !important;
	}
}

.woocommerce {

	form .form-row {

		.required {
			color: #b22222;
			text-decoration: none;
			visibility: hidden; // Only show optional by default.

			&[title] {
				border: 0 !important;
			}
		}

		.optional {
			visibility: visible;
		}
	}

	form.woocommerce-form-login,
	form.woocommerce-form-register {

		p,
		label {
			font-family: $headings;
		}

		input {
			border: 1px solid #ddd;
		}
	}

	.woocommerce-form-login__rememberme {
		margin: 1rem 0 3rem 0;
	}
}

.woocommerce-notices-wrapper:empty {
	margin: 0 auto;
}

.woocommerce-view-order {

	.woocommerce-MyAccount-content {

		table {

			border: 0;

			tbody {
				border-bottom: 1px solid $body-color;
			}

			tfoot {

				tr:last-of-type {
					border-top: 1px solid $body-color;

					.woocommerce-Price-amount {
						font-weight: 700;
					}
				}
			}

			td,
			tr,
			th {
				border: 0;
			}
		}
	}
}

.woocommerce-breadcrumb {
	margin-bottom: 5rem;
	font-size: 0.88889em;
	font-family: $headings;
}

.woocommerce-pagination {
	font-family: $headings;
	font-size: 0.88889em;

	ul.page-numbers {
		margin: 0;
		padding: 0;
		display: block;
		font-weight: 700;
		letter-spacing: -0.02em;
		line-height: 1.2;
	}

	span.page-numbers,
	a.page-numbers,
	.next.page-numbers,
	.prev.page-numbers {
		padding: 0 calc(0.5 * 1rem);
		display: inline-block;
	}
}

.onsale {
	position: absolute;
	top: -0.7rem;
	right: -0.7rem;
	background: $highlights-color;
	color: #fff;
	font-family: $headings;
	font-size: 1.2rem;
	font-weight: 700;
	letter-spacing: -0.02em;
	z-index: 1;
	border-radius: 50%;
	text-align: center;
	padding: 0.8rem;
	margin: 0;
	display: inline-flex;
	align-items: center;
	justify-content: center;

	&::before {
		content: '';
		float: left;
		padding-top: 100%;
	}
}

.onsale + .woocommerce-product-gallery .woocommerce-product-gallery__trigger {
	top: 2.2em;
	right: 2.2em;
}

.single-product .type-product.sale > .onsale {
	right: calc( 52% - 0.7rem );
}

.price {
	font-family: $headings;
	font-size: 1rem;

	del {
		opacity: 0.5;
		display: inline-block;
	}

	ins {
		display: inline-block;
		text-decoration: none;
	}
}

.woocommerce-message,
.woocommerce-error,
.woocommerce-info {
	margin-bottom: 2rem;
	margin-left: 0;
	background: var(--global--color-background);
	font-size: 0.88889em;
	font-family: $headings;
	list-style: none;
	overflow: hidden;
}

.woocommerce-message,
.woocommerce-error li,
.woocommerce-info {
	padding: 1.5rem 3rem;
	display: flex;
	justify-content: space-between;
	align-items: center;

	.button {
		order: 2;
	}
}

.woocommerce-error {
	color: #fff;
	background: #b22222;

	a {
		color: #fff;

		&:hover {
			color: #fff;
		}

		&.button {
			background: #111;
		}
	}

	> li {
		margin: 0;
	}
}

#main {
	.woocommerce-error,
	.woocommerce-info {
		font-family: $headings;
	}
}

.woocommerce-message,
.woocommerce-info {
	background: #eee;
	color: #000;
	border-top: 2px solid $highlights-color;

	a {
		color: #444;

		&:hover {
			color: #000;
		}

		&.button {
			background: $highlights-color;
			color: #f5efe0;
		}
	}
}

.woocommerce-store-notice {
	background: #eee;
	color: #000;
	border-top: 2px solid $highlights-color;
	padding: 2rem;
	position: absolute;
	top: 0;
	left: 0;
	width: 100%;
	z-index: 999;
}

.admin-bar .woocommerce-store-notice {
	top: 32px;
}

.woocommerce-store-notice__dismiss-link {
	float: right;
	color: #fff;

	&:hover {
		text-decoration: underline;
		color: #fff;
	}
}

.flex-viewport {
	margin-bottom: 1.5em;
}

#main {

	.post-inner {
		padding-top: 0;
	}

	.wp-block-cover {
		margin-top: 0;
	}
}

.cross-sells {

	.woocommerce-loop-product__title {
		font-family: $headings;
	}

	.star-rating {
		font-size: 1.4rem;
	}
}

/* Make thumbnails in the gallery affect parent's height and wrapping */
.flex-control-nav::after {
	clear: both;
	content: "";
	display: table;
}

/**
* Tables
*/
.woocommerce,
.woocommerce-page {

	table.shop_table {

		td,
		th {
			word-break: normal;
			border-left: none;
			border-right: none;
		}
	}
}

/**
 * Shop page
 */
.woocommerce-result-count,
.woocommerce-ordering {
	margin: 0 0 1rem;
	padding: 0.75rem 0;
}

/**
 * Products
 */
ul.products {
	margin: 0;
	padding: 0;

	li.product {
		list-style: none;

		.woocommerce-loop-product__link {
			display: block;
			text-decoration: none;
		}

		.woocommerce-loop-product__title {
			margin: 0.5rem 0 0.5rem;
			font-size: 1.5rem;
			font-weight: 400;

			&::before {
				content: none;
			}
		}

		.woocommerce-loop-product__title,
		.price,
		.star-rating {
			color: $body-color;
		}

		.star-rating {
			margin-bottom: 0.8rem;
		}

		.price {
			margin-bottom: 1rem;
		}

		.price,
		.star-rating {
			display: block;
		}

		.woocommerce-placeholder {
			border: 1px solid #f2f2f2;
		}

		.button {
			vertical-align: middle;
			background-color: transparent;
			color: var(--button--color-text-hover);
			text-decoration: none !important;

			&.loading {
				opacity: 0.5;
			}

			&:hover {
				background-color: var(--button--color-background);
				color: var(--button--color-text);
			}
		}

		.added_to_cart {
			margin: 0.5rem;
		}
	}
}

.star-rating {
	overflow: hidden;
	position: relative;
	height: 1em;
	line-height: 1;
	font-size: 1em;
	width: 5.4em;
	font-family: star;
	margin-bottom: 0.7rem;

	&::before {
		content: "\73\73\73\73\73";
		float: left;
		top: 0;
		left: 0;
		position: absolute;
	}

	span {
		overflow: hidden;
		float: left;
		top: 0;
		left: 0;
		position: absolute;
		padding-top: 1.5em;
	}

	span::before {
		content: "\53\53\53\53\53";
		top: 0;
		position: absolute;
		left: 0;
	}
}

a.remove {
	display: inline-block;
	width: 20px;
	height: 20px;
	line-height: 18px;
	font-size: 20px;
	font-weight: 700;
	text-align: center;
	border-radius: 100%;
	text-decoration: none !important;
	background: #fff;
	color: #000;

	&:hover {
		background: $highlights-color;
		color: #fff !important;
	}
}

dl.variation,
.wc-item-meta {
	list-style: none outside;

	dt,
	.wc-item-meta-label {
		float: left;
		clear: both;
		margin-right: 0.25rem;
		margin-top: 0;
		list-style: none outside;
		font-weight: 400;
	}

	dd {
		margin: 0;
	}

	p,
	&:last-child {
		margin-bottom: 0;
	}
}

/**
 * Single product
 */
.single-product {

	div.product {
		position: relative;

		.product_meta {
			clear: both;
			font-size: 0.7em;
			padding-top: 0.5em;
			margin-top: 3rem;
		}
	}

	.single_add_to_cart_button {
		line-height: var(--global--line-height-body) !important;
		padding-top: var(--form--spacing-unit) !important;
		padding-bottom: var(--form--spacing-unit) !important;
		font-size: 1.6rem;
	}

	.single-featured-image-header {
		display: none;
	}

	.entry-title {
		margin: 0 0 2.5rem;

		&::before {
			margin-top: 0;
		}
	}

	.summary {
		margin-bottom: 8rem;

		p.price {
			margin-bottom: 2rem;
		}

		.woocommerce-product-details__short-description {
			margin-bottom: 1rem;
		}
	}

	.woocommerce-variation-price {
		margin: 2rem 0;
	}

	.woocommerce-product-rating {
		margin: -1rem 0 4rem;
		line-height: 1;
		font-size: 1.4rem;

		.star-rating {
			float: left;
			margin-right: 0.25rem;
		}
	}

	form.cart {

		.quantity {
			float: left;
			margin-right: 0.5rem;
		}

		input {
			width: 5em;
		}
	}

	.woocommerce-variation-add-to-cart {

		.button {
			padding-top: 1.55rem;
			padding-bottom: 1.59rem;
			font-size: 1.6rem;
		}

		.button.disabled {
			opacity: 0.2;
		}
	}

	.woocommerce-message {
		flex-direction: row-reverse;
	}

	.woocommerce-Tabs-panel--additional_information,
	.woocommerce-Tabs-panel--reviews {

		table {
			border: 1px solid #ddd;

			tr,
			td,
			th {
				border: 1px solid #ddd;
			}
		}

		p {
			font-family: $headings;
		}

		input {
			border: 1px solid #ddd;
		}
	}

	.woocommerce-product-attributes-item__value {

		p {
			margin-bottom: 0;
		}
	}
}

table.variations {
	margin: 1rem 0;

	label {
		margin: 0;
		padding: 6px 0;
	}

	select {
		margin-right: 0.5rem;
	}
}

a.reset_variations {
	margin-left: 0.5em;
}

.woocommerce-product-gallery {
	max-width: 600px;
	position: relative;
	margin-bottom: 2rem;

	figure {
		margin: 0;
		padding: 0;
	}

	.woocommerce-product-gallery__wrapper {
		margin: 0;
		padding: 0;
	}

	.zoomImg {
		background-color: #fff;
		opacity: 0;
	}

	.woocommerce-product-gallery__image--placeholder {
		border: 1px solid #f2f2f2;
	}

	.woocommerce-product-gallery__image:nth-child(n+2) {
		width: 25%;
		display: inline-block;
	}

	.flex-control-thumbs {

		li {
			list-style: none;
			cursor: pointer;
			float: left;
		}

		img {
			opacity: 0.5;

			&:hover,
			&.flex-active {
				opacity: 1;
			}
		}
	}

	img {
		display: block;
		height: auto;
	}
}

.woocommerce-product-gallery--columns-3 {

	.flex-control-thumbs li {
		width: 33.3333%;
	}

	.flex-control-thumbs li:nth-child(3n+1) {
		clear: left;
	}
}

.woocommerce-product-gallery--columns-4 {

	ol {
		margin-left: 0;
		margin-bottom: 0;
	}

	.flex-control-thumbs li {
		width: 14.2857142857%;
		margin: 0 14.2857142857% 1.6em 0;
	}

	.flex-control-thumbs li:nth-child(4n) {
		margin-right: 0;
	}

	.flex-control-thumbs li:nth-child(4n+1) {
		clear: left;
	}
}

.woocommerce-product-gallery--columns-5 {

	.flex-control-thumbs li {
		width: 20%;
	}

	.flex-control-thumbs li:nth-child(5n+1) {
		clear: left;
	}
}

.woocommerce-product-gallery__trigger {
	position: absolute;
	top: 1rem;
	right: 1rem;
	z-index: 99;
}

.woocommerce-tabs {
	margin: 4rem 0 2rem;

	/* reset description tab width to full width */
	#tab-description {

		h2,
		p {
			max-width: 100vw;
			width: 100%;
		}
	}

	/* reset additional info tab width to full width */
	#tab-additional_information {

		.woocommerce-product-attributes {
			max-width: 100vw;
			width: 100%;
		}
	}

	#tab-reviews {

		/* reset reviews tab width to full width */
		.woocommerce-Reviews {
			max-width: 100vw;
			width: 100%;
		}

		#submit {
			float: right;
		}
	}


	ul {
		margin: 0 0 1.5rem;
		padding: 0;
		font-family: $headings;
		border-bottom: var(--button--border-width) solid var(--button--color-background);

		li {
			display: inline-flex !important;
			a {
				color: $body-color;
				text-decoration: none;
				font-weight: 700;
				padding: var(--button--padding-vertical) var(--button--padding-horizontal);
			}

			&.active {

				a {
					color: var(--button--color-text);
					background-color: var(--button--color-background);
					border: var(--button--border-width) solid var(--button--color-background);
				}
			}
		}
	}

	.panel {

		> * {
			margin-top: 0 !important;
		}

		h1,
		h2 {

			&::before {
				content: none;
			}
		}

		h2:first-of-type {
			font-size: 3rem;
			margin: 0 0 2rem !important;
		}
	}

	#comments {
		padding-top: 0;
	}

	.comment-reply-title {
		font-family: $headings;
		font-size: 1em;
		font-weight: 700;
		display: block;
	}

	#reviews {

		ol.commentlist {
			padding: 0;
			margin: 0;
		}

		li.review,
		li.comment {
			list-style: none;
			margin: 0.5rem 0 2.5rem 0;

			.avatar {
				max-height: 36px;
				width: auto;
				float: right;
			}

			p.meta {
				margin-bottom: 0.5em;
			}
		}

		.comment-form-rating {

			label {
				max-width: 58rem;
				margin: 0 auto;
			}
		}

		p.stars {
			margin-top: 0;

			a {
				position: relative;
				height: 1em;
				width: 1em;
				text-indent: -999em;
				display: inline-block;
				text-decoration: none;
				box-shadow: none;

				&::before {
					display: block;
					position: absolute;
					top: 0;
					left: 0;
					width: 1em;
					height: 1em;
					line-height: 1;
					font-family: WooCommerce;
					content: "\e021";
					text-indent: 0;
				}

				&:hover {

					~ a::before {
						content: "\e021";
					}
				}
			}

			&:hover {

				a {

					&::before {
						content: "\e020";
					}
				}
			}

			&.selected {

				a.active {

					&::before {
						content: "\e020";
					}

					~ a::before {
						content: "\e021";
					}
				}

				a:not(.active) {

					&::before {
						content: "\e020";
					}
				}
			}
		}

		.comment-form-author,
		.comment-form-email {
			float: none;
			margin-left: auto;
		}
	}
}

/**
 * Related products
 */

.related.products,
.up-sells {

	h2 {
		margin-bottom: 2rem;
	}

	clear: both;

	ul.products {
		display: flex;
		justify-content: space-evenly;
		align-items: stretch;

		li.product {
			display: flex;
			flex-direction: column;
			justify-content: space-between;
			align-items: flex-start;
		}
	}
}

/**
 * Widgets
 */
.widget.woocommerce {

	ul {
		padding-left: 0;

		li {
			list-style: none;
		}
	}
}

.widget .product_list_widget,
.site-footer .widget .product_list_widget {
	margin-bottom: 1.5rem;

	a {
		display: block;
		box-shadow: none;

		&:hover {
			box-shadow: none;
		}
	}

	li {
		padding: 0.5rem 0;

		a.remove {
			float: left;
			margin-top: 7px;
			line-height: 20px;
			color: #fff;
			margin-right: 0.5rem;
		}
	}

	img {
		display: none;
	}
}

.widget_shopping_cart {

	.buttons {

		a {
			display: inline-block;
			margin: 0 0.5rem 0 0;
		}
	}
}

.woocommerce-shopping-totals {
	vertical-align: text-top;
}

.widget_layered_nav {

	.chosen {

		&::before {
			content: "×";
			display: inline-block;
			width: 16px;
			height: 16px;
			line-height: 16px;
			font-size: 16px;
			text-align: center;
			border-radius: 100%;
			border: 1px solid #000;
			margin-right: 0.25rem;
		}
	}
}

.widget_price_filter {

	.price_slider {
		margin-bottom: 1rem;
	}

	.price_slider_amount {
		text-align: right;
		line-height: 2.4;
		font-size: 0.8751em;

		.button {
			float: left;
			padding: 0.4rem 1rem;
		}
	}

	.ui-slider {
		position: relative;
		text-align: left;
		margin-left: 0.5rem;
		margin-right: 0.5rem;
	}

	.ui-slider .ui-slider-handle {
		position: absolute;
		z-index: 2;
		width: 1em;
		height: 1em;
		background-color: #000;
		border-radius: 1em;
		cursor: ew-resize;
		outline: none;
		top: -0.3em;
		margin-left: -0.5em;
	}

	.ui-slider .ui-slider-range {
		position: absolute;
		z-index: 1;
		font-size: 0.7em;
		display: block;
		border: 0;
		border-radius: 1em;
		background-color: #000;
	}

	.price_slider_wrapper .ui-widget-content {
		border-radius: 1em;
		background-color: #666;
		border: 0;
	}

	.ui-slider-horizontal {
		height: 0.5em;
	}

	.ui-slider-horizontal .ui-slider-range {
		top: 0;
		height: 100%;
	}

	.ui-slider-horizontal .ui-slider-range-min {
		left: -1px;
	}

	.ui-slider-horizontal .ui-slider-range-max {
		right: -1px;
	}
}

.widget_rating_filter {

	li {
		text-align: right;

		.star-rating {
			float: left;
			margin-top: 0.3rem;
		}
	}
}

.widget_product_search {

	form {
		position: relative;
	}

	.search-field {
		padding-right: 100px;
	}

	input[type="submit"] {
		position: absolute;
		top: 0.5rem;
		right: 0.5rem;
		padding-left: 1rem;
		padding-right: 1rem;
	}
}

/**
 * Account section
 */
.woocommerce-account {

	#main {

		.post-inner {
			padding-top: 0;
		}

		.woocommerce {
			max-width: 1600px;
			padding: 0 6vw;
			margin: 0 auto;
		}
	}

	.woocommerce-MyAccount-navigation {
		font-family: $headings;
		margin: 0 0 2rem;

		ul {
			margin: 0;
			padding: 0;
		}

		li {
			list-style: none;
			padding: 0.5rem 0;
			font-family: $headings;
			font-size: 2rem;

			&:first-child {
				padding-top: 0;
			}

			a {
				box-shadow: none;
				text-decoration: none;
				font-weight: 600;
				color: #aaa;

				&:hover {
					color: #000;
					text-decoration: underline;
				}
			}

			&.is-active {

				a {
					text-decoration: underline;
					color: $highlights-color;
				}
			}
		}
	}

	.woocommerce-MyAccount-content {

		p {
			font-family: $headings;
			font-size: 2rem;
		}

		form {

			h3 {
				margin-top: 0;
			}
		}

		.woocommerce-Addresses {
			margin-top: -1rem;

			.woocommerce-Address-title {
				h3 {
					display: inline-block;
					margin-right: 1rem;
					font-size: 1.8rem;
					margin-top: 2rem;
				}
			}

			address {
				line-height: 1.8rem;
			}
		}

		.woocommerce-address-fields {
			label {
				font-size: 1.5rem;
				margin-bottom: 0.1rem;
			}

			input, .selection {
				font-size: 1.5rem;
				padding-top: 0.3rem;
				padding-bottom: 0.3rem;
			}

			input {
				border: 3px solid black;
			}

			.form-row {
				margin-top: 1.5rem !important;
				margin-bottom: 0 !important;
			}

			#billing_company_field {
				padding-top: 1.5rem !important;
			}

			.select2-selection {
				border: 2px solid black;
				height: 3rem;
				padding-top: 0.5rem;
				margin-top: -1rem;
			}

			.select2-selection__arrow {
				position: absolute;
				top: -0.2rem;
			}

			.select2-dropdown {
				border: 2px solid black !important;
			}

			.woocommerce-address-fields__field-wrapper {
				margin-bottom: 2rem;
			}
		}
	}

	table.account-orders-table {
		margin-top: 0;
		border: 0;

		tr,
		td,
		th {
			border: 0;
		}

		td {
			padding-left: 1.5rem;
		}

		thead {
			border-bottom: 1px solid #ddd;
		}

		.button {
			margin: 0 0.35rem 0.35rem 0;
			width: 80%;
		}
	}

	table.account-orders-table:not(.has-background) {

		tbody {

			tr:nth-child(2n+1) {

				td {
					background: var(--global--color-background);
					filter: brightness(88%);
					.is-dark-theme & {
						filter:	brightness(112%);
					}
				}
			} 
		}
	}

	.woocommerce-EditAccountForm {

		input {
			border: 1px solid #ddd;
		}

		fieldset {
			border: 0.2rem solid #ddd;
		}

		button {
			margin-top: 3rem;
		}
	}
}

.logged-in.woocommerce-account {

	#main {

		.woocommerce {
			display: flex;
			flex-direction: row;
		}
	}
}

.checkout-button {
	display: block;
	padding: 1rem 2rem;
	border: 2px solid #000;
	text-align: center;
	font-weight: 800;

	&:hover {
		border-color: #999;
	}

	&::after {
		content: "→";
		margin-left: 0.5rem;
	}
}

.woocommerce-cart {

	.post-inner {
		padding-top: 0;
	}

	#main {

		.entry-header {
			padding: 3vw 0 1.5vw;
		}

		.woocommerce {
			max-width: var(--responsive--alignwide-width);
			margin: 0 auto;

		}
	}

	.select2-container .select2-dropdown {
		border: var(--form--border-width) solid var(--form--border-color);
		border-radius: var(--form--border-radius);
		border-top: none;
	}

	.select2-container .select2-selection {
		border: var(--form--border-width) solid var(--form--border-color);
		border-radius: var(--form--border-radius);
	}

	.select2-container--focus .select2-selection,.select2-container--open .select2-selection {
		outline-offset: 2px;
		outline: 2px dotted var(--form--border-color);
	}

	.select2-results__option {
		margin-left: 0;
	}

	.select2-container {

		.select2-search__field {
			height: 3rem;
			background: #eee;
		}
	}

	p.form-row {

		input {
			border: 1px solid #ddd;
		}
	}
}

/**
 * Checkout
 */
.woocommerce-form-coupon-toggle .woocommerce-info {
	display: block;
	margin-bottom: 2rem;
	padding: 1rem;
}
.woocommerce-form-coupon {
	background: #eee;
	padding: 1rem;
	font-size: 0.88889em;
	color: var(--form--color-text);

	#coupon_code {
		border: var(--form--border-width) solid var(--form--border-color);
	}

	button[name="apply_coupon"] {
		padding: 0.5rem;

		.is-dark-theme & {
			border-color: var(--global--color-background);

			&:hover,
			&:active {
				background: var(--global--color-background);
			}
		}
	}
}

#ship-to-different-address {
	font-size: 1em;
	display: inline-block;
	margin: 1.42em 0;

	label {
		font-weight: 400;
		cursor: pointer;

		span {
			position: relative;
			display: block;
			text-align: right;
			padding-right: 45px;

			&::before {
				content: "";
				display: block;
				height: 16px;
				width: 30px;
				border: 2px solid var(--form--border-color);
				background: var(--global--color-primary);
				border-radius: 13rem;
				box-sizing: content-box;
				transition: all ease-in-out 0.3s;
				position: absolute;
				top: 0;
				right: 0;
			}

			&::after {
				content: "";
				display: block;
				width: 14px;
				height: 14px;
				background: var(--global--color-background);
				position: absolute;
				top: 3px;
				right: 17px;
				border-radius: 13rem;
				transition: all ease-in-out 0.3s;
			}
		}

		input[type="checkbox"] {
			display: none;
		}

		input[type="checkbox"]:checked + span::after {
			right: 3px;
			background: var(--global--color-primary);
		}

		input[type="checkbox"]:checked + span::before {
			background: var(--global--color-background);
		}
	}
}

.woocommerce-no-js {

	form.woocommerce-form-login,
	form.woocommerce-form-coupon {
		display: block !important;
	}

	.woocommerce-form-login-toggle,
	.woocommerce-form-coupon-toggle,
	.showcoupon {
		display: none !important;
	}
}

.woocommerce-terms-and-conditions {
	border: 1px solid rgba(0, 0, 0, 0.2);
	box-shadow: inset 0 1px 2px rgba(0, 0, 0, 0.1);
	background: rgba(0, 0, 0, 0.05);
}

.woocommerce-terms-and-conditions-link {
	display: inline-block;

	&::after {
		content: "";
		display: inline-block;
		border-style: solid;
		margin-bottom: 2px;
		margin-left: 0.25rem;
		border-width: 6px 6px 0 6px;
		border-color: $body-color transparent transparent transparent;
	}

	&.woocommerce-terms-and-conditions-link--open::after {
		border-width: 0 6px 6px 6px;
		border-color: transparent transparent $body-color transparent;
	}
}

.woocommerce-checkout {

	.woocommerce {
		max-width: var(--responsive--alignwide-width);
		margin: 0 auto;
	}

	ul.woocommerce-error {
		flex-direction: column;
		align-items: flex-start;

		li {
			font-family: $headings;
			margin: 0.5rem 0 0.5rem;
		}
	}

	.post-inner {
		padding-top: 0;
	}

	.woocommerce-billing-fields {

		h3 {
			margin: 2rem 0;
		}
	}

	form[name="checkout"] {
		display: table;
	}

	.blockUI.blockOverlay {
		position: relative;

		@include loader();
	}

	form {

		.col2-set {
			width: 50%;
			float: left;
			padding-right: 1.5vw;

			.col-1,
			.col-2 {
				float: none;
				width: 100%;
			}

			label {
				font-family: $headings;
				letter-spacing: normal;
			}

			p {
				margin-bottom: 1.15em;
			}
		}

		#order_review_heading {
			margin-top: 2rem;
		}

		#order_review_heading,
		#order_review {
			width: 50%;
			padding-left: 1.5vw;
			float: right;
			clear: right;

			.woocommerce-checkout-review-order-table {
				margin-top: 2rem;
				border: 0;

				th,
				td {
					border: 0;
				}

				thead {
					display: none;
				}

				.woocommerce-Price-amount {
					font-weight: bold;
				}

				.cart-subtotal,
				.order-total {
					border-top: 2px solid var(--form--border-color);
				}
			}
		}

		.form-row.woocommerce-invalid {

			input.input-text {
				border: 2px solid $highlights-color;
			}
		}

	}

	.woocommerce-input-wrapper {

		.description {
			background: #4169e1;
			color: #fff;
			border-radius: 3px;
			padding: 1rem;
			margin: 0.5rem 0 0;
			clear: both;
			display: none;
			position: relative;

			a {
				color: #fff;
				text-decoration: underline;
				border: 0;
				box-shadow: none;
			}

			&::before {
				left: 50%;
				top: 0;
				margin-top: -4px;
				transform: translateX(-50%) rotate(180deg);
				content: "";
				position: absolute;
				border-width: 4px 6px 0 6px;
				border-style: solid;
				border-color: #4169e1 transparent transparent transparent;
				z-index: 100;
				display: block;
			}
		}
	}

	.woocommerce-form-login {

		p.form-row.form-row-first,
		p.form-row.form-row-last {
			float: none;
		}
	}

	.select2-choice,
	.select2-choice:hover {
		box-shadow: none !important;
	}

	.select2-choice {
		padding: 0.7rem 0 0.7rem 0.7rem;
	}

	.select2-container .select2-selection--single {
		height: 48px;
	}

	.select2-container .select2-selection--single .select2-selection__rendered {
		line-height: 48px;
	}

	.select2-container .select2-selection {
		border: var(--form--border-width) solid var(--form--border-color);
		border-radius: var(--form--border-radius);
	}

	.select2-container .select2-dropdown {
		border: var(--form--border-width) solid var(--form--border-color);
		border-radius: var(--form--border-radius);
		border-top: none;
	}

	.select2-container--default .select2-selection--single .select2-selection__arrow {
		height: 46px;
	}

	.select2-container--focus .select2-selection,.select2-container--open .select2-selection {
		outline-offset: 2px;
		outline: 2px dotted var(--form--border-color);
	}

	.select2-results__option {
		margin-left: 0;
	}

	.select2-container {

		.select2-search__field {
			height: 3rem;
			background: #eee;
		}
	}
}

.woocommerce-checkout-review-order-table {

	ul li {
		list-style-type: none;
	}

	input[type="radio"].shipping_method {
		display: none;

		& + label {

			&::before {
				content: "";
				display: inline-block;
				width: 14px;
				height: 14px;
				border: var(--form--border-width) solid var(--form--border-color);
				background: var(--global--color-white);
				margin-left: 4px;
				margin-right: 1.2rem;
				border-radius: 100%;
				transform: translateY(2px);
			}
		}

		&:checked + label {

			&::before {
				background: var(--global--color-border);
			}

			.is-dark-theme &::before {
				background: var(--global--color-background);
			}
		}
	}

	td {
		padding: 1rem 0.5em;
	}

	dl.variation {
		margin: 0;

		p {
			margin: 0;
		}

		dt,
		dd {
			font-family: $headings;

			p {
				padding-top: 1px;
				font-family: $headings;
			}
		}
	}
}

.woocommerce-order-received {

	.woocommerce-order {

		p,
		li {
			font-family: $headings;
		}
	}

	table {
		border: 0;

		td,
		th,
		tr {
			border: 0;
		}

		tr {
			height: 5rem;
		}

		tfoot {
			border-top: 1px solid #ddd;

			/* Targeting total */
			tr:last-of-type {
				border-top: 1px solid #ddd;

				.woocommerce-Price-amount {
					font-weight: 700;
				}
			}
		}

	}
}

.woocommerce-checkout-review-order {

	ul {
		margin: 2rem 0 3rem;
		padding-left: 0;
	}

	#place_order {
		width: 100%;
	}
}

.wc_payment_method {
	list-style: none;

	.payment_box {
		padding: 1rem;
		background: #eee;
		color: var(--global--color-dark-gray);

		a,
		a:hover,
		a:visited {
			color: var(--global--color-dark-gray);
		}

		ul,
		ol {

			&:last-of-type {
				margin-bottom: 0;
			}
		}

		fieldset {
			padding: 1.5rem;
			padding-bottom: 0;
			border: 0;
			background: #f6f6f6;
		}

		li {
			list-style: none;
		}

		p {

			&:first-child {
				margin-top: 0;
			}

			&:last-child {
				margin-bottom: 0;
			}
		}

		input[type=checkbox] {
			width: 25px !important;
		}
	}

	> label:first-of-type {
		display: block;
		margin: 1rem 0;

		img {
			max-height: 24px;
			max-width: 200px;
			float: right;
		}
	}

	label {
		cursor: pointer;
	}

	input.input-radio[name="payment_method"] {
		display: none;

		& + label {
			font-family: $headings;

			&::before {
				content: "";
				display: inline-block;
				width: 14px;
				height: 14px;
				border: var(--form--border-width) solid var(--form--border-color);
				background: var(--global--color-white);
				margin-left: 4px;
				margin-right: 1.2rem;
				border-radius: 100%;
				transform: translateY(2px);
			}
		}

		&:checked + label {

			&::before {
				background: var(--global--color-border);
			}

			.is-dark-theme &::before {
				background: var(--global--color-background);
			}
		}
	}
}

.wc_payment_methods {

	.payment_box {

		p {
			font-family: $headings;
		}
	}
}


.woocommerce-terms-and-conditions-wrapper {
	margin-bottom: 5rem;

	.woocommerce-privacy-policy-text {

		p {
			font-family: $headings;
			font-size: 1.6rem;
		}
	}
}

.woocommerce-order-overview {
	margin-bottom: 2rem;
}

.woocommerce-table--order-details {
	margin-bottom: 2rem;
}

/**
 * Layout stuff
 */
.woocommerce {

	section {
		padding-top: 2rem;
		padding-bottom: 0;
	}

	.content-area {

		.site-main {
			margin: 0 5vw;
		}
	}

	/* Shop layout */
	ul.products {
		display: flex;
		align-items: stretch;
		flex-direction: row;
		flex-wrap: wrap;
		box-sizing: border-box;
		word-break: break-word;
		min-width: 12vw;

		&.columns-2 {

			li.product {
				width: calc(100% / 2 - 16px) !important;
			}
		}

		&.columns-3 {

			li.product {
				width: calc(100% / 3 - 16px) !important;
			}
		}

		&.columns-4 {

			li.product {
				width: calc(100% / 4 - 16px) !important;
			}
		}

		&.columns-5 {

			li.product {
				width: calc(100% / 5 - 16px) !important;
			}
		}

		&.columns-6 {

			li.product {
				width: calc(100% / 6 - 16px) !important;
			}
		}

		li.product {
			display: flex;
			flex-direction: column;
			justify-content: space-between;
			align-items: flex-start;
			margin: 0 8px 16px 8px;
			box-sizing: border-box;

			img.attachment-woocommerce_thumbnail,
			img.woocommerce-placeholder {
				height: auto !important;
			}
		}

		li.product-category {

			a {
				text-align: left;
				text-decoration: none;

				h2.woocommerce-loop-category__title {
					margin-top: 0.4rem;
					font-family: $headings;
					font-size: 1.5rem;

					.count {
						background-color: transparent;
						color: $body-color;
					}
				}
			}

			mark {
				background-color: initial;
			}
		}
	}
}

@media only screen and (max-width: 600px) {

	.woocommerce {

		.woocommerce-ordering {
			float: left;
			clear: both;
			margin-top: 0;
		}

		.woocommerce-result-count {
			margin-top: 0;
			margin-bottom: 20px;
		}
	}
}

@media only screen and (max-width: 667px) {

	.woocommerce,
	.woocommerce-page {

		ul.products[class*=columns-] {

			li.product {
				width: auto !important;
				margin-left: auto;
				margin-right: auto;
			}
		}
	}
}

@media only screen and (min-width: 668px) and (max-width: 768px) {

	.woocommerce,
	.woocommerce-page {

		.related.products {

			ul.products[class*=columns-] {

				li.product {
					padding: 0 2vw 3em 0 !important;
					margin-bottom: 2em;
				}
			}
		}

		ul.products[class*=columns-] {
			justify-content: center;

			li.product {
				width: 50%;
				padding: 0 2vw 3em 0;
			}

		}

		.onsale {
			font-size: 1rem;
		}

		.onsale + .woocommerce-product-gallery .woocommerce-product-gallery__trigger {
			top: 1.8em;
			right: 1.8em;
		}

	}
}

@media only screen and (max-width: 768px) {

	.woocommerce section.content-area {
		padding-top: 0;
	}

	#main {

		.woocommerce {

			.woocommerce-cart-form {

				.actions {

					.coupon {
						margin-bottom: 2rem;

						button {
							width: 100%;
						}
					}
				}

				#coupon_code {
					width: 100% !important;
				}
			}
		}

		#shipping_method {

			li {
				display: flex;
				justify-content: flex-end;
			}
		}
	}

	.woocommerce,
	.woocommerce-page {

		.onsale {
			right: -0.7rem !important;
		}

		.woocommerce-tabs {
			ul {
				li {
					font-size: 1rem;

					a {
						padding: calc( 0.75 * var(--button--padding-vertical) ) calc( 0.75 * var(--button--padding-horizontal) );
					}
				}
			}
		}

		table.shop_table_responsive {

			.button {
				@include inversebuttoncolors();
			}

			tr {
				margin: 0 0 1.5rem;

				&:first-child {
					border-top: 1px solid;
				}

				&:last-child {
					margin-bottom: 0;
				}

				&:nth-child(2n) {

					td {
						background: transparent;
					}
				}

				&:nth-child(2n+1) {

					td {
						background: var(--global--color-background);
						filter: brightness(88%);
						.is-dark-theme & {
							filter:	brightness(112%);
						}
					}
				}

				td {
					border-bottom-width: 0;

					&:last-child {
						border-bottom-width: 1px;
					}
				}

				td.product-quantity::before {
					padding-top: 0.9rem;
				}

				.product-remove {
					float: right;
				}

				.product-thumbnail {
					display: block;

					img {
						width: 70px;
					}

					&::before {
						content: "";
					}
				}
			}

		}

		.woocommerce-breadcrumb {
			margin-bottom: 4rem;
			font-size: 0.8em;
			font-family: $headings;
		}

		.related.products {

			ul.products {
				display: flex;
				flex-direction: column;
				align-items: flex-start;

				li.product {
					margin-bottom: 5em;
				}
			}
		}

		.woocommerce-products-header__title.page-title {
			margin: 3rem auto 4rem;
		}

		.woocommerce-result-count,
		.woocommerce-ordering {
			font-size: 0.8em;
		}

		.woocommerce-ordering {
			margin-bottom: 3rem;
		}
	}

	.woocommerce-cart-form {

		table {

			td.product-name {
				padding-left: 0.5em;
			}

			input.qty {
				padding: 1rem 1.5rem;
			}
		}
	}

	.woocommerce-checkout {

		form {

			.col2-set {
				width: 100%;
				float: none;
				padding-right: 0;

				.col-1,
				.col-2 {
					float: none;
					width: 100%;
				}
			}

			#order_review_heading {
				margin-top: 2rem;
			}

			#order_review_heading,
			#order_review {
				width: 100%;
				padding-left: 0;
				float: none;
			}

			table {

				tbody {

					td.product-total {
						text-align: end;
					}
				}

				tfoot {

					.cart-subtotal,
					.order-total {

						td {
							text-align: end;
						}
					}
				}
			}
		}
	}

	.logged-in.woocommerce-account {

		#main {

			.woocommerce {
				flex-direction: column;
			}

			.woocommerce-MyAccount-navigation,
			.woocommerce-MyAccount-content {
				width: 100%;
			}

			table.account-orders-table {

				.button {
					padding-left: 0.5em;
					padding-right: 0.5em;
					width: 100%;
					margin: 2rem 0;
				}
			}
		}

		table.account-orders-table {

			td {
				padding-bottom: 1.5rem;
			}
		}
	}
}

@media only screen and (min-width: 768px) {

	/**
	* Tables
	*/
	.woocommerce,
	.woocommerce-page {

		table.shop_table {

			tbody {

				tr {
					font-size: 0.88889em;
				}
			}
		}

		.onsale {
			font-size: 1rem;
		}

	}

	/**
     * Home page
     */
	.home #main {
		[class*="woocommerce columns-"] {
			word-break: break-word;
			max-width: var(--responsive--aligndefault-width);
			margin-left: auto;
			margin-right: auto;
		}
	}

	/**
	* Shop page
	*/

	.woocommerce-pagination {

		span.page-numbers,
		a.page-numbers,
		.next.page-numbers,
		.prev.page-numbers {
			padding: 1rem;
		}
	}

	/**
	* Account section
	*/
	.woocommerce-account {

		.woocommerce-MyAccount-navigation {
			float: none;
			width: 20%;
			margin-bottom: 1.5rem;
			margin-right: 3rem;

			li {
				margin: 0 1rem 3rem 0;
				padding: 0;
				border-bottom: 0;

				&:last-child {
					margin-right: 0;
				}
			}
		}

		.woocommerce-MyAccount-content {
			float: none;
			width: 75%;
		}

		table.account-orders-table {
			margin-top: 0;
			border: 0;
			margin-bottom: 1rem;

			tr,
			td,
			th {
				border: 0;
				padding: 0;
			}

			th,
			td,
			td.woocommerce-orders-table__cell-order-actions {
				width: 1%;
				padding-right: 0.5rem;
				padding-left: 0.5rem;

				a {
					padding-top: 0.3rem !important;
					padding-bottom: 0.3rem !important;
					margin-top: 0.5rem !important;
					margin-bottom: 0.5rem !important;
				}
			}

			td.woocommerce-orders-table__cell-order-date {
				padding-right: 0;
			}

			thead {
				border-bottom: 1px solid $body-color;
			}

			.button {
				padding-left: 0.5em;
				padding-right: 0.5em;
				width: 100%;
				margin: 1.5rem 0;
				@include inversebuttoncolors();
			}
		}
	}

	/**
	* Layout stuff
	*/
	.woocommerce {

		.content-area {
			margin: 0 auto;
			padding: 0 6vw;

			.site-main {
				margin: 0;
			}
		}
	}

	.single-product {

		.entry {

			.entry-content,
			.entry-summary {
				max-width: none;
				margin: 0 0 3rem;
				padding: 0;

				> * {
					max-width: none;
				}
			}
		}
	}

	.woocommerce-breadcrumb {
		margin-bottom: 5rem;
		font-size: 0.88889em;
		font-family: $headings;
	}

	.woocommerce-product-gallery {
		margin-bottom: 8rem;
	}

	.woocommerce-checkout {

		#main {

			.woocommerce {

				max-width: 1600px;
				padding: 0 6vw;
				margin: 0 auto;
			}
		}
	}

}

@media only screen and (min-width: 1168px) {

	.woocommerce {

		.content-area {
			max-width: 1600px;
			margin: 0 auto;
			padding: 0 6vw;

			.site-main {

			}
		}

		.onsale {
			font-size: 1.2rem;
		}
	}

	.woocommerce-breadcrumb {
		margin-bottom: 5rem;
		font-size: 0.88889em;
		font-family: $headings;
	}

	.woocommerce-product-gallery {
		margin-bottom: 8rem;
	}

	.woocommerce-account {

		table.account-orders-table {

			th,
			td,
			td.woocommerce-orders-table__cell-order-actions {
				padding-right: 1.5rem;
				padding-left: 1.5rem;
			}
		}
	}
}

@media only screen and (max-width: 768px) {

	.woocommerce-products-header {
		border-bottom: none !important;
		padding-bottom: 0;
		margin-bottom: 0 !important;
	}
}

@media only screen and (min-width: 600px) {

	.woocommerce-products-header {
		padding-bottom: 1.5vw;
	}

	.woocommerce-ordering,
	.woocommerce-result-count {
		margin-top: 0 !important;
	}
}

@media only screen and (min-width: 690px) {

	.woocommerce-products-header {
		border-bottom: 3px solid var(--global--color-border);
	}
}

.woocommerce-account {

	.entry-header {

		padding-bottom: 20px !important;
	}

	.woocommerce-MyAccount-content {

		p:first-of-type {
			margin-bottom: 2rem;
		}
	}

	.woocommerce-MyAccount-navigation-link {

		margin-bottom: 20px !important;

		a {
			color: $body-color !important;
			font-weight: normal !important;
			font-size: 1.8rem;

			&:hover {
				color: $body-color !important;
				text-decoration: underline solid $body-color 1px !important;
			}
		}
	}
}

.alignwide .woocommerce {

	& > * {
		max-width: var(--responsive--alignwide-width);
		display: block;
		margin: var(--global--spacing-vertical) auto;
	}
}

.woocommerce {

	.woocommerce-notices-wrapper {

		& > * {
			background: var(--global--color-light-gray);
			padding: 15px;
			list-style: none;
		}
	}

	.return-to-shop,
	.wc-proceed-to-checkout {

		a.button {
			margin-top: var(--global--spacing-vertical);
			float: left;
			display: inline-block;
			width: 100%;
		}
	}

	.woocommerce-cart-form {

		.shop_table_responsive {
			margin-top: var(--global--spacing-vertical);
			margin-bottom: var(--global--spacing-vertical);

			th {
				border: none;
			}

			#coupon_code {
				min-width: 9rem;
			}
		}

		button[name="update_cart"],button[name="apply_coupon"] {
			padding: 0.5rem;
			color: var(--global--color-primary);
			background: var(--global--color-background);
			border: var(--form--border-width) solid var(--global--color-primary);

			&:hover,
			&:active {
				color: var(--global--color-background);
				background: var(--global--color-primary);
<<<<<<< HEAD

=======
>>>>>>> e39f6e12
			}
		}
	}

	.cart-collaterals {

		h2 {
			margin-bottom: var(--global--spacing-vertical);
		}

		#shipping_method {
			list-style: none;
			padding-left: 0;
		}

		.shipping-calculator-form {

			p {
				margin-bottom: 0.5rem;
			}

			.select2-container {

				.select2-selection {
					height: auto;
				}

				.select2-selection__rendered {
					border: var(--form--border-width) solid var(--form--border-color);
					border-radius: var(--form--border-radius);
					color: var(--form--color-text);
					height: var(--global--line-height-body);
					padding: var(--form--spacing-unit);
				}

				.select2-selection__arrow {
					height: 100%;
				}
			}
		}

		.cross-sells {

			li {
				list-style: none;
			}

			li > em,
			a {
				display: inline-block;
			}
		}
	}
}

/**
 * Downloads
 */

.woocommerce-order-downloads {

	padding-top: 0 !important;

	table,
	tr {
		border-style: hidden;

		td.download-remaining {
			text-align: center !important;
		}
	}

	tr:nth-child(2n) {
		td {
			background: transparent !important;
		}
	}

	tr:nth-child(2n+1) {
		td {
			background: var(--global--color-background);
			filter: brightness(88%);
			.is-dark-theme & {
				filter:	brightness(112%);
			}
		}
	}

	td.download-file {
		padding-right: 0.5rem;
		padding-left: 0.5rem;
		padding-top: 0.3rem;
		padding-bottom: 0.3rem;

		a {
			width: 100%;
			padding-top: 0.3rem !important;
			padding-bottom: 0.3rem !important;
			margin-top: 0.5rem !important;
			margin-bottom: 0.5rem !important;

			@include inversebuttoncolors();
		}
	}
}<|MERGE_RESOLUTION|>--- conflicted
+++ resolved
@@ -2761,10 +2761,6 @@
 			&:active {
 				color: var(--global--color-background);
 				background: var(--global--color-primary);
-<<<<<<< HEAD
-
-=======
->>>>>>> e39f6e12
 			}
 		}
 	}
