--- conflicted
+++ resolved
@@ -3,10 +3,7 @@
  * Thailand states
  *
  * @package WooCommerce/i18n
-<<<<<<< HEAD
-=======
  * @version 2.0.0
->>>>>>> 50ddea96
  */
 
 global $states;
