<?php
/**
 * WooCommerce Unit Tests Bootstrap
 *
 * @since 2.2
 */
class WC_Unit_Tests_Bootstrap {

	/** @var WC_Unit_Tests_Bootstrap instance */
	protected static $instance = null;

	/** @var string directory where wordpress-tests-lib is installed */
	public $wp_tests_dir;

	/** @var string testing directory */
	public $tests_dir;

	/** @var string plugin directory */
	public $plugin_dir;

	/**
	 * Setup the unit testing environment.
	 *
	 * @since 2.2
	 */
	public function __construct() {

		// phpcs:disable WordPress.PHP.DiscouragedPHPFunctions, WordPress.PHP.DevelopmentFunctions
		ini_set( 'display_errors', 'on' );
		error_reporting( E_ALL );
		// phpcs:enable WordPress.PHP.DiscouragedPHPFunctions, WordPress.PHP.DevelopmentFunctions

		// Ensure server variable is set for WP email functions.
		// phpcs:disable WordPress.VIP.SuperGlobalInputUsage.AccessDetected
		if ( ! isset( $_SERVER['SERVER_NAME'] ) ) {
			$_SERVER['SERVER_NAME'] = 'localhost';
		}
		// phpcs:enable WordPress.VIP.SuperGlobalInputUsage.AccessDetected

		$this->tests_dir    = dirname( __FILE__ );
		$this->plugin_dir   = dirname( $this->tests_dir );
		$this->wp_tests_dir = getenv( 'WP_TESTS_DIR' ) ? getenv( 'WP_TESTS_DIR' ) : '/tmp/wordpress-tests-lib';

		// load test function so tests_add_filter() is available
		require_once $this->wp_tests_dir . '/includes/functions.php';

		// load WC
		tests_add_filter( 'muplugins_loaded', array( $this, 'load_wc' ) );

		// install WC
		tests_add_filter( 'setup_theme', array( $this, 'install_wc' ) );

		// load the WP testing environment
		require_once $this->wp_tests_dir . '/includes/bootstrap.php';

		// load WC testing framework
		$this->includes();
	}

	/**
	 * Load WooCommerce.
	 *
	 * @since 2.2
	 */
	public function load_wc() {
		define( 'WC_TAX_ROUNDING_MODE', 'auto' );
<<<<<<< HEAD
		define( 'WC_USE_TRANSACTIONS', false );
		require_once( $this->plugin_dir . '/woocommerce.php' );
=======
		require_once $this->plugin_dir . '/woocommerce.php';
>>>>>>> b94aac2d
	}

	/**
	 * Install WooCommerce after the test environment and WC have been loaded.
	 *
	 * @since 2.2
	 */
	public function install_wc() {

		// Clean existing install first.
		define( 'WP_UNINSTALL_PLUGIN', true );
		define( 'WC_REMOVE_ALL_DATA', true );
		include $this->plugin_dir . '/uninstall.php';

		WC_Install::install();

		// Reload capabilities after install, see https://core.trac.wordpress.org/ticket/28374
		if ( version_compare( $GLOBALS['wp_version'], '4.7', '<' ) ) {
			$GLOBALS['wp_roles']->reinit();
		} else {
			$GLOBALS['wp_roles'] = null; // WPCS: override ok.
			wp_roles();
		}

		echo esc_html( 'Installing WooCommerce...' . PHP_EOL );
	}

	/**
	 * Load WC-specific test cases and factories.
	 *
	 * @since 2.2
	 */
	public function includes() {

		// framework
		require_once $this->tests_dir . '/framework/class-wc-unit-test-factory.php';
		require_once $this->tests_dir . '/framework/class-wc-mock-session-handler.php';
		require_once $this->tests_dir . '/framework/class-wc-mock-wc-data.php';
		require_once $this->tests_dir . '/framework/class-wc-mock-wc-object-query.php';
		require_once $this->tests_dir . '/framework/class-wc-payment-token-stub.php';
		require_once $this->tests_dir . '/framework/vendor/class-wp-test-spy-rest-server.php';

		// test cases
		require_once $this->tests_dir . '/framework/class-wc-unit-test-case.php';
		require_once $this->tests_dir . '/framework/class-wc-api-unit-test-case.php';
		require_once $this->tests_dir . '/framework/class-wc-rest-unit-test-case.php';

		// Helpers
		require_once $this->tests_dir . '/framework/helpers/class-wc-helper-product.php';
		require_once $this->tests_dir . '/framework/helpers/class-wc-helper-coupon.php';
		require_once $this->tests_dir . '/framework/helpers/class-wc-helper-fee.php';
		require_once $this->tests_dir . '/framework/helpers/class-wc-helper-shipping.php';
		require_once $this->tests_dir . '/framework/helpers/class-wc-helper-customer.php';
		require_once $this->tests_dir . '/framework/helpers/class-wc-helper-order.php';
		require_once $this->tests_dir . '/framework/helpers/class-wc-helper-shipping-zones.php';
		require_once $this->tests_dir . '/framework/helpers/class-wc-helper-payment-token.php';
		require_once $this->tests_dir . '/framework/helpers/class-wc-helper-settings.php';
	}

	/**
	 * Get the single class instance.
	 *
	 * @since 2.2
	 * @return WC_Unit_Tests_Bootstrap
	 */
	public static function instance() {
		if ( is_null( self::$instance ) ) {
			self::$instance = new self();
		}

		return self::$instance;
	}
}

WC_Unit_Tests_Bootstrap::instance();<|MERGE_RESOLUTION|>--- conflicted
+++ resolved
@@ -64,12 +64,8 @@
 	 */
 	public function load_wc() {
 		define( 'WC_TAX_ROUNDING_MODE', 'auto' );
-<<<<<<< HEAD
 		define( 'WC_USE_TRANSACTIONS', false );
-		require_once( $this->plugin_dir . '/woocommerce.php' );
-=======
 		require_once $this->plugin_dir . '/woocommerce.php';
->>>>>>> b94aac2d
 	}
 
 	/**
