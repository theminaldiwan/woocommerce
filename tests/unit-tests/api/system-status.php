--- conflicted
+++ resolved
@@ -105,8 +105,8 @@
 		$this->assertEquals( get_option( 'woocommerce_db_version' ), $database['wc_database_version'] );
 		$this->assertEquals( $wpdb->prefix, $database['database_prefix'] );
 		$this->assertEquals( WC_Geolocation::get_local_database_path(), $database['maxmind_geoip_database'] );
-		$this->assertArrayHasKey( 'woocommerce', $database['database_tables'], print_r( $database, true ) );
-		$this->assertArrayHasKey( $wpdb->prefix . 'woocommerce_payment_tokens', $database['database_tables']['woocommerce'], print_r( $database, true ) );
+		$this->assertArrayHasKey( 'woocommerce', $database['database_tables'], wc_print_r( $database, true ) );
+		$this->assertArrayHasKey( $wpdb->prefix . 'woocommerce_payment_tokens', $database['database_tables']['woocommerce'], wc_print_r( $database, true ) );
 	}
 
 	/**
@@ -257,7 +257,7 @@
 		$query_params = array(
 			'_fields' => 'id,name,nonexisting',
 		);
-		$request = new WP_REST_Request( 'GET', '/wc/v3/system_status/tools' );
+		$request      = new WP_REST_Request( 'GET', '/wc/v3/system_status/tools' );
 		$request->set_query_params( $query_params );
 		$response = $this->server->dispatch( $request );
 		$data     = $response->get_data();
@@ -266,8 +266,8 @@
 		$this->assertEquals( count( $raw_tools ), count( $data ) );
 		$this->assertContains(
 			array(
-				'id'          => 'reset_tracking',
-				'name'        => 'Reset usage tracking',
+				'id'   => 'reset_tracking',
+				'name' => 'Reset usage tracking',
 			),
 			$data
 		);
@@ -323,7 +323,7 @@
 		$query_params = array(
 			'_fields' => 'id,name,nonexisting',
 		);
-		$request = new WP_REST_Request( 'GET', '/wc/v3/system_status/tools/recount_terms' );
+		$request      = new WP_REST_Request( 'GET', '/wc/v3/system_status/tools/recount_terms' );
 		$request->set_query_params( $query_params );
 		$response = $this->server->dispatch( $request );
 		$data     = $response->get_data();
@@ -462,38 +462,6 @@
 	}
 
 	/**
-<<<<<<< HEAD
-	 * Test system_status _filter query parameter.
-	 */
-	public function test_get_system_status_info_filtered() {
-		wp_set_current_user( $this->user );
-		$query_params = array(
-			'_fields' => 'theme,settings,nonexisting',
-		);
-		$request      = new WP_REST_Request( 'GET', '/wc/v3/system_status' );
-		$request->set_query_params( $query_params );
-		$response = $this->server->dispatch( $request );
-		$data     = $response->get_data();
-
-		$this->assertEquals( 200, $response->get_status() );
-		$this->assertEquals( 2, count( $data ) );
-
-		// Selected fields returned in the response.
-		$this->assertArrayHasKey( 'theme', $data );
-		$this->assertArrayHasKey( 'settings', $data );
-
-		// Fields not selected omitted from response.
-		$this->assertArrayNotHasKey( 'environment', $data );
-		$this->assertArrayNotHasKey( 'database', $data );
-		$this->assertArrayNotHasKey( 'active_plugins', $data );
-		$this->assertArrayNotHasKey( 'security', $data );
-		$this->assertArrayNotHasKey( 'pages', $data );
-
-		// Non existing field is ignored.
-		$this->assertArrayNotHasKey( 'nonexisting', $data );
-	}
-
-=======
 	 * Provides a mocked response for external requests performed by WC_REST_System_Status_Controller.
 	 * This way it is not necessary to perform a regular request to an external server which would
 	 * significantly slow down the tests.
@@ -512,7 +480,7 @@
 			$mocked_response = array(
 				'response' => array( 'code' => 200 ),
 			);
-		} else if ( 'https://api.wordpress.org/themes/info/1.0/' === $url ) {
+		} elseif ( 'https://api.wordpress.org/themes/info/1.0/' === $url ) {
 			$mocked_response = array(
 				'body'     => 'O:8:"stdClass":12:{s:4:"name";s:7:"Default";s:4:"slug";s:7:"default";s:7:"version";s:5:"1.7.2";s:11:"preview_url";s:29:"https://wp-themes.com/default";s:6:"author";s:15:"wordpressdotorg";s:14:"screenshot_url";s:61:"//ts.w.org/wp-content/themes/default/screenshot.png?ver=1.7.2";s:6:"rating";d:100;s:11:"num_ratings";s:1:"3";s:10:"downloaded";i:296618;s:12:"last_updated";s:10:"2010-06-14";s:8:"homepage";s:37:"https://wordpress.org/themes/default/";s:13:"download_link";s:55:"https://downloads.wordpress.org/theme/default.1.7.2.zip";}',
 				'response' => array( 'code' => 200 ),
@@ -521,5 +489,4 @@
 
 		return $mocked_response;
 	}
->>>>>>> 48bf960a
 }