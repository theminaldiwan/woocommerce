# Unreleased

## Added

<<<<<<< HEAD
- `takeScreenshotFor` utility function to take screenshots within tests
=======
- `toBeInRange` expect numeric range matcher
>>>>>>> b1950072

# 0.2.1

## Added

- Support for screenshots on test errors
- Slackbot to report errors to Slack channel

## Fixed

- Update `wc-e2e` script to fix an issue with directories with a space in their name

# 0.2.0

## Added

- support for custom container name
- Insert a 12 hour delay in using new docker image tags
- Package `bin` script `wc-e2e`
- WP Mail Log plugin as part of container initialization

## Fixed

- Return jest exit code from `npx wc-e2e test:e2e*`
- Remove redundant `puppeteer` dependency
- Support for admin user configuration from `default.json`

# 0.1.6

## Added

- `useE2EEsLintConfig`, `useE2EBabelConfig` config functions
- support for local Jest and Puppeteer configuration with `useE2EJestConfig`, `useE2EJestPuppeteerConfig` config functions
- support for local node configuration
- support for custom port use in included container
- support for running tests against URLs without a port
- support for PHP, MariaDB & WP versions
- support for a non-plugin folder mapping (theme or project)
- support for `JEST_PUPPETEER_CONFIG` environment variable
- implement `@automattic/puppeteer-utils`
- implement `@wordpress/e2e-test-utils`
- enable test debugging with `test:e2e-debug` script

## Fixed

- support for local test configuration 
- support for local Jest setup
- `docker:ssh` script works in any repo

## Changes

- removed the products and orders delete resets
- eliminated the use of docker-compose.yaml in the root of the project

# 0.1.5

- Initial/beta release<|MERGE_RESOLUTION|>--- conflicted
+++ resolved
@@ -2,11 +2,8 @@
 
 ## Added
 
-<<<<<<< HEAD
 - `takeScreenshotFor` utility function to take screenshots within tests
-=======
 - `toBeInRange` expect numeric range matcher
->>>>>>> b1950072
 
 # 0.2.1
 
