# Unreleased

# 0.1.1

## Added

- Registered Shopper Checkout tests
- Merchant Order Status Filter tests
- Merchant Order Refund tests
- Merchant Apply Coupon tests
- Added new config variable for Simple Product price to `tests/e2e/env/config/default.json`. Defaults to 9.99
- Shopper Single Product tests
- Shopper My Account Pay Order
- Shopper Checkout Apply Coupon
<<<<<<< HEAD
=======
- Merchant Orders Customer Checkout Page
>>>>>>> 986b4fe0
- Shopper Cart Apply Coupon

## Fixed

- Flaky Create Product, Coupon, and Order tests
- Missing `config` package dependency

# 0.1.0

- Initial/beta release<|MERGE_RESOLUTION|>--- conflicted
+++ resolved
@@ -12,10 +12,7 @@
 - Shopper Single Product tests
 - Shopper My Account Pay Order
 - Shopper Checkout Apply Coupon
-<<<<<<< HEAD
-=======
 - Merchant Orders Customer Checkout Page
->>>>>>> 986b4fe0
 - Shopper Cart Apply Coupon
 
 ## Fixed
