# Unreleased

## Added

- Support for re-running setup and shopper tests
- Shopper Order Email Receiving
- New tests - See [README.md](https://github.com/woocommerce/woocommerce/blob/trunk/tests/e2e/core-tests/README.md) for list of available tests

## Fixed

- Checkout create account test would fail if configuration value `addresses.customer.billing.email` was not `john.doe@example.com` 

## Changed
- The e2e test `order-status-filters.test.js` now uses the API to create orders
<<<<<<< HEAD
- Implemented data-driven design using `describe.each` and `it.each`
=======
>>>>>>> 778040ac

# 0.1.3

## Added

- Shopper Checkout Login Account
- Shopper My Account Create Account
- Shopper Cart Calculate Shipping
- Shopper Cart Redirection

## Fixed

- removed use of ES6 `import`

# 0.1.2

## Added

- api package test for variable products and product variations
- api package test for grouped products
- api package test for external products
- api package test for coupons
- Registered Shopper Checkout tests
- Merchant Product Edit tests
- Merchant Product Search tests
- Shopper Single Product tests
- Shopper My Account Pay Order
- Shopper Shop Browse Search Sort
- Merchant Orders Customer Checkout Page
- Shopper Cart Apply Coupon
- Merchant Order Searching
- Merchant Settings Shipping Zones
- Shopper Variable product info updates on different variations
- Merchant order emails flow
- Merchant analytics page load tests
- Shopper Checkout Create Account
- Merchant import products via CSV

# 0.1.1

## Added

- Merchant Order Status Filter tests
- Merchant Order Refund tests
- Merchant Apply Coupon tests
- Added new config variable for Simple Product price to `tests/e2e/env/config/default.json`. Defaults to 9.99
- Shopper Checkout Apply Coupon

## Fixed

- Flaky Create Product, Coupon, and Order tests
- Missing `config` package dependency

# 0.1.0

- Initial/beta release<|MERGE_RESOLUTION|>--- conflicted
+++ resolved
@@ -12,10 +12,8 @@
 
 ## Changed
 - The e2e test `order-status-filters.test.js` now uses the API to create orders
-<<<<<<< HEAD
 - Implemented data-driven design using `describe.each` and `it.each`
-=======
->>>>>>> 778040ac
+
 
 # 0.1.3
 
