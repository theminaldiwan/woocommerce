# WooCommerce Core End to End Test Suite

This package contains the automated end-to-end tests for WooCommerce.

## Table of contents

- [Pre-requisites](#pre-requisites)
- [Setting up core tests](#setting-up-core-tests)
- [Test functions](#test-functions)
  - [Activation and setup](#activation-and-setup)
  - [Merchant](#merchant)
  - [Shopper](#shopper)
- [Contributing a new test](#contributing-a-new-test)

## Pre-requisites

### Setting up the test environment

Follow [E2E setup instructions](https://github.com/woocommerce/woocommerce/blob/trunk/tests/e2e/README.md).

### Setting up core tests

- Create the folder `tests/e2e/specs` in your repository if it does not exist.
- To add a core test to your test suite, create a new `.test.js` file within `tests/e2e/specs` . Example code to run all the shopper tests:
```js

const { runShopperTests } = require( '@woocommerce/e2e-core-tests' );

runShopperTests();

```

## Test functions

The functions to access the core tests are:

### Activation and setup

- `runSetupOnboardingTests` - Run all setup and onboarding tests
  - `runActivationTest` - Merchant can activate WooCommerce
  - `runOnboardingFlowTest` - Merchant can complete onboarding flow
  - `runTaskListTest` - Merchant can complete onboarding task list
  - `runInitialStoreSettingsTest` - Merchant can complete initial settings

### Merchant

- `runMerchantTests` - Run all merchant tests
  - `runAddSimpleProductTest` - Merchant can create a simple product
  - `runAddVariableProductTest` - Merchant can create a variable product
  - `runCreateCouponTest` - Merchant can create coupon
  - `runCreateOrderTest` - Merchant can create order
  - `runMerchantOrdersCustomerPaymentPage` - Merchant can visit the customer payment page
  - `runMerchantOrderEmailsTest` - Merchant can receive order emails and resend emails by Order Actions
  - `runOrderStatusFilterTest` - Merchant can filter orders by order status
  - `runOrderRefundTest` - Merchant can refund an order
  - `runOrderApplyCouponTest` - Merchant can apply a coupon to an order
  - `runProductEditDetailsTest` - Merchant can edit an existing product
  - `runProductSearchTest` - Merchant can search for a product and view it
<<<<<<< HEAD
  - `runProductSettingsTest` - Merchant can update product settings
  - `runTaxSettingsTest` - Merchant can update tax settings
  - `runUpdateGeneralSettingsTest` - Merchant can update general settings
=======
  - `runMerchantOrdersCustomerPaymentPage` - Merchant can visit the customer payment page
  - `runOrderSearchingTest` - Merchant can search for order via different terms
  - `runAddNewShippingZoneTest` - Merchant can create shipping zones and let shopper test them
  - `runMerchantOrderEmailsTest` - Merchant can receive order emails and resend emails by Order Actions
>>>>>>> fed4e144

### Shopper

- `runShopperTests` - Run all shopper tests
  - `runCartApplyCouponsTest` - Shopper can use coupons on cart
  - `runCartPageTest` - Shopper can view and update cart
  - `runCheckoutApplyCouponsTest` - Shopper can use coupons on checkout
  - `runCheckoutPageTest` - Shopper can complete checkout
  - `runMyAccountPageTest` - Shopper can access my account page
  - `runMyAccountPayOrderTest` - Shopper can pay for their order in My Account
  - `runProductBrowseSearchSortTest` - Shopper can browse, search & sort products
  - `runSingleProductPageTest` - Shopper can view single product page in many variations (simple, variable, grouped)
  - `runVariableProductUpdateTest` - Shopper can view and update variations on a variable product

### REST API

- `runApiTests` - Run all API tests
  - `runExternalProductAPITest` - Can create, read, and delete an external product
  - `runGroupedProductAPITest` - Can create, read, and delete a grouped product
  - `runVariableProductAPITest` - Can create, read, and delete a variable product and its variations
  - `runCouponApiTest` - Can create, read, and delete a coupon


## Contributing a new test

- In your branch create a new `example-test-name.test.js` under the `tests/e2e/core-tests/specs` folder.
- Jest does not allow its global functions to be accessed outside the jest environment. To allow the test code to be published in a package import any jest global functions used in your test
```js
const {
	it,
	describe,
	beforeAll,
} = require( '@jest/globals' );
```
- Wrap your test in a function and export it
```js
const runExampleTestName = () => {
	describe('Example test', () => {
		beforeAll(async () => {
			// ...
		});

		it('do some example action', async () => {
            // ...
		});
        // ...
    });
});

module.exports = runExampleTestName;
```
- Add your test to `tests/e2e/core-tests/specs/index.js`
```js
const runExampleTestName = require( './grouping/example-test-name.test' );
// ...
module.exports = {
// ...
    runExampleTestName,
}
```<|MERGE_RESOLUTION|>--- conflicted
+++ resolved
@@ -45,6 +45,7 @@
 ### Merchant
 
 - `runMerchantTests` - Run all merchant tests
+  - `runAddNewShippingZoneTest` - Merchant can create shipping zones and let shopper test them
   - `runAddSimpleProductTest` - Merchant can create a simple product
   - `runAddVariableProductTest` - Merchant can create a variable product
   - `runCreateCouponTest` - Merchant can create coupon
@@ -54,18 +55,13 @@
   - `runOrderStatusFilterTest` - Merchant can filter orders by order status
   - `runOrderRefundTest` - Merchant can refund an order
   - `runOrderApplyCouponTest` - Merchant can apply a coupon to an order
+  - `runOrderSearchingTest` - Merchant can search for order via different terms
   - `runProductEditDetailsTest` - Merchant can edit an existing product
   - `runProductSearchTest` - Merchant can search for a product and view it
-<<<<<<< HEAD
   - `runProductSettingsTest` - Merchant can update product settings
   - `runTaxSettingsTest` - Merchant can update tax settings
   - `runUpdateGeneralSettingsTest` - Merchant can update general settings
-=======
-  - `runMerchantOrdersCustomerPaymentPage` - Merchant can visit the customer payment page
-  - `runOrderSearchingTest` - Merchant can search for order via different terms
-  - `runAddNewShippingZoneTest` - Merchant can create shipping zones and let shopper test them
   - `runMerchantOrderEmailsTest` - Merchant can receive order emails and resend emails by Order Actions
->>>>>>> fed4e144
 
 ### Shopper
 
