--- conflicted
+++ resolved
@@ -80,11 +80,8 @@
   - `runCheckoutCreateAccountTest` - Shopper can create an account during checkout
   - `runCheckoutLoginAccountTest` - Shopper can login to an account during checkout
   - `runMyAccountCreateAccountTest` - Shopper can create an account via my account page
-<<<<<<< HEAD
   - `runCartCalculateShippingTest` - Shopper can calculate shipping in the cart
-=======
   - `runCartRedirectionTest` - Shopper is redirected to the cart page after adding to cart
->>>>>>> baae57ba
 
 ### REST API
 
