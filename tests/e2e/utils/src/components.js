/**
 * @format
 */

/**
 * Internal dependencies
 */
import { merchant, IS_RETEST_MODE } from './flows';
import {
	uiUnblocked,
	verifyCheckboxIsUnset,
	setCheckbox,
	unsetCheckbox,
	evalAndClick,
	backboneUnblocked,
	waitForSelectorWithoutThrow,
} from './page-utils';
import factories from './factories';
import { Coupon, Order } from '@woocommerce/api';

const client = factories.api.withDefaultPermalinks;
const config = require( 'config' );
const simpleProductName = config.get( 'products.simple.name' );
const simpleProductPrice = config.has('products.simple.price') ? config.get('products.simple.price') : '9.99';
const defaultVariableProduct = config.get('products.variable');
const defaultGroupedProduct = config.get('products.grouped');

/**
 * Verify and publish
 *
 * @param noticeText The text that appears in the notice after publishing.
 */
const verifyAndPublish = async ( noticeText ) => {
	// Wait for auto save
	await page.waitFor( 2000 );

	// Publish product
	await expect( page ).toClick( '#publish' );
	await page.waitForSelector( '.updated.notice' );

	// Verify
	await expect( page ).toMatchElement( '.updated.notice', { text: noticeText } );
};

/**
 * Wait for primary button to be enabled and click.
 *
 * @param waitForNetworkIdle - Wait for network idle after click
 * @returns {Promise<void>}
 */
const waitAndClickPrimary = async ( waitForNetworkIdle = true ) => {
	// Wait for "Continue" button to become active
	await page.waitForSelector( 'button.is-primary:not(:disabled)' );
	await page.click( 'button.is-primary' );
	if ( waitForNetworkIdle ) {
		await page.waitForNavigation( { waitUntil: 'networkidle0' } );
	}
};
/**
 * Complete onboarding wizard.
 */
const completeOnboardingWizard = async () => {
	// Store Details section
	await merchant.runSetupWizard();

	// Fill store's address - first line
	await expect( page ).toFill( '#inspector-text-control-0', config.get( 'addresses.admin.store.addressfirstline' ) );

	// Fill store's address - second line
	await expect( page ).toFill( '#inspector-text-control-1', config.get( 'addresses.admin.store.addresssecondline' ) );

	// Fill country and state where the store is located
	await expect( page ).toFill( '.woocommerce-select-control__control-input', config.get( 'addresses.admin.store.countryandstate' ) );

	// Fill the city where the store is located
	await expect( page ).toFill( '#inspector-text-control-2', config.get( 'addresses.admin.store.city' ) );

	// Fill postcode of the store
	await expect( page ).toFill( '#inspector-text-control-3', config.get( 'addresses.admin.store.postcode' ) );

	// Verify that checkbox next to "I'm setting up a store for a client" is not selected
	await verifyCheckboxIsUnset( '.components-checkbox-control__input' );

	// Wait for "Continue" button to become active
	await page.waitForSelector( 'button.is-primary:not(:disabled)' );

	// Click on "Continue" button to move to the next step
	await page.click( 'button.is-primary', { text: 'Continue' } );

	// Wait for usage tracking pop-up window to appear on a new site
	const usageTrackingHeader = await page.$('.components-modal__header-heading');
	if ( usageTrackingHeader ) {
		await expect(page).toMatchElement(
			'.components-modal__header-heading', {text: 'Build a better WooCommerce'}
		);

		// Query for "No Thanks" buttons
		const continueButtons = await page.$$( '.woocommerce-usage-modal__actions button.is-secondary' );
		expect( continueButtons ).toHaveLength( 1 );

		await continueButtons[0].click();
	}
	await page.waitForNavigation( { waitUntil: 'networkidle0' } );

	// Industry section

	// Query for the industries checkboxes
	const industryCheckboxes = await page.$$( '.components-checkbox-control__input' );
	expect( industryCheckboxes ).toHaveLength( 8 );

	// Select all industries including "Other"
	for ( let i = 0; i < 8; i++ ) {
		await industryCheckboxes[i].click();
	}

	// Fill "Other" industry
	await expect( page ).toFill( '.components-text-control__input', config.get( 'onboardingwizard.industry' ) );

	// Wait for "Continue" button to become active
	await waitAndClickPrimary();

	// Product types section

	// Query for the product types checkboxes
	const productTypesCheckboxes = await page.$$( '.components-checkbox-control__input' );
	expect( productTypesCheckboxes ).toHaveLength( 7 );

	// Select Physical and Downloadable products
	for ( let i = 1; i < 2; i++ ) {
		await productTypesCheckboxes[i].click();
	}

	// Wait for "Continue" button to become active
	await waitAndClickPrimary();

	// Business Details section

	// Temporarily add delay to reduce test flakiness
	await page.waitFor( 2000 );

	// Query for the <SelectControl>s
	const selectControls = await page.$$( '.woocommerce-select-control' );
	expect( selectControls ).toHaveLength( 2 );

	// Fill the number of products you plan to sell
	await selectControls[0].click();
	await page.waitForSelector( '.woocommerce-select-control__control' );
	await expect( page ).toClick( '.woocommerce-select-control__option', { text: config.get( 'onboardingwizard.numberofproducts' ) } );

	// Fill currently selling elsewhere
	await selectControls[1].click();
	await page.waitForSelector( '.woocommerce-select-control__control' );
	await expect( page ).toClick( '.woocommerce-select-control__option', { text: config.get( 'onboardingwizard.sellingelsewhere' ) } );

	// Wait for "Continue" button to become active
	await waitAndClickPrimary( false );

	// Skip installing extensions
	await unsetCheckbox( '.components-checkbox-control__input' );
	await verifyCheckboxIsUnset( '.components-checkbox-control__input' );
	await waitAndClickPrimary();

	// Theme section
	await waitAndClickPrimary();

	// End of onboarding wizard
	if ( IS_RETEST_MODE ) {
		// Home screen modal can't be reset via the rest api.
		return;
	}

	// Wait for homescreen welcome modal to appear
	let welcomeHeader = await waitForSelectorWithoutThrow( '.woocommerce__welcome-modal__page-content' );
	if ( ! welcomeHeader ) {
		return;
	}

	// Click two Next buttons
	for ( let b = 0; b < 2; b++ ) {
		await page.waitForSelector('button.components-guide__forward-button');
		await page.click('button.components-guide__forward-button');
	}
	// Wait for "Let's go" button to become active
	await page.waitForSelector( 'button.components-guide__finish-button' );
	await page.click( 'button.components-guide__finish-button' );
};

/**
 * Create simple product.
 *
 * @param productTitle - Defaults to Simple Product. Customizable title.
 * @param productPrice - Defaults to $9.99. Customizable pricing.
 */
const createSimpleProduct = async ( productTitle = simpleProductName, productPrice = simpleProductPrice ) => {
	const product = await factories.products.simple.create( {
		name: productTitle,
		regularPrice: productPrice
	} );
	return product.id;
} ;

/**
 * Create simple product with categories
 *
 * @param productName Product's name which can be changed when writing a test
 * @param productPrice Product's price which can be changed when writing a test
 * @param categoryName Product's category which can be changed when writing a test
 */
const createSimpleProductWithCategory = async ( productName, productPrice, categoryName ) => {
	const product = await factories.products.simple.create( {
		name: productName,
		regularPrice: productPrice,
		categories: [
			{
				name: categoryName,
			}
		],
		isVirtual: true,
	} );

	return product.id;
};

/**
 * Create variable product.
 * Also, create variations for all attributes.
 *
 * @param varProduct Defaults to the variable product object in `default.json`
 * @returns the ID of the created variable product
 */
const createVariableProduct = async (varProduct = defaultVariableProduct) => {
	const { attributes } = varProduct;
	const { id } = await factories.products.variable.create(varProduct); // create the variable product
	const variations = [];
	const buffer = []; // accumulated attributes while looping
	const aIdx = 0; // attributes[] index

	// Create variation for all attributes
	const createVariation = (aIdx) => {
		const { name, options } = attributes[aIdx];
		const isLastAttribute = aIdx === attributes.length - 1;

		// Add each attribute value to the buffer.
		options.forEach((opt) => {
			buffer.push({
				name: name,
				option: opt
			});

			if (isLastAttribute) {
				// If this is the last attribute, it means the variation is now complete.
				// Save whatever's been accumulated in the buffer to the `variations[]` array.
				variations.push({
					attributes: [...buffer]
				});
			} else {
				// Otherwise, move to the next attribute first
				// before proceeding to the next value in this attribute.
				createVariation(aIdx + 1);
			}

			buffer.pop();
		});
	};
	createVariation(aIdx);

	// Set some properties of 1st variation
	variations[0].regularPrice = '9.99';
	variations[0].virtual = true;

	// Set some properties of 2nd variation
	variations[1].regularPrice = '11.99';
	variations[1].virtual = true;

	// Set some properties of 3rd variation
	variations[2].regularPrice = '20';
	variations[2].weight = '200';
	variations[2].dimensions = {
		length: '10',
		width: '20',
		height: '15'
	};
	variations[2].manage_stock = true;

	// Use API to create each variation
	for (const v of variations) {
		await factories.products.variation.create({
			productId: id,
			variation: v
		});
	}

	return id;
};

/**
 * Create grouped product.
 *
 * @param groupedProduct Defaults to the grouped product object in `default.json`
 * @returns ID of the grouped product
 */
const createGroupedProduct = async (groupedProduct = defaultGroupedProduct) => {
	const { name, groupedProducts } = groupedProduct;
	const simpleProductIds = [];
	let groupedProductRequest;

	// Using the api, create simple products to be grouped
	for (const simpleProduct of groupedProducts) {
		const { id } = await factories.products.simple.create(simpleProduct);
		simpleProductIds.push(id);
	}

	// Using the api, create the grouped product
	groupedProductRequest = {
		name: name,
		groupedProducts: simpleProductIds
	};
	const { id } = await factories.products.grouped.create(
		groupedProductRequest
	);

	return id;
};

/**
 * Use the API to create an order with the provided details.
 *
 * @param {object} orderOptions
 * @returns {Promise<number>} ID of the created order.
 */
const createOrder = async ( orderOptions = {} ) => {
	const newOrder = {
		...( orderOptions.status ) && { status: orderOptions.status },
		...( orderOptions.customerId ) && { customer_id: orderOptions.customerId },
		...( orderOptions.customerBilling ) && { billing: orderOptions.customerBilling },
		...( orderOptions.customerShipping ) && { shipping: orderOptions.customerShipping },
		...( orderOptions.productId ) && { line_items: [
				{ product_id: orderOptions.productId },
			]
		},
	};

	const repository = Order.restRepository( client );
	const order = await repository.create( newOrder );

	return order.id;
}

/**
 * Create a basic order with the provided order status.
 *
 * @param orderStatus Status of the new order. Defaults to `Pending payment`.
 */
const createSimpleOrder = async ( orderStatus = 'Pending payment' ) => {
	// Go to 'Add new order' page
	await merchant.openNewOrder();

	// Make sure we're on the add order page
	await expect( page.title() ).resolves.toMatch( 'Add new order' );

	// Set order status
	await expect( page ).toSelect( '#order_status', orderStatus );

	// Wait for auto save
	await page.waitFor( 2000 );

	// Create the order
	await expect( page ).toClick( 'button.save_order' );
	await page.waitForSelector( '#message' );

	// Verify
	await expect( page ).toMatchElement( '#message', { text: 'Order updated.' } );

	const variablePostId = await page.$( '#post_ID' );
	let variablePostIdValue = ( await ( await variablePostId.getProperty( 'value' ) ).jsonValue() );
	return variablePostIdValue;
};

/**
 * Creates a batch of orders from the given `statuses`
 * using the "Batch Create Order" API.
 * 
 * @param statuses Array of order statuses
 */
const batchCreateOrders = async (statuses) => {
	const defaultOrder = config.get('orders.basicPaidOrder');
	const path = '/wc/v3/orders/batch';

	// Create an order per status
	const orders = statuses.map((s) => {
		return {
			...defaultOrder,
			status: s
		};
	});

	// Set the request payload from the created orders.
	// Then send the API request.
	const payload = { create: orders };
	const { statusCode } = await client.post(path, payload);
	expect(statusCode).toEqual(200);
};

/**
 * Adds a product to an order in the merchant.
 *
 * @param orderId ID of the order to add the product to.
 * @param productName Name of the product being added to the order.
 */
const addProductToOrder = async ( orderId, productName ) => {
	await merchant.goToOrder( orderId );

	// Add a product to the order
	await expect( page ).toClick( 'button.add-line-item' );
	await expect( page ).toClick( 'button.add-order-item' );
	await page.waitForSelector( '.wc-backbone-modal-header' );
	await expect( page ).toClick( '.wc-backbone-modal-content .wc-product-search' );
	await expect( page ).toFill('#wc-backbone-modal-dialog + .select2-container .select2-search__field', productName);
	await page.waitForSelector( 'li[aria-selected="true"]', { timeout: 10000 } );
	await expect( page ).toClick( 'li[aria-selected="true"]' );
	await page.click( '.wc-backbone-modal-content #btn-ok' );

	await backboneUnblocked();

	// Verify the product we added shows as a line item now
	await expect( page ).toMatchElement( '.wc-order-item-name', { text: productName } );
}

/**
 * Creates a basic coupon with the provided coupon amount. Returns the coupon code.
 *
 * @param couponAmount Amount to be applied. Defaults to 5.
 * @param discountType Type of a coupon. Defaults to Fixed cart discount.
 */
const createCoupon = async ( couponAmount = '5', discountType = 'Fixed cart discount' ) => {
	let couponType;
	switch ( discountType ) {
		case "Fixed cart discount":
			couponType = 'fixed_cart';
			break;
		case "Fixed product discount":
			couponType = 'fixed_product';
			break;
		case "Percentage discount":
			couponType = 'percent';
			break;
		default:
			couponType = discountType;
	}

	// Fill in coupon code
	let couponCode = 'code-' + couponType + new Date().getTime().toString();
	const repository = Coupon.restRepository( client );
	await repository.create( {
		code: couponCode,
		discountType: couponType,
		amount: couponAmount,
	});

	return couponCode;
};

/**
 * Adds a shipping zone along with a shipping method.
 *
 * @param zoneName Shipping zone name.
 * @param zoneLocation Shiping zone location. Defaults to country:US. For states use: state:US:CA
 * @param zipCode Shipping zone zip code. Defaults to empty one space.
 * @param zoneMethod Shipping method type. Defaults to flat_rate (use also: free_shipping or local_pickup)
 */
const addShippingZoneAndMethod = async ( zoneName, zoneLocation = 'country:US', zipCode = ' ', zoneMethod = 'flat_rate' ) => {
	await merchant.openNewShipping();

	// Fill shipping zone name
	await page.waitForSelector('input#zone_name');
	await expect(page).toFill('input#zone_name', zoneName);

	// Select shipping zone location
	await expect(page).toSelect('select[name="zone_locations"]', zoneLocation);

	await uiUnblocked();

	// Fill shipping zone postcode if needed otherwise just put empty space
	await page.waitForSelector('a.wc-shipping-zone-postcodes-toggle');
	await expect(page).toClick('a.wc-shipping-zone-postcodes-toggle');
	await expect(page).toFill('#zone_postcodes', zipCode);
	await expect(page).toMatchElement('#zone_postcodes', zipCode);
	await expect(page).toClick('button#submit');

	await uiUnblocked();

	// Add shipping zone method
	await page.waitFor(1000);
	await expect(page).toClick('button.wc-shipping-zone-add-method', {text:'Add shipping method'});
	await page.waitForSelector('.wc-shipping-zone-method-selector');
	await expect(page).toSelect('select[name="add_method_id"]', zoneMethod);
	await expect(page).toClick('button#btn-ok');
	await page.waitForSelector('#zone_locations');

	await uiUnblocked();
};

/**
 * Click the Update button on the order details page.
 *
 * @param noticeText The text that appears in the notice after updating the order.
 * @param waitForSave Optionally wait for auto save.
 */
const clickUpdateOrder = async ( noticeText, waitForSave = false ) => {
	if ( waitForSave ) {
		await page.waitFor( 2000 );
	}

	// Update order
	await expect( page ).toClick( 'button.save_order' );
	await page.waitForSelector( '.updated.notice' );

	// Verify
	await expect( page ).toMatchElement( '.updated.notice', { text: noticeText } );
};

/**
 * Delete all email logs in the WP Mail Logging plugin page.
 */
const deleteAllEmailLogs = async () => {
	await merchant.openEmailLog();

	// Make sure we have emails to delete. If we don't, this selector will return null.
	if ( await page.$( '#bulk-action-selector-top' ) !== null ) {
		await setCheckbox( '#cb-select-all-1' );
		await expect( page ).toSelect( '#bulk-action-selector-top', 'Delete' );
		await Promise.all( [
			page.click( '#doaction' ),
			page.waitForNavigation( { waitUntil: 'networkidle0' } ),
		] );
	}
};

/**
 * Delete all the existing shipping zones.
 */
const deleteAllShippingZones = async () => {
	await merchant.openSettings('shipping');

	// Delete existing shipping zones.
	try {
		let zone = await page.$( '.wc-shipping-zone-delete' );
		if ( zone ) {
			// WP action links aren't clickable because they are hidden with a left=-9999 style.
			await page.evaluate(() => {
				document.querySelector('.wc-shipping-zone-name .row-actions')
					.style
					.left = '0';
			});
			while ( zone ) {
				await evalAndClick( '.wc-shipping-zone-delete' );
				await uiUnblocked();
				zone = await page.$( '.wc-shipping-zone-delete' );
			};
		};
	} catch (error) {
		// Prevent an error here causing the test to fail.
	};
};

export {
	completeOnboardingWizard,
	createSimpleProduct,
	createVariableProduct,
	createGroupedProduct,
	createSimpleOrder,
	verifyAndPublish,
	addProductToOrder,
	createCoupon,
	addShippingZoneAndMethod,
	createSimpleProductWithCategory,
	clickUpdateOrder,
	deleteAllEmailLogs,
	deleteAllShippingZones,
<<<<<<< HEAD
	batchCreateOrders
=======
	createOrder,
>>>>>>> 778040ac
};<|MERGE_RESOLUTION|>--- conflicted
+++ resolved
@@ -577,9 +577,6 @@
 	clickUpdateOrder,
 	deleteAllEmailLogs,
 	deleteAllShippingZones,
-<<<<<<< HEAD
-	batchCreateOrders
-=======
+	batchCreateOrders,
 	createOrder,
->>>>>>> 778040ac
 };