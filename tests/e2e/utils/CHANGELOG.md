# Unreleased

<<<<<<< HEAD
- Added new constant for WordPress update page `WP_ADMIN_WP_UPDATES`
- Added new merchant flow for `openWordPressUpdatesPage()`
- Added new merchant flows:
  - `openWordPressUpdatesPage()`
  - `installAllUpdates()`
=======
## Added

- Factories for variable product, variation, and grouped product
>>>>>>> 9e9a124f

# 0.1.5

## Added

- `emptyCart()` Shopper flow helper that empties the cart
- `deleteAllShippingZones()` Delete all the existing shipping zones
- constants
  - `WP_ADMIN_POST_TYPE`
  - `WP_ADMIN_NEW_POST_TYPE`
  - `WP_ADMIN_ALL_COUPONS_VIEW`
  - `WP_ADMIN_WC_HOME`
  - `IS_RETEST_MODE`
- `withRestApi` flow containing utility functions that manage data with the rest api
- `waitForSelectorWithoutThrow` - conditionally wait for a selector without throwing an error

# 0.1.4

## Fixed

- build issue with faker import

# 0.1.3

## Added

- `selectOptionInSelect2( selector, value )` util helper method that search and select in any select2 type field
- `searchForOrder( value, orderId, customerName )` util helper method that search order with different terms
- `addShippingZoneAndMethod( zoneName, zoneLocation, zipCode, zoneMethod )` util helper method for adding shipping zones with shipping methods
- `createSimpleProductWithCategory` component which creates a simple product with categories, containing three parameters for title, price and category name.
- `applyCoupon( couponName )` util helper method which applies previously created coupon to cart or checkout
- `removeCoupon()` util helper method that removes a single coupon within cart or checkout
- `selectOrderAction( action )` util helper method to select and initiate an order action in the Order Action postbox
- `merchant.openEmailLog()` go to the WP Mail Log page
- `deleteAllEmailLogs` delete all email logs in the WP Mail Log plugin
- `clickUpdateOrder( noticeText, waitForSave )` util helper that clicks the `Update` button on an order

## Changed

- Added coupon type parameter to `createCoupon( couponAmount, couponType )`. Default coupon type is fixed cart.

# 0.1.2

## Fixed

- Missing `config` package dependency
- Added `page.removeAllListeners('dialog')` to `createVariableProduct()` to fix dialog already handled errors

## Added

- `shopper.gotoMyAccount()` go to the /my-account/ page
- `clickFilter()` util helper method that clicks on a list page filter
- `moveAllItemsToTrash()` util helper method that checks every item in a list page and moves them to the trash
- `createSimpleOrder( status )` component which accepts an order status string and creates a basic order with that status
- `addProductToOrder( orderId, productName )` component which adds the provided productName to the passed in orderId
- `createCoupon( couponAmount )` component which accepts a coupon amount string (it defaults to 5) and creates a basic coupon. Returns the generated coupon code.
- `evalAndClick( selector )` use Puppeteer page.$eval to select and click and element.

## Changes

- Deprecated `StoreOwnerFlow`, `CustomerFlow` in favour of `merchant`,`shopper`
- `createSimpleOrder( status )` returns the ID of the order that was created
- Updated `createCoupon( couponAmount )` component by adding a new parameter `discountType` which allows you to use any coupon discount type in tests
- Updated `verifyAndPublish( noticeText )` component by add a new parameter, `noticeText`, that allows passing in the accepted update notice text. For example, with variations on creation or update.

# 0.1.1

- Initial/beta release<|MERGE_RESOLUTION|>--- conflicted
+++ resolved
@@ -1,16 +1,13 @@
 # Unreleased
 
-<<<<<<< HEAD
+## Added
+
+- Factories for variable product, variation, and grouped product
 - Added new constant for WordPress update page `WP_ADMIN_WP_UPDATES`
 - Added new merchant flow for `openWordPressUpdatesPage()`
 - Added new merchant flows:
   - `openWordPressUpdatesPage()`
   - `installAllUpdates()`
-=======
-## Added
-
-- Factories for variable product, variation, and grouped product
->>>>>>> 9e9a124f
 
 # 0.1.5
 
