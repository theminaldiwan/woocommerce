# Unreleased

## Added

- Factories for variable product, variation, and grouped product
- Added new constant for WordPress update page `WP_ADMIN_WP_UPDATES`
- Added new merchant flow for `openWordPressUpdatesPage()`
- Added new merchant flows:
  - `openWordPressUpdatesPage()`
  - `installAllUpdates()`
- Added `getSlug()` helper to return the slug string for a provided string
- Added `describeIf()` to conditionally run a test suite
- Added `itIf()` to conditionally run a test case.
- Added merchant workflows around plugins: `uploadAndActivatePlugin()`, `activatePlugin()`, `deactivatePlugin()`, `deletePlugin()`
<<<<<<< HEAD
- Added merchant workflows checking for a database update and performing the update if needed: `runDatabaseUpdate()`
=======
- Added `deleteAllOrders()` that goes through and deletes all orders
>>>>>>> 63ff7c80
- Added `deleteAllShippingClasses()` which permanently deletes all shipping classes using the API
- Added `statuses` optional parameter to `deleteAllRepositoryObjects()` to delete on specific statuses

# 0.1.5

## Added

- `emptyCart()` Shopper flow helper that empties the cart
- `deleteAllShippingZones()` Delete all the existing shipping zones
- constants
  - `WP_ADMIN_POST_TYPE`
  - `WP_ADMIN_NEW_POST_TYPE`
  - `WP_ADMIN_ALL_COUPONS_VIEW`
  - `WP_ADMIN_WC_HOME`
  - `IS_RETEST_MODE`
- `withRestApi` flow containing utility functions that manage data with the rest api
- `waitForSelectorWithoutThrow` - conditionally wait for a selector without throwing an error

# 0.1.4

## Fixed

- build issue with faker import

# 0.1.3

## Added

- `selectOptionInSelect2( selector, value )` util helper method that search and select in any select2 type field
- `searchForOrder( value, orderId, customerName )` util helper method that search order with different terms
- `addShippingZoneAndMethod( zoneName, zoneLocation, zipCode, zoneMethod )` util helper method for adding shipping zones with shipping methods
- `createSimpleProductWithCategory` component which creates a simple product with categories, containing three parameters for title, price and category name.
- `applyCoupon( couponName )` util helper method which applies previously created coupon to cart or checkout
- `removeCoupon()` util helper method that removes a single coupon within cart or checkout
- `selectOrderAction( action )` util helper method to select and initiate an order action in the Order Action postbox
- `merchant.openEmailLog()` go to the WP Mail Log page
- `deleteAllEmailLogs` delete all email logs in the WP Mail Log plugin
- `clickUpdateOrder( noticeText, waitForSave )` util helper that clicks the `Update` button on an order

## Changed

- Added coupon type parameter to `createCoupon( couponAmount, couponType )`. Default coupon type is fixed cart.

# 0.1.2

## Fixed

- Missing `config` package dependency
- Added `page.removeAllListeners('dialog')` to `createVariableProduct()` to fix dialog already handled errors

## Added

- `shopper.gotoMyAccount()` go to the /my-account/ page
- `clickFilter()` util helper method that clicks on a list page filter
- `moveAllItemsToTrash()` util helper method that checks every item in a list page and moves them to the trash
- `createSimpleOrder( status )` component which accepts an order status string and creates a basic order with that status
- `addProductToOrder( orderId, productName )` component which adds the provided productName to the passed in orderId
- `createCoupon( couponAmount )` component which accepts a coupon amount string (it defaults to 5) and creates a basic coupon. Returns the generated coupon code.
- `evalAndClick( selector )` use Puppeteer page.$eval to select and click and element.

## Changes

- Deprecated `StoreOwnerFlow`, `CustomerFlow` in favour of `merchant`,`shopper`
- `createSimpleOrder( status )` returns the ID of the order that was created
- Updated `createCoupon( couponAmount )` component by adding a new parameter `discountType` which allows you to use any coupon discount type in tests
- Updated `verifyAndPublish( noticeText )` component by add a new parameter, `noticeText`, that allows passing in the accepted update notice text. For example, with variations on creation or update.

# 0.1.1

- Initial/beta release<|MERGE_RESOLUTION|>--- conflicted
+++ resolved
@@ -12,11 +12,8 @@
 - Added `describeIf()` to conditionally run a test suite
 - Added `itIf()` to conditionally run a test case.
 - Added merchant workflows around plugins: `uploadAndActivatePlugin()`, `activatePlugin()`, `deactivatePlugin()`, `deletePlugin()`
-<<<<<<< HEAD
 - Added merchant workflows checking for a database update and performing the update if needed: `runDatabaseUpdate()`
-=======
 - Added `deleteAllOrders()` that goes through and deletes all orders
->>>>>>> 63ff7c80
 - Added `deleteAllShippingClasses()` which permanently deletes all shipping classes using the API
 - Added `statuses` optional parameter to `deleteAllRepositoryObjects()` to delete on specific statuses
 
