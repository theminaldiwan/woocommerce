{
  "name": "woocommerce/woocommerce",
  "description": "An eCommerce toolkit that helps you sell anything. Beautifully.",
  "homepage": "https://woocommerce.com/",
  "type": "wordpress-plugin",
  "license": "GPL-3.0-or-later",
  "prefer-stable": true,
  "minimum-stability": "dev",
  "require": {
    "php": ">=7.0",
    "automattic/jetpack-autoloader": "^1.6.0",
    "automattic/jetpack-constants": "^1.1",
    "composer/installers": "1.7.0",
    "maxmind-db/reader": "1.6.0",
    "pelago/emogrifier": "^3.1",
<<<<<<< HEAD
    "woocommerce/action-scheduler": "3.1.4",
    "woocommerce/woocommerce-admin": "1.1.0",
    "woocommerce/woocommerce-blocks": "2.5.16",
    "woocommerce/woocommerce-rest-api": "1.0.7"
=======
    "woocommerce/action-scheduler": "3.1.5",
    "woocommerce/woocommerce-blocks": "2.5.16",
    "woocommerce/woocommerce-rest-api": "1.0.7",
    "woocommerce/woocommerce-admin": "1.1.1"
>>>>>>> 8c24b46e
  },
  "require-dev": {
    "phpunit/phpunit": "7.5.20",
    "woocommerce/woocommerce-sniffs": "0.0.10",
    "wp-cli/i18n-command": "^2.2"
  },
  "config": {
    "platform": {
      "php": "7.1"
    },
    "preferred-install": {
        "woocommerce/action-scheduler": "dist",
        "woocommerce/woocommerce-rest-api": "dist",
        "woocommerce/woocommerce-blocks": "dist"
    },
    "sort-packages": true
  },
  "autoload": {
    "exclude-from-classmap": [
      "includes/legacy",
      "includes/libraries"
    ],
    "psr-4": {
      "Automattic\\WooCommerce\\": "src/"
    }
  },
  "scripts": {
    "post-install-cmd": [
      "sh ./bin/package-update.sh"
    ],
    "post-update-cmd": [
      "sh ./bin/package-update.sh"
    ],
    "test": [
      "phpunit"
    ],
    "phpcs": [
      "phpcs -s -p"
    ],
    "phpcs-pre-commit": [
      "phpcs -s -p -n"
    ],
    "phpcbf": [
      "phpcbf -p"
    ],
    "makepot-audit": [
      "wp i18n make-pot . --exclude=\".github,.wordpress-org,bin,sample-data,node_modules,tests\" --slug=woocommerce"
    ],
    "makepot": [
      "@makepot-audit --skip-audit"
    ]
  },
  "extra": {
    "installer-paths": {
      "packages/action-scheduler": ["woocommerce/action-scheduler"],
      "packages/woocommerce-rest-api": ["woocommerce/woocommerce-rest-api"],
      "packages/woocommerce-blocks": ["woocommerce/woocommerce-blocks"],
      "packages/woocommerce-admin": ["woocommerce/woocommerce-admin"]
    },
    "scripts-description": {
      "test": "Run unit tests",
      "phpcs": "Analyze code against the WordPress coding standards with PHP_CodeSniffer",
      "phpcbf": "Fix coding standards warnings/errors automatically with PHP Code Beautifier",
      "makepot-audit": "Generate i18n/langauges/woocommerce.pot file and run audit",
      "makepot": "Generate i18n/langauges/woocommerce.pot file"
    }
  }
}<|MERGE_RESOLUTION|>--- conflicted
+++ resolved
@@ -13,17 +13,10 @@
     "composer/installers": "1.7.0",
     "maxmind-db/reader": "1.6.0",
     "pelago/emogrifier": "^3.1",
-<<<<<<< HEAD
-    "woocommerce/action-scheduler": "3.1.4",
-    "woocommerce/woocommerce-admin": "1.1.0",
+    "woocommerce/action-scheduler": "3.1.5",
+    "woocommerce/woocommerce-admin": "1.1.1",
     "woocommerce/woocommerce-blocks": "2.5.16",
     "woocommerce/woocommerce-rest-api": "1.0.7"
-=======
-    "woocommerce/action-scheduler": "3.1.5",
-    "woocommerce/woocommerce-blocks": "2.5.16",
-    "woocommerce/woocommerce-rest-api": "1.0.7",
-    "woocommerce/woocommerce-admin": "1.1.1"
->>>>>>> 8c24b46e
   },
   "require-dev": {
     "phpunit/phpunit": "7.5.20",
