--- conflicted
+++ resolved
@@ -4,11 +4,8 @@
   "homepage": "https://woocommerce.com/",
   "type": "wordpress-plugin",
   "license": "GPL-3.0-or-later",
-<<<<<<< HEAD
-=======
   "prefer-stable": true,
   "minimum-stability": "dev",
->>>>>>> d6262e0b
   "require": {
     "composer/installers": "~1.2"
   },
