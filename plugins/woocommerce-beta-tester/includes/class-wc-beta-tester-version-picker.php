<?php
/**
 * Beta Tester plugin Version Picker class
 *
 * @package WC_Beta_Tester
 */

defined( 'ABSPATH' ) || exit;

/**
 * Settings Class.
 */
class WC_Beta_Tester_Version_Picker {

	/**
	 * Currently installed version of WooCommerce plugin.
	 *
	 * @var string
	 */
	protected $current_version = '';

	/**
	 * Constructor
	 */
	public function __construct() {
		add_action( 'admin_menu', array( $this, 'add_to_menus' ) );
		add_action( 'admin_init', array( $this, 'handle_version_switch' ) );
	}

	/**
	 * Handler for the version switch button.
	 */
	public function handle_version_switch() {
		if ( empty( $_GET['wcbt_switch_to_version'] ) ) {
			return;
		}

		if ( ! wp_verify_nonce( $_GET['_wpnonce'], 'wcbt_switch_version_nonce' ) ) {
			wp_die( __( 'Action failed. Please refresh the page and retry.', 'woocommerce-beta-tester' ) );
		}

		include dirname( __FILE__ ) . '/class-wc-beta-tester-plugin-upgrader.php';

		$plugin_name = 'woocommerce';
		$plugin      = 'woocommerce/woocommerce.php';
		$version     = sanitize_text_field( $_GET['wcbt_switch_to_version'] );
		$skin_args   = array(
			'type'    => 'web',
			'url'     => 'tools.php?page=wc-beta-tester-version-picker',
			'title'   => 'Version switch result',
			'plugin'  => $plugin_name,
			'version' => $version,
			'nonce'   => $_GET['_wpnonce'],
		);

		$skin     = new Automatic_Upgrader_Skin( $skin_args );
		$upgrader = new WC_Beta_Tester_Plugin_Upgrader( $skin );
		$result   = $upgrader->switch_version( $plugin );

		if ( $result ) {
			activate_plugin( $plugin, '', is_network_admin(), true );
			wp_redirect( admin_url( 'tools.php?page=wc-beta-tester-version-picker&switched=' . urlencode( $version ) ) );
		} else {
			// TODO: fail more gracefully.
			print_r( $skin->get_upgrade_messages() );
		}
	}

	/**
	 * Add options page to menu.
	 *
	 * @return void
	 */
	public function add_to_menus() {
		add_submenu_page( 'tools.php',
			__( 'WooCommerce Version Switch', 'woocommerce-beta-tester' ),
			__( 'WooCommerce Version Switch', 'woocommerce-beta-tester' ),
			'install_plugins',
			'wc-beta-tester-version-picker',
			array( $this, 'select_versions_form_html' )
		);
	}

	/**
	 * Return HTML code representation of list of WooCommerce versions for the selected channel.
	 *
	 * @param string $channel Filter versions by channel: all|beta|rc|stable.
	 * @return string
	 */
	public function get_versions_html( $channel ) {
		$tags = WC_Beta_Tester::instance()->get_tags( $channel );

		if ( ! $tags ) {
			return '';
		}

		usort( $tags, 'version_compare' );
		$tags          = array_reverse( $tags );
		$versions_html = '';

		if ( ! empty( $_GET['switched'] ) ) {
			/* translators: %s: WooCoomerce version  */
			$versions_html .= '<h2>' . sprintf( esc_html__( 'Successfully switched version to %s.', 'woocommerce-beta-tester' ), esc_html( $_GET['switched'] ) ) . '</h2>';
		}

		$versions_html        .= '<ul class="wcbt-version-list">';
		$plugin_data           = WC_Beta_Tester::instance()->get_plugin_data();
		$this->current_version = $plugin_data['Version'];

		// Loop through versions and output in a radio list.
		foreach ( $tags as $tag_version ) {

			$versions_html .= '<li class="wcbt-version-li">';
			$versions_html .= '<label><input type="radio" ' . checked( $tag_version, $this->current_version, false ) . ' value="' . esc_attr( $tag_version ) . '" name="wcbt_switch_to_version">' . $tag_version;

			// Is this the current version?
			if ( $tag_version === $this->current_version ) {
				$versions_html .= '<span class="wcbt-current-version">' . esc_html__( '&nbsp;Installed Version', 'woocommerce-beta-tester' ) . '</span>';
			}

			$versions_html .= '</label>';
			$versions_html .= '</li>';
		}

		$versions_html .= '</ul>';

		return $versions_html;
	}

	/**
	 * Echo HTML form to switch WooCommerce versions, filtered for the selected channel.
	 */
	public function select_versions_form_html() {
		if ( ! current_user_can( 'install_plugins' ) ) {
			return;
		}

		$settings = WC_Beta_Tester::get_settings();
		$channel  = $settings->channel;
<<<<<<< HEAD
		?>
		<div class="wrap">
			<div class="wcbt-content-wrap">
				<h1><?php esc_html_e( 'Available WooCommerce Releases', 'woocommerce-beta-tester' ); ?></h1>
				<form name="wcbt-select-version" class="wcbt-select-version-form" action="<?php echo esc_attr( admin_url( '/index.php' ) ); ?>">
=======

		?>
		<div class="wrap">
			<div class="wcbt-content-wrap">
				<h1><?php esc_html_e( 'Available WooCommerce versions', 'woocommerce-beta-tester' ); ?></h1>
				<form name="wcbt-select-version" class="wcbt-select-version-form" action="<?php echo esc_attr( admin_url( '/tools.php' ) ); ?>">
>>>>>>> f66a6294
					<div class="wcbt-versions-wrap">
						<?php echo $this->get_versions_html( $channel ); // WPCS: XSS ok. ?>
					</div>
					<div class="wcbt-submit-wrap">
						<a href="#wcbt-modal-version-switch-confirm" class="button-primary" id="wcbt-modal-version-switch-confirm"><?php esc_html_e( 'Switch version', 'woocommerce-beta-tester' ); ?></a>
					</div>
					<?php wp_nonce_field( 'wcbt_switch_version_nonce' ); ?>
					<input type="hidden" name="noheader" value="1">
					<input type="hidden" name="page" value="wc-beta-tester-version-picker">

					<script type="text/template" id="tmpl-wcbt-version-switch-confirm">
						<div class="wc-backbone-modal wc-backbone-modal-beta-tester-version-info">
							<div class="wc-backbone-modal-content">
								<section class="wc-backbone-modal-main" role="main">
									<header class="wc-backbone-modal-header">
										<h1>
											<?php
											esc_html_e( 'Are you sure you want to switch the version of WooCommerce plugin?', 'woocommerce-beta-tester' );
											?>
										</h1>
										<button class="modal-close modal-close-link dashicons dashicons-no-alt">
											<span class="screen-reader-text"><?php esc_html_e( 'Close modal panel', 'woocommerce-beta-tester' ); ?></span>
										</button>
									</header>
									<article>

										<table class="wcbt-widefat widefat">
											<tbody>
											<tr class="alternate">
												<td class="row-title">
													<label for="tablecell"><?php esc_html_e( 'Installed Version:', 'woocommerce-beta-tester' ); ?></label>
												</td>
												<td><span class="wcbt-installed-version"><?php echo esc_html( $this->current_version ); ?></span></td>
											</tr>
											<tr>
												<td class="row-title">
													<label for="tablecell"><?php esc_html_e( 'New Version:', 'woocommerce-beta-tester' ); ?></label>
												</td>
												<td><span class="wcbt-new-version">{{ data.new_version }}</span></td>
											</tr>
											</tbody>
										</table>

										<p class="wcbt-notice"><?php esc_html_e( 'Notice: We strongly recommend you perform the test on a staging site and create a complete backup of your WordPress files and database prior to performing a version switch. We are not responsible for any misuse, deletions, white screens, fatal errors, or any other issue arising from using this plugin.', 'woocommerce-beta-tester' ); ?></p>
									</article>
									<footer>
<<<<<<< HEAD
										<input type="submit" value="<?php esc_attr_e( 'Switch version', 'woocommerce-beta-tester' ); ?>" class="button-primary wcbt-go" id="wcbt-submit-version-switch" />&nbsp;
=======
										<input type="submit" value="<?php esc_attr_e( 'Switch version', 'woocommerce-beta-tester' ); ?>" class="button-primary wcbt-go" id="wcbt-submit-version-switch"/>
>>>>>>> f66a6294
										<a href="#" class="modal-close modal-close-link"><?php esc_attr_e( 'Cancel', 'woocommerce-beta-tester' ); ?></a>
									</footer>
								</section>
							</div>
						</div>
						<div class="wc-backbone-modal-backdrop modal-close"></div>
					</script>

				</form>
			</div>
		</div>
		<?php
	}
}

new WC_Beta_Tester_Version_Picker();<|MERGE_RESOLUTION|>--- conflicted
+++ resolved
@@ -31,26 +31,31 @@
 	 * Handler for the version switch button.
 	 */
 	public function handle_version_switch() {
-		if ( empty( $_GET['wcbt_switch_to_version'] ) ) {
+		if ( ! isset( $_GET['wcbt_switch_to_version'], $_GET['_wpnonce'] ) ) { // WPCS: Input var ok.
 			return;
 		}
 
-		if ( ! wp_verify_nonce( $_GET['_wpnonce'], 'wcbt_switch_version_nonce' ) ) {
-			wp_die( __( 'Action failed. Please refresh the page and retry.', 'woocommerce-beta-tester' ) );
+		if ( ! wp_verify_nonce( wp_unslash( $_GET['_wpnonce'] ), 'wcbt_switch_version_nonce' ) ) { // WPCS: Input var ok, sanitization ok.
+			wp_die( esc_html__( 'Action failed. Please refresh the page and retry.', 'woocommerce-beta-tester' ) );
+		}
+
+		$version = isset( $_GET['wcbt_switch_to_version'] ) ? sanitize_text_field( wp_unslash( $_GET['wcbt_switch_to_version'] ) ) : ''; // WPCS: Input var ok, sanitization ok.
+
+		if ( empty( $version ) ) {
+			return;
 		}
 
 		include dirname( __FILE__ ) . '/class-wc-beta-tester-plugin-upgrader.php';
 
 		$plugin_name = 'woocommerce';
 		$plugin      = 'woocommerce/woocommerce.php';
-		$version     = sanitize_text_field( $_GET['wcbt_switch_to_version'] );
 		$skin_args   = array(
 			'type'    => 'web',
 			'url'     => 'tools.php?page=wc-beta-tester-version-picker',
 			'title'   => 'Version switch result',
 			'plugin'  => $plugin_name,
 			'version' => $version,
-			'nonce'   => $_GET['_wpnonce'],
+			'nonce'   => wp_unslash( $_GET['_wpnonce'] ), // WPCS: Input var ok, sanitization ok.
 		);
 
 		$skin     = new Automatic_Upgrader_Skin( $skin_args );
@@ -59,7 +64,7 @@
 
 		if ( $result ) {
 			activate_plugin( $plugin, '', is_network_admin(), true );
-			wp_redirect( admin_url( 'tools.php?page=wc-beta-tester-version-picker&switched=' . urlencode( $version ) ) );
+			wp_redirect( admin_url( 'tools.php?page=wc-beta-tester-version-picker&switched=' . rawurlencode( $version ) ) );
 		} else {
 			// TODO: fail more gracefully.
 			print_r( $skin->get_upgrade_messages() );
@@ -98,9 +103,9 @@
 		$tags          = array_reverse( $tags );
 		$versions_html = '';
 
-		if ( ! empty( $_GET['switched'] ) ) {
+		if ( ! empty( $_GET['switched'] ) ) { // WPCS: input var ok, CSRF ok.
 			/* translators: %s: WooCoomerce version  */
-			$versions_html .= '<h2>' . sprintf( esc_html__( 'Successfully switched version to %s.', 'woocommerce-beta-tester' ), esc_html( $_GET['switched'] ) ) . '</h2>';
+			$versions_html .= '<h2>' . sprintf( esc_html__( 'Successfully switched version to %s.', 'woocommerce-beta-tester' ), esc_html( sanitize_text_field( wp_unslash( $_GET['switched'] ) ) ) ) . '</h2>'; // WPCS: input var ok, CSRF ok.
 		}
 
 		$versions_html        .= '<ul class="wcbt-version-list">';
@@ -137,20 +142,12 @@
 
 		$settings = WC_Beta_Tester::get_settings();
 		$channel  = $settings->channel;
-<<<<<<< HEAD
+
 		?>
 		<div class="wrap">
 			<div class="wcbt-content-wrap">
 				<h1><?php esc_html_e( 'Available WooCommerce Releases', 'woocommerce-beta-tester' ); ?></h1>
-				<form name="wcbt-select-version" class="wcbt-select-version-form" action="<?php echo esc_attr( admin_url( '/index.php' ) ); ?>">
-=======
-
-		?>
-		<div class="wrap">
-			<div class="wcbt-content-wrap">
-				<h1><?php esc_html_e( 'Available WooCommerce versions', 'woocommerce-beta-tester' ); ?></h1>
 				<form name="wcbt-select-version" class="wcbt-select-version-form" action="<?php echo esc_attr( admin_url( '/tools.php' ) ); ?>">
->>>>>>> f66a6294
 					<div class="wcbt-versions-wrap">
 						<?php echo $this->get_versions_html( $channel ); // WPCS: XSS ok. ?>
 					</div>
@@ -197,11 +194,7 @@
 										<p class="wcbt-notice"><?php esc_html_e( 'Notice: We strongly recommend you perform the test on a staging site and create a complete backup of your WordPress files and database prior to performing a version switch. We are not responsible for any misuse, deletions, white screens, fatal errors, or any other issue arising from using this plugin.', 'woocommerce-beta-tester' ); ?></p>
 									</article>
 									<footer>
-<<<<<<< HEAD
-										<input type="submit" value="<?php esc_attr_e( 'Switch version', 'woocommerce-beta-tester' ); ?>" class="button-primary wcbt-go" id="wcbt-submit-version-switch" />&nbsp;
-=======
-										<input type="submit" value="<?php esc_attr_e( 'Switch version', 'woocommerce-beta-tester' ); ?>" class="button-primary wcbt-go" id="wcbt-submit-version-switch"/>
->>>>>>> f66a6294
+										<input type="submit" value="<?php esc_attr_e( 'Switch version', 'woocommerce-beta-tester' ); ?>" class="button-primary wcbt-go" id="wcbt-submit-version-switch"/>&nbsp;
 										<a href="#" class="modal-close modal-close-link"><?php esc_attr_e( 'Cancel', 'woocommerce-beta-tester' ); ?></a>
 									</footer>
 								</section>
