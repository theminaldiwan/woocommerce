/** @format */
/**
 * External dependencies
 */
import { __ } from '@wordpress/i18n';
import { Component, Fragment } from '@wordpress/element';
import { Tooltip } from '@wordpress/components';

/**
 * WooCommerce dependencies
 */
import { defaultTableDateFormat } from '@woocommerce/date';
import { formatCurrency, getCurrencyFormatDecimal } from '@woocommerce/currency';
import { Date, Link } from '@woocommerce/components';

/**
 * Internal dependencies
 */
import ReportTable from 'analytics/components/report-table';
import { numberFormat } from 'lib/number';

export default class CustomersReportTable extends Component {
	constructor() {
		super();

		this.getHeadersContent = this.getHeadersContent.bind( this );
		this.getRowsContent = this.getRowsContent.bind( this );
	}

	getHeadersContent() {
		return [
			{
				label: __( 'Name', 'wc-admin' ),
				key: 'name',
				required: true,
				isLeftAligned: true,
				isSortable: true,
			},
			{
				label: __( 'Username', 'wc-admin' ),
				key: 'username',
				hiddenByDefault: true,
			},
			{
				label: __( 'Sign Up', 'wc-admin' ),
				key: 'date_registered',
				defaultSort: true,
				isSortable: true,
			},
			{
				label: __( 'Email', 'wc-admin' ),
				key: 'email',
			},
			{
				label: __( 'Orders', 'wc-admin' ),
				key: 'orders_count',
				isSortable: true,
				isNumeric: true,
			},
			{
				label: __( 'Lifetime Spend', 'wc-admin' ),
				key: 'total_spend',
				isSortable: true,
				isNumeric: true,
			},
			{
				label: __( 'AOV', 'wc-admin' ),
				screenReaderLabel: __( 'Average Order Value', 'wc-admin' ),
				key: 'avg_order_value',
				isNumeric: true,
			},
			{
				label: __( 'Last Active', 'wc-admin' ),
				key: 'date_last_active',
				isSortable: true,
			},
			{
				label: __( 'Country', 'wc-admin' ),
				key: 'country',
			},
			{
				label: __( 'City', 'wc-admin' ),
				key: 'city',
				hiddenByDefault: true,
			},
			{
				label: __( 'Postal Code', 'wc-admin' ),
				key: 'postal_code',
				hiddenByDefault: true,
			},
		];
	}

	getCountryName( code ) {
		const countries = ( wcSettings.dataEndpoints && wcSettings.dataEndpoints.countries ) || [];
		const country = countries.find( c => c.code === code );
		return country ? country.name : null;
	}

	getRowsContent( customers ) {
		return customers.map( customer => {
			const {
				avg_order_value,
				date_last_active,
				date_registered,
				email,
				name,
				user_id,
				orders_count,
				username,
				total_spend,
				postcode,
				city,
				country,
			} = customer;
			const countryName = this.getCountryName( country );

			const customerNameLink = user_id ? (
				<Link href={ 'user-edit.php?user_id=' + user_id } type="wp-admin">
					{ name }
				</Link>
			) : (
				name
			);

			const dateRegistered = date_registered ? (
				<Date date={ date_registered } visibleFormat={ defaultTableDateFormat } />
			) : (
				'—'
			);
<<<<<<< HEAD
=======

			const countryDisplay = (
				<Fragment>
					<Tooltip text={ countryName }>
						<span aria-hidden="true">{ country }</span>
					</Tooltip>
					<span className="screen-reader-text">{ countryName }</span>
				</Fragment>
			);
>>>>>>> 3521e8d4

			return [
				{
					display: customerNameLink,
					value: name,
				},
				{
					display: username,
					value: username,
				},
				{
					display: dateRegistered,
					value: date_registered,
				},
				{
					display: <a href={ 'mailto:' + email }>{ email }</a>,
					value: email,
				},
				{
					display: numberFormat( orders_count ),
					value: orders_count,
				},
				{
					display: formatCurrency( total_spend ),
					value: getCurrencyFormatDecimal( total_spend ),
				},
				{
					display: formatCurrency( avg_order_value ),
					value: getCurrencyFormatDecimal( avg_order_value ),
				},
				{
					display: <Date date={ date_last_active } visibleFormat={ defaultTableDateFormat } />,
					value: date_last_active,
				},
				{
					display: countryDisplay,
					value: country,
				},
				{
					display: city,
					value: city,
				},
				{
					display: postcode,
					value: postcode,
				},
			];
		} );
	}

	render() {
		const { query } = this.props;

		return (
			<ReportTable
				endpoint="customers"
				getHeadersContent={ this.getHeadersContent }
				getRowsContent={ this.getRowsContent }
				itemIdField="id"
				query={ query }
				labels={ { placeholder: __( 'Search by customer name', 'wc-admin' ) } }
				searchBy="customers"
				searchParam="name_includes"
				title={ __( 'Customers', 'wc-admin' ) }
				columnPrefsKey="customers_report_columns"
			/>
		);
	}
}<|MERGE_RESOLUTION|>--- conflicted
+++ resolved
@@ -128,8 +128,6 @@
 			) : (
 				'—'
 			);
-<<<<<<< HEAD
-=======
 
 			const countryDisplay = (
 				<Fragment>
@@ -139,7 +137,6 @@
 					<span className="screen-reader-text">{ countryName }</span>
 				</Fragment>
 			);
->>>>>>> 3521e8d4
 
 			return [
 				{
