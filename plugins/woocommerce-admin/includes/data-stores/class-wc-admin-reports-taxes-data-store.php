--- conflicted
+++ resolved
@@ -60,7 +60,7 @@
 	 */
 	public function __construct() {
 		global $wpdb;
-		$table_name                          = $wpdb->prefix . self::TABLE_NAME;
+		$table_name = $wpdb->prefix . self::TABLE_NAME;
 		// Avoid ambigious columns in SQL query.
 		$this->report_columns['tax_rate_id']  = $table_name . '.' . $this->report_columns['tax_rate_id'];
 		$this->report_columns['orders_count'] = str_replace( 'order_id', $table_name . '.order_id', $this->report_columns['orders_count'] );
@@ -279,7 +279,6 @@
 				)
 			);
 
-<<<<<<< HEAD
 			/**
 			 * Fires when tax's reports are updated.
 			 *
@@ -287,9 +286,8 @@
 			 * @param int $order_id    Order ID.
 			 */
 			do_action( 'woocommerce_reports_update_tax', $tax_item->get_rate_id(), $order->get_id() );
-=======
+
 			$num_updated += intval( $result );
->>>>>>> 84ef5ffb
 		}
 
 		return ( count( $tax_items ) === $num_updated );
