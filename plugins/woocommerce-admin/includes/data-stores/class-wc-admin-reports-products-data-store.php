<?php
/**
 * WC_Admin_Reports_Products_Data_Store class file.
 *
 * @package WooCommerce Admin/Classes
 */

defined( 'ABSPATH' ) || exit;

/**
 * WC_Admin_Reports_Products_Data_Store.
 */
class WC_Admin_Reports_Products_Data_Store extends WC_Admin_Reports_Data_Store implements WC_Admin_Reports_Data_Store_Interface {

	/**
	 * Table used to get the data.
	 *
	 * @var string
	 */
	const TABLE_NAME = 'wc_order_product_lookup';

	/**
	 * Mapping columns to data type to return correct response types.
	 *
	 * @var array
	 */
	protected $column_types = array(
		'date_start'    => 'strval',
		'date_end'      => 'strval',
		'product_id'    => 'intval',
		'items_sold'    => 'intval',
		'gross_revenue' => 'floatval',
		'orders_count'  => 'intval',
		// Extended attributes.
		'name'          => 'strval',
		'price'         => 'floatval',
		'image'         => 'strval',
		'permalink'     => 'strval',
	);

	/**
	 * SQL columns to select in the db query and their mapping to SQL code.
	 *
	 * @var array
	 */
	protected $report_columns = array(
		'product_id'    => 'product_id',
		'items_sold'    => 'SUM(product_qty) as items_sold',
		'gross_revenue' => 'SUM(product_gross_revenue) AS gross_revenue',
		'orders_count'  => 'COUNT(DISTINCT order_id) as orders_count',
	);

	/**
	 * Extended product attributes to include in the data.
	 *
	 * @var array
	 */
	protected $extended_attributes = array(
		'name',
		'price',
		'image',
		'permalink',
	);

	/**
	 * Fills ORDER BY clause of SQL request based on user supplied parameters.
	 *
	 * @param array $query_args Parameters supplied by the user.
	 * @return array
	 */
	protected function get_order_by_sql_params( $query_args ) {
		global $wpdb;
		$order_product_lookup_table = $wpdb->prefix . self::TABLE_NAME;

		$sql_query['order_by_clause'] = '';
		if ( isset( $query_args['orderby'] ) ) {
			$sql_query['order_by_clause'] = $this->normalize_order_by( $query_args['orderby'] );
		}
		// Order by product name requires extra JOIN.
		if ( false !== strpos( $sql_query['order_by_clause'], '_products' ) ) {
			$sql_query['from_clause'] .= " JOIN {$wpdb->prefix}posts AS _products ON {$order_product_lookup_table}.product_id = _products.ID";
		}

		if ( isset( $query_args['order'] ) ) {
			$sql_query['order_by_clause'] .= ' ' . $query_args['order'];
		} else {
			$sql_query['order_by_clause'] .= ' DESC';
		}

		return $sql_query;
	}

	/**
	 * Updates the database query with parameters used for Products report: categories and order status.
	 *
	 * @param array $query_args Query arguments supplied by the user.
	 * @return array            Array of parameters used for SQL query.
	 */
	protected function get_sql_query_params( $query_args ) {
		global $wpdb;
		$order_product_lookup_table = $wpdb->prefix . self::TABLE_NAME;

		$sql_query_params = $this->get_time_period_sql_params( $query_args, $order_product_lookup_table );
		$sql_query_params = array_merge( $sql_query_params, $this->get_limit_sql_params( $query_args ) );
		$sql_query_params = array_merge( $sql_query_params, $this->get_order_by_sql_params( $query_args ) );

		$included_products = $this->get_included_products( $query_args );
		if ( $included_products ) {
			$sql_query_params['where_clause'] .= " AND {$order_product_lookup_table}.product_id IN ({$included_products})";
		}

		$order_status_filter = $this->get_status_subquery( $query_args );
		if ( $order_status_filter ) {
			$sql_query_params['from_clause']  .= " JOIN {$wpdb->prefix}posts ON {$order_product_lookup_table}.order_id = {$wpdb->prefix}posts.ID";
			$sql_query_params['where_clause'] .= " AND ( {$order_status_filter} )";
		}

		return $sql_query_params;
	}

	/**
	 * Maps ordering specified by the user to columns in the database/fields in the data.
	 *
	 * @param string $order_by Sorting criterion.
	 * @return string
	 */
	protected function normalize_order_by( $order_by ) {
		if ( 'date' === $order_by ) {
			return 'date_created';
		}
		if ( 'product_name' === $order_by ) {
			return '_products.post_title';
		}

		return $order_by;
	}

	/**
	 * Enriches the product data with attributes specified by the extended_attributes.
	 *
	 * @param array $products_data Product data.
	 * @param array $query_args  Query parameters.
	 */
	protected function include_extended_info( &$products_data, $query_args ) {
		foreach ( $products_data as $key => $product_data ) {
			$extended_info = new ArrayObject();
			if ( $query_args['extended_info'] ) {
				$product             = wc_get_product( $product_data['product_id'] );
				$extended_attributes = apply_filters( 'woocommerce_rest_reports_products_extended_attributes', $this->extended_attributes, $product_data );
				foreach ( $extended_attributes as $extended_attribute ) {
					$function = 'get_' . $extended_attribute;
					if ( is_callable( array( $product, $function ) ) ) {
						$value                                = $product->{$function}();
						$extended_info[ $extended_attribute ] = $value;
					}
				}
				$extended_info = $this->cast_numbers( $extended_info );
			}
			$products_data[ $key ]['extended_info'] = $extended_info;
		}
	}

	/**
	 * Returns the report data based on parameters supplied by the user.
	 *
	 * @param array $query_args  Query parameters.
	 * @return stdClass|WP_Error Data.
	 */
	public function get_data( $query_args ) {
		global $wpdb;

		$table_name = $wpdb->prefix . self::TABLE_NAME;
		$now        = time();
		$week_back  = $now - WEEK_IN_SECONDS;

		// These defaults are only partially applied when used via REST API, as that has its own defaults.
		$defaults = array(
<<<<<<< HEAD
			'per_page'              => get_option( 'posts_per_page' ),
			'page'                  => 1,
			'order'                 => 'DESC',
			'orderby'               => 'date',
			'before'                => date( WC_Admin_Reports_Interval::$iso_datetime_format, $now ),
			'after'                 => date( WC_Admin_Reports_Interval::$iso_datetime_format, $week_back ),
			'fields'                => '*',
			'categories'            => array(),
			'product_includes'      => array(),
			'extended_product_info' => false,
=======
			'per_page'      => get_option( 'posts_per_page' ),
			'page'          => 1,
			'order'         => 'DESC',
			'orderby'       => 'date',
			'before'        => date( WC_Admin_Reports_Interval::$iso_datetime_format, $now ),
			'after'         => date( WC_Admin_Reports_Interval::$iso_datetime_format, $week_back ),
			'fields'        => '*',
			'categories'    => array(),
			'products'      => array(),
			'extended_info' => false,
>>>>>>> 670801ce
			// This is not a parameter for products reports per se, but we want to only take into account selected order types.
			'order_status'  => parent::get_report_order_statuses(),

		);
		$query_args = wp_parse_args( $query_args, $defaults );

		$cache_key = $this->get_cache_key( $query_args );
		$data      = wp_cache_get( $cache_key, $this->cache_group );

		if ( false === $data ) {
			$data = (object) array(
				'data'    => array(),
				'total'   => 0,
				'pages'   => 0,
				'page_no' => 0,
			);

			$selections       = $this->selected_columns( $query_args );
			$sql_query_params = $this->get_sql_query_params( $query_args );

			$db_records_count = (int) $wpdb->get_var(
				"SELECT COUNT(*) FROM (
							SELECT
								product_id
							FROM
								{$table_name}
								{$sql_query_params['from_clause']}
							WHERE
								1=1
								{$sql_query_params['where_time_clause']}
								{$sql_query_params['where_clause']}
							GROUP BY
								product_id
					  		) AS tt"
			); // WPCS: cache ok, DB call ok, unprepared SQL ok.

			$total_pages = (int) ceil( $db_records_count / $sql_query_params['per_page'] );
			if ( $query_args['page'] < 1 || $query_args['page'] > $total_pages ) {
				return $data;
			}

			$product_data = $wpdb->get_results(
				"SELECT
						{$selections}
					FROM
						{$table_name}
						{$sql_query_params['from_clause']}
					WHERE
						1=1
						{$sql_query_params['where_time_clause']}
						{$sql_query_params['where_clause']}
					GROUP BY
						product_id
					ORDER BY
						{$sql_query_params['order_by_clause']}
					{$sql_query_params['limit']}
					",
				ARRAY_A
			); // WPCS: cache ok, DB call ok, unprepared SQL ok.

			if ( null === $product_data ) {
				return $data;
			}

			$this->include_extended_info( $product_data, $query_args );

			$product_data = array_map( array( $this, 'cast_numbers' ), $product_data );
			$data         = (object) array(
				'data'    => $product_data,
				'total'   => $db_records_count,
				'pages'   => $total_pages,
				'page_no' => (int) $query_args['page'],
			);

			wp_cache_set( $cache_key, $data, $this->cache_group );
		}

		return $data;
	}

	/**
	 * Returns string to be used as cache key for the data.
	 *
	 * @param array $params Query parameters.
	 * @return string
	 */
	protected function get_cache_key( $params ) {
		return 'woocommerce_' . self::TABLE_NAME . '_' . md5( wp_json_encode( $params ) );
	}

}<|MERGE_RESOLUTION|>--- conflicted
+++ resolved
@@ -175,31 +175,18 @@
 
 		// These defaults are only partially applied when used via REST API, as that has its own defaults.
 		$defaults = array(
-<<<<<<< HEAD
-			'per_page'              => get_option( 'posts_per_page' ),
-			'page'                  => 1,
-			'order'                 => 'DESC',
-			'orderby'               => 'date',
-			'before'                => date( WC_Admin_Reports_Interval::$iso_datetime_format, $now ),
-			'after'                 => date( WC_Admin_Reports_Interval::$iso_datetime_format, $week_back ),
-			'fields'                => '*',
-			'categories'            => array(),
-			'product_includes'      => array(),
-			'extended_product_info' => false,
-=======
-			'per_page'      => get_option( 'posts_per_page' ),
-			'page'          => 1,
-			'order'         => 'DESC',
-			'orderby'       => 'date',
-			'before'        => date( WC_Admin_Reports_Interval::$iso_datetime_format, $now ),
-			'after'         => date( WC_Admin_Reports_Interval::$iso_datetime_format, $week_back ),
-			'fields'        => '*',
-			'categories'    => array(),
-			'products'      => array(),
-			'extended_info' => false,
->>>>>>> 670801ce
+			'per_page'         => get_option( 'posts_per_page' ),
+			'page'             => 1,
+			'order'            => 'DESC',
+			'orderby'          => 'date',
+			'before'           => date( WC_Admin_Reports_Interval::$iso_datetime_format, $now ),
+			'after'            => date( WC_Admin_Reports_Interval::$iso_datetime_format, $week_back ),
+			'fields'           => '*',
+			'categories'       => array(),
+			'product_includes' => array(),
+			'extended_info'    => false,
 			// This is not a parameter for products reports per se, but we want to only take into account selected order types.
-			'order_status'  => parent::get_report_order_statuses(),
+			'order_status'     => parent::get_report_order_statuses(),
 
 		);
 		$query_args = wp_parse_args( $query_args, $defaults );
