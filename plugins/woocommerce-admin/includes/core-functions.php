--- conflicted
+++ resolved
@@ -40,8 +40,7 @@
 		$path         = $path . '&' . $query_string;
 	}
 
-<<<<<<< HEAD
-	return admin_url( 'admin.php?page=wc-admin#' . $path, dirname( __FILE__ ) );
+	return admin_url( 'admin.php?page=wc-admin&path=' . $path, dirname( __FILE__ ) );
 }
 
 /**
@@ -64,7 +63,4 @@
 	}
 
 	WC_Tracks::record_event( $event_name, $properties );
-=======
-	return admin_url( 'admin.php?page=wc-admin&path=' . $path, dirname( __FILE__ ) );
->>>>>>> 30680130
 }