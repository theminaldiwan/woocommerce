--- conflicted
+++ resolved
@@ -13,11 +13,8 @@
 - Number of selectable chart elements is now limited to 5.
 - Color scale logic for charts with lots of items has been fixed.
 - Update `@woocommerce/navigation` to v2.0.0
-<<<<<<< HEAD
 - Bug fix for `<StockReportTable />` returning N/A instead of zero.
 - In `<Search>` use backspace key to remove tags from the search box.
-=======
->>>>>>> 2af0aedd
 
 # 1.4.2
 - Add emoji-flags dependency
