--- conflicted
+++ resolved
@@ -3863,8 +3863,6 @@
 		$actual         = json_decode( json_encode( $data_store->get_data( $query_args ) ), true );
 		$this->assertEquals( $expected_stats, $actual, 'Segmenting by product, expected: ' . print_r( $expected_stats, true ) . '; actual: ' . print_r( $actual, true ) );
 	}
-<<<<<<< HEAD
-=======
 
 	/**
 	 * Test zero filling when ordering by date in descending and ascending order.
@@ -5441,5 +5439,4 @@
 
 		$this->assertEquals( $expected_stats, json_decode( json_encode( $data_store->get_data( $query_args ) ), true ), 'Query args: ' . print_r( $query_args, true ) . "; query: {$wpdb->last_query}" );
 	}
->>>>>>> 949afce2
 }