--- conflicted
+++ resolved
@@ -748,7 +748,6 @@
 	}
 
 	/**
-<<<<<<< HEAD
 	 * @testDox When there are mutli meta values for a supposed unique meta key, the first one is picked.
 	 */
 	public function test_first_value_is_picked_when_multi_value() {
@@ -773,7 +772,10 @@
 		$this->assertEquals( $original_order_key, $migrated_order_key );
 
 		$errors = $this->sut->verify_migrated_orders( array( $order->get_id() ) );
-=======
+		$this->assertEmpty( $errors );
+	}
+
+	/**
 	 * @testDox Test migration for multiple null order_key meta value.
 	 */
 	public function test_order_key_null_multiple() {
@@ -786,8 +788,6 @@
 		$this->sut->migrate_order( $order2->get_id() );
 
 		$errors = $this->sut->verify_migrated_orders( array( $order1->get_id(), $order2->get_id() ) );
->>>>>>> 6e2c11f5
-
 		$this->assertEmpty( $errors );
 	}
 }