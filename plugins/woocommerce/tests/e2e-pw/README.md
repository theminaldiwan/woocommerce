# WooCommerce Playwright End to End Tests

This is the documentation for the new e2e testing setup based on Playwright and wp-env. It superseedes the Puppeteer and e2e-environment [setup](../tests/e2e), which we will gradually deprecate.

## Table of contents

<<<<<<< HEAD
-   [Pre-requisites](#pre-requisites)
-   [Introduction](#introduction)
-   [About the Environment](#about-the-environment)
-   [Test Variables](#test-variables)
-   [Guide for writing e2e tests](#guide-for-writing-e2e-tests)
    -   [Tools for writing tests](#tools-for-writing-tests)
    -   [Creating test structure](#creating-test-structure)
    -   [Writing the test](#writing-the-test)
-   [Debugging tests](#debugging-tests)
=======
- [Pre-requisites](#pre-requisites)
- [Introduction](#introduction)
- [About the Environment](#about-the-environment)
- [Test Variables](#test-variables)
- [Guide for writing e2e tests](#guide-for-writing-e2e-tests)
  - [Tools for writing tests](#tools-for-writing-tests)
  - [Creating test structure](#creating-test-structure)
  - [Writing the test](#writing-the-test)
- [Guide for using test reports](#guide-for-using-test-reports)
  - [Viewing the Playwright HTML report](#viewing-the-playwright-html-report)
  - [Viewing the Allure report](#viewing-the-allure-report)
- [Debugging tests](#debugging-tests)
>>>>>>> 1a06d5bf

## Pre-requisites

-   Node.js ([Installation instructions](https://nodejs.org/en/download/))
-   NVM ([Installation instructions](https://github.com/nvm-sh/nvm))
-   PNPM ([Installation instructions](https://pnpm.io/installation))
-   Docker and Docker Compose ([Installation instructions](https://docs.docker.com/engine/install/))

Note, that if you are on Mac and you install docker through other methods such as homebrew, for example, your steps to set it up might be different. The commands listed in steps below may also vary.

If you are using Windows, we recommend using [Windows Subsystem for Linux (WSL)](https://docs.microsoft.com/en-us/windows/wsl/) for running E2E tests. Follow the [WSL Setup Instructions](../tests/e2e/WSL_SETUP_INSTRUCTIONS.md) first before proceeding with the steps below.

### Introduction

End-to-end tests are powered by Playwright. The test site is spinned up using `wp-env` (recommended), but we will continue to support `e2e-environment` in the meantime.

**Running tests for the first time:**

-   `nvm use`
-   `pnpm install`
-   `pnpm run build --filter=woocommerce`
-   `cd plugins/woocommerce`
-   `pnpm env:test`
-   `pnpm test:e2e-pw`

To run the test again, re-create the environment to start with a fresh state:

-   `pnpm env:destroy`
-   `pnpm env:test`

Other ways of running tests:

-   `pnpm test:e2e-pw` (usual, headless run)
-   `pnpm test:e2e-pw --headed` (headed -- browser window shown)
-   `pnpm test:e2e-pw --debug` (runs tests in debug mode)
-   `pnpm test:e2e-pw ./tests/e2e-pw/tests/activate-and-setup/basic-setup.spec.js` (runs a single test)

To see all options, run `cd plugins/woocommerce && pnpm playwright test --help`

### About the environment

The default values are:

-   Latest stable WordPress version
-   PHP 7.4
-   MariaDB
-   URL: `http://localhost:8086/`
-   Admin credentials: `admin/password`

If you want to customize these, check the [Test Variables](#test-variables) section.

For more information how to configure the test environment for `wp-env`, please checkout the [documentation](https://github.com/WordPress/gutenberg/tree/trunk/packages/env) documentation.

### Test Variables

The test environment uses the following test variables:

```json
{
	"url": "http://localhost:8086/",
	"users": {
		"admin": {
			"username": "admin",
			"password": "password"
		},
		"customer": {
			"username": "customer",
			"password": "password"
		}
	}
}
```

If you need to modify the port for your local test environment (eg. port is already in use) or use, edit [playwright.config.js](https://github.com/woocommerce/woocommerce/blob/trunk/plugins/woocommerce/tests/e2e/playwright.config.js). Depending on what environment tool you are using, you will need to also edit the respective `.json` file.

**Modiify the port wp-env**

Edit [.wp-env.json](https://github.com/woocommerce/woocommerce/blob/trunk/plugins/woocommerce/.wp-env.json) and [playwright.config.js](https://github.com/woocommerce/woocommerce/blob/trunk/plugins/woocommerce/tests/e2e/playwright.config.js).

**Modiify port for e2e-environment**

Edit [tests/e2e/config/default.json](https://github.com/woocommerce/woocommerce/blob/trunk/plugins/woocommerce/tests/e2e/config/default.json).\*\*\*\*

### Starting/stopping the environment

After you run a test, it's best to restart the environment to start from a fresh state. We are currently working to reset the state more efficiently to avoid the restart being needed, but this is a work-in-progress.

-   `pnpm env:down --filter=woocommerce` to stop the environment
-   `pnpm env:destroy --filter=woocommerce` when you make changes to `.wp-env.json`

## Guide for writing e2e tests

### Creating test structure

It is a good practice to start working on the test by identifying what needs to be tested on the higher and lower levels. For example, if you are writing a test to verify that merchant can create a virtual product, the overview of the test will be as follows:

-   Merchant can create virtual product
    -   Merchant can log in
    -   Merchant can create virtual product
    -   Merchant can verify that virtual product was created

Once you identify the structure of the test, you can move on to writing it.

### Writing the test

The structure of the test serves as a skeleton for the test itself. You can turn it into a test by using `describe()` and `it()` methods of Playwright:

-   [`test.describe()`](https://playwright.dev/docs/api/class-test#test-describe) - creates a block that groups together several related tests;
-   [`test()`](https://playwright.dev/docs/api/class-test#test-call) - actual method that runs the test.

Based on our example, the test skeleton would look as follows:

```js
test.describe( 'Merchant can create virtual product', () => {
	test( 'merchant can log in', async () => {} );

	test( 'merchant can create virtual product', async () => {} );

	test( 'merchant can verify that virtual product was created', async () => {} );
} );
```

## Guide for using test reports

The tests would generate three kinds of reports after the run:
1. A Playwright HTML report.
1. A Playwright JSON report.
1. Allure results.

By default, they are saved inside the `test-results` folder. If you want to save them in a custom location, just assign the absolute path to the environment variables mentioned in the [Playwright](https://playwright.dev/docs/test-reporters) and [Allure-Playwright](https://www.npmjs.com/package/allure-playwright) documentation.

| Report | Default location | Environment variable for custom location |
| ----------- | ---------------- | ---------------------------------------- |
| Playwright HTML report | `test-results/playwright-report` | `PLAYWRIGHT_HTML_REPORT` |
| Playwright JSON report | `test-results/test-results.json` | `PLAYWRIGHT_JSON_OUTPUT_NAME` |
| Allure results | `test-results/allure-results` | `ALLURE_RESULTS_DIR` |

### Viewing the Playwright HTML report

Use the `playwright show-report $PATH_TO_PLAYWRIGHT_HTML_REPORT` command to open the report. For example, assuming that you're at the root of the WooCommerce monorepo, and that you did not specify a custom location for the report, you would use the following commands:

```bash
cd plugins/woocommerce
pnpm exec playwright show-report tests/e2e-pw/test-results/playwright-report
```

For more details about the Playwright HTML report, see their [HTML Reporter](https://playwright.dev/docs/test-reporters#html-reporter) documentation.

### Viewing the Allure report

This assumes that you're already familiar with reports generated by the [Allure Framework](https://github.com/allure-framework), particularly:
- What the `allure-results` and `allure-report` folders are, and how they're different from each other.
- Allure commands like `allure generate` and `allure open`.

Use the `allure generate` command to generate an HTML report from the `allure-results` directory created at the end of the test run. Then, use the `allure open` command to open it on your browser. For example, assuming that:
- You're at the root of the WooCommerce monorepo
- You did not specify a custom location for `allure-results` (you did not assign a value to `ALLURE_RESULTS_DIR`)
- You want to generate the `allure-report` folder in `plugins/woocommerce/tests/e2e-pw/test-results`

Then you would need to use the following commands:

```bash
cd plugins/woocommerce
pnpm exec allure generate --clean tests/e2e-pw/test-results/allure-results --output tests/e2e-pw/test-results/allure-report
pnpm exec allure open tests/e2e-pw/test-results/allure-report
```

A browser window should open the Allure report.

If you're on [WSL](https://learn.microsoft.com/en-us/windows/wsl/about) however, you might get this message right after running the `allure open` command:
```
Starting web server...
2022-12-09 18:52:01.323:INFO::main: Logging initialized @286ms to org.eclipse.jetty.util.log.StdErrLog
Can not open browser because this capability is not supported on your platform. You can use the link below to open the report manually.
Server started at <http://127.0.1.1:38917/>. Press <Ctrl+C> to exit
```
In this case, take note of the port number (38917 in the example above) and then use it to navigate to `http://localhost`. Taking the example above, you should be able to view the Allure report on http://localhost:38917.

To know more about the allure-playwright integration, see their [GitHub documentation](https://github.com/allure-framework/allure-js/tree/master/packages/allure-playwright).

## Debugging tests

For Playwright debugging, follow [Playwright's documentation](https://playwright.dev/docs/debug).<|MERGE_RESOLUTION|>--- conflicted
+++ resolved
@@ -4,17 +4,6 @@
 
 ## Table of contents
 
-<<<<<<< HEAD
--   [Pre-requisites](#pre-requisites)
--   [Introduction](#introduction)
--   [About the Environment](#about-the-environment)
--   [Test Variables](#test-variables)
--   [Guide for writing e2e tests](#guide-for-writing-e2e-tests)
-    -   [Tools for writing tests](#tools-for-writing-tests)
-    -   [Creating test structure](#creating-test-structure)
-    -   [Writing the test](#writing-the-test)
--   [Debugging tests](#debugging-tests)
-=======
 - [Pre-requisites](#pre-requisites)
 - [Introduction](#introduction)
 - [About the Environment](#about-the-environment)
@@ -27,14 +16,13 @@
   - [Viewing the Playwright HTML report](#viewing-the-playwright-html-report)
   - [Viewing the Allure report](#viewing-the-allure-report)
 - [Debugging tests](#debugging-tests)
->>>>>>> 1a06d5bf
 
 ## Pre-requisites
 
--   Node.js ([Installation instructions](https://nodejs.org/en/download/))
--   NVM ([Installation instructions](https://github.com/nvm-sh/nvm))
--   PNPM ([Installation instructions](https://pnpm.io/installation))
--   Docker and Docker Compose ([Installation instructions](https://docs.docker.com/engine/install/))
+- Node.js ([Installation instructions](https://nodejs.org/en/download/))
+- NVM ([Installation instructions](https://github.com/nvm-sh/nvm))
+- PNPM ([Installation instructions](https://pnpm.io/installation))
+- Docker and Docker Compose ([Installation instructions](https://docs.docker.com/engine/install/))
 
 Note, that if you are on Mac and you install docker through other methods such as homebrew, for example, your steps to set it up might be different. The commands listed in steps below may also vary.
 
@@ -46,24 +34,22 @@
 
 **Running tests for the first time:**
 
--   `nvm use`
--   `pnpm install`
--   `pnpm run build --filter=woocommerce`
--   `cd plugins/woocommerce`
--   `pnpm env:test`
--   `pnpm test:e2e-pw`
+- `nvm use`
+- `pnpm install`
+- `pnpm run build --filter=woocommerce`
+- `pnpm env:test --filter=woocommerce`
 
 To run the test again, re-create the environment to start with a fresh state:
 
--   `pnpm env:destroy`
--   `pnpm env:test`
+- `pnpm env:destroy --filter=woocommerce`
+- `pnpm env:test --filter=woocommerce`
 
 Other ways of running tests:
 
--   `pnpm test:e2e-pw` (usual, headless run)
--   `pnpm test:e2e-pw --headed` (headed -- browser window shown)
--   `pnpm test:e2e-pw --debug` (runs tests in debug mode)
--   `pnpm test:e2e-pw ./tests/e2e-pw/tests/activate-and-setup/basic-setup.spec.js` (runs a single test)
+- `pnpm env:test --filter=woocommerce` (headless)
+- `cd plugin/woocommerce && USE_WP_ENV=1 pnpm playwright test --config=tests/e2e-pw/playwright.config.js --headed` (headed)
+- `cd plugins/woocommerce && USE_WP_ENV=1 pnpm playwright test --config=tests/e2e-pw/playwright.config.js --debug` (debug)
+- `cd plugins/woocommerce && USE_WP_ENV=1 pnpm playwright test --config=tests/e2e-pw/playwright.config.js ./tests/e2e-pw/tests/activate-and-setup/basic-setup.spec.js` (running a single test)
 
 To see all options, run `cd plugins/woocommerce && pnpm playwright test --help`
 
@@ -71,14 +57,15 @@
 
 The default values are:
 
--   Latest stable WordPress version
--   PHP 7.4
--   MariaDB
--   URL: `http://localhost:8086/`
--   Admin credentials: `admin/password`
+- Latest stable WordPress version
+- PHP 7.4
+- MariaDB
+- URL: `http://localhost:8086/`
+- Admin credentials: `admin/password`
 
 If you want to customize these, check the [Test Variables](#test-variables) section.
 
+
 For more information how to configure the test environment for `wp-env`, please checkout the [documentation](https://github.com/WordPress/gutenberg/tree/trunk/packages/env) documentation.
 
 ### Test Variables
@@ -86,18 +73,18 @@
 The test environment uses the following test variables:
 
 ```json
-{
-	"url": "http://localhost:8086/",
-	"users": {
-		"admin": {
-			"username": "admin",
-			"password": "password"
-		},
-		"customer": {
-			"username": "customer",
-			"password": "password"
-		}
-	}
+{ 
+  "url": "http://localhost:8086/",
+  "users": {
+    "admin": {
+      "username": "admin",
+      "password": "password"
+    },
+    "customer": {
+      "username": "customer",
+      "password": "password"
+    }
+  }
 }
 ```
 
@@ -109,14 +96,14 @@
 
 **Modiify port for e2e-environment**
 
-Edit [tests/e2e/config/default.json](https://github.com/woocommerce/woocommerce/blob/trunk/plugins/woocommerce/tests/e2e/config/default.json).\*\*\*\*
+Edit [tests/e2e/config/default.json](https://github.com/woocommerce/woocommerce/blob/trunk/plugins/woocommerce/tests/e2e/config/default.json).****
 
 ### Starting/stopping the environment
 
 After you run a test, it's best to restart the environment to start from a fresh state. We are currently working to reset the state more efficiently to avoid the restart being needed, but this is a work-in-progress.
 
--   `pnpm env:down --filter=woocommerce` to stop the environment
--   `pnpm env:destroy --filter=woocommerce` when you make changes to `.wp-env.json`
+- `pnpm env:down --filter=woocommerce` to stop the environment
+- `pnpm env:destroy --filter=woocommerce` when you make changes to `.wp-env.json`
 
 ## Guide for writing e2e tests
 
@@ -124,10 +111,10 @@
 
 It is a good practice to start working on the test by identifying what needs to be tested on the higher and lower levels. For example, if you are writing a test to verify that merchant can create a virtual product, the overview of the test will be as follows:
 
--   Merchant can create virtual product
-    -   Merchant can log in
-    -   Merchant can create virtual product
-    -   Merchant can verify that virtual product was created
+- Merchant can create virtual product
+  - Merchant can log in
+  - Merchant can create virtual product
+  - Merchant can verify that virtual product was created
 
 Once you identify the structure of the test, you can move on to writing it.
 
@@ -135,18 +122,24 @@
 
 The structure of the test serves as a skeleton for the test itself. You can turn it into a test by using `describe()` and `it()` methods of Playwright:
 
--   [`test.describe()`](https://playwright.dev/docs/api/class-test#test-describe) - creates a block that groups together several related tests;
--   [`test()`](https://playwright.dev/docs/api/class-test#test-call) - actual method that runs the test.
+- [`test.describe()`](https://playwright.dev/docs/api/class-test#test-describe) - creates a block that groups together several related tests;
+- [`test()`](https://playwright.dev/docs/api/class-test#test-call) - actual method that runs the test.
 
 Based on our example, the test skeleton would look as follows:
 
 ```js
 test.describe( 'Merchant can create virtual product', () => {
-	test( 'merchant can log in', async () => {} );
-
-	test( 'merchant can create virtual product', async () => {} );
-
-	test( 'merchant can verify that virtual product was created', async () => {} );
+	test( 'merchant can log in', async () => {
+
+	} );
+
+	test( 'merchant can create virtual product', async () => {
+
+	} );
+
+	test( 'merchant can verify that virtual product was created', async () => {
+
+	} );
 } );
 ```
 
