--- conflicted
+++ resolved
@@ -56,14 +56,6 @@
 .wp-env.override.json
 
 # Unit tests
-<<<<<<< HEAD
-/tmp
-packages/js/e2e-environment/config/default.json
-packages/js/e2e-environment/docker/wp-cli/initialize.sh
-
-# Test Results
-test-results.json
-=======
 tmp/
 
 # Composer
@@ -78,4 +70,6 @@
 
 # Editors
 nbproject/private/
->>>>>>> fe5d4d6c
+
+# Test Results
+test-results.json