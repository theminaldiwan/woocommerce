--- conflicted
+++ resolved
@@ -4,11 +4,7 @@
         "Read more about it at https://getcomposer.org/doc/01-basic-usage.md#composer-lock-the-lock-file",
         "This file is @generated automatically"
     ],
-<<<<<<< HEAD
-    "content-hash": "43e386f7b4f53035cfe7eec88d2d9ee6",
-=======
     "content-hash": "4028dd750463d5e5ad5f2099196a949a",
->>>>>>> cb3e1de0
     "packages": [
         {
             "name": "composer/installers",
