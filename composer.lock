--- conflicted
+++ resolved
@@ -4,11 +4,7 @@
         "Read more about it at https://getcomposer.org/doc/01-basic-usage.md#installing-dependencies",
         "This file is @generated automatically"
     ],
-<<<<<<< HEAD
-    "content-hash": "6345f0023cbb573776acd66007973525",
-=======
-    "content-hash": "234a8d9c407edce45f8392358f1da8f1",
->>>>>>> 2af182f2
+    "content-hash": "9548fdb91087ffaa8f14374698bf402e",
     "packages": [
         {
             "name": "automattic/jetpack-autoloader",
@@ -384,29 +380,11 @@
             ],
             "description": "Symfony CssSelector Component",
             "homepage": "https://symfony.com",
-            "funding": [
-                {
-                    "url": "https://symfony.com/sponsor",
-                    "type": "custom"
-                },
-                {
-                    "url": "https://github.com/fabpot",
-                    "type": "github"
-                },
-                {
-                    "url": "https://tidelift.com/funding/github/packagist/symfony/symfony",
-                    "type": "tidelift"
-                }
-            ],
             "time": "2020-03-16T08:31:04+00:00"
         },
         {
             "name": "woocommerce/action-scheduler",
-<<<<<<< HEAD
             "version": "3.1.6",
-=======
-            "version": "v3.1.5",
->>>>>>> 2af182f2
             "source": {
                 "type": "git",
                 "url": "https://github.com/woocommerce/action-scheduler.git",
@@ -437,11 +415,7 @@
             ],
             "description": "Action Scheduler for WordPress and WooCommerce",
             "homepage": "https://actionscheduler.org/",
-<<<<<<< HEAD
             "time": "2020-05-12T16:22:33+00:00"
-=======
-            "time": "2020-05-05T13:26:04+00:00"
->>>>>>> 2af182f2
         },
         {
             "name": "woocommerce/woocommerce-admin",
@@ -2543,20 +2517,6 @@
                 "polyfill",
                 "portable"
             ],
-            "funding": [
-                {
-                    "url": "https://symfony.com/sponsor",
-                    "type": "custom"
-                },
-                {
-                    "url": "https://github.com/fabpot",
-                    "type": "github"
-                },
-                {
-                    "url": "https://tidelift.com/funding/github/packagist/symfony/symfony",
-                    "type": "tidelift"
-                }
-            ],
             "time": "2020-05-08T16:50:20+00:00"
         },
         {
@@ -2961,6 +2921,5 @@
     "platform-dev": [],
     "platform-overrides": {
         "php": "7.1"
-    },
-    "plugin-api-version": "1.1.0"
+    }
 }