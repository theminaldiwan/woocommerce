{
    "_readme": [
        "This file locks the dependencies of your project to a known state",
        "Read more about it at https://getcomposer.org/doc/01-basic-usage.md#installing-dependencies",
        "This file is @generated automatically"
    ],
<<<<<<< HEAD
    "content-hash": "49f95ee6d40261f4e337506c1b86353c",
=======
    "content-hash": "8b83d26cd9edae1a33b5dde164c44216",
>>>>>>> 218636e3
    "packages": [
        {
            "name": "automattic/jetpack-autoloader",
            "version": "v2.6.0",
            "source": {
                "type": "git",
                "url": "https://github.com/Automattic/jetpack-autoloader.git",
                "reference": "47dde8dbca6b1e30f176725f2f748a9abefcaf58"
            },
            "dist": {
                "type": "zip",
                "url": "https://api.github.com/repos/Automattic/jetpack-autoloader/zipball/47dde8dbca6b1e30f176725f2f748a9abefcaf58",
                "reference": "47dde8dbca6b1e30f176725f2f748a9abefcaf58",
                "shasum": ""
            },
            "require": {
                "composer-plugin-api": "^1.1 || ^2.0"
            },
            "require-dev": {
                "phpunit/phpunit": "^5.7 || ^6.5 || ^7.5"
            },
            "type": "composer-plugin",
            "extra": {
                "class": "Automattic\\Jetpack\\Autoloader\\CustomAutoloaderPlugin"
            },
            "autoload": {
                "classmap": [
                    "src/AutoloadGenerator.php"
                ],
                "psr-4": {
                    "Automattic\\Jetpack\\Autoloader\\": "src"
                }
            },
            "notification-url": "https://packagist.org/downloads/",
            "license": [
                "GPL-2.0-or-later"
            ],
            "description": "Creates a custom autoloader for a plugin or theme.",
            "time": "2020-11-19T21:20:12+00:00"
        },
        {
            "name": "automattic/jetpack-constants",
            "version": "v1.5.1",
            "source": {
                "type": "git",
                "url": "https://github.com/Automattic/jetpack-constants.git",
                "reference": "18f772daddc8be5df76c9f4a92e017a3c2569a5b"
            },
            "dist": {
                "type": "zip",
                "url": "https://api.github.com/repos/Automattic/jetpack-constants/zipball/18f772daddc8be5df76c9f4a92e017a3c2569a5b",
                "reference": "18f772daddc8be5df76c9f4a92e017a3c2569a5b",
                "shasum": ""
            },
            "require-dev": {
                "php-mock/php-mock": "^2.1",
                "phpunit/phpunit": "^5.7 || ^6.5 || ^7.5"
            },
            "type": "library",
            "autoload": {
                "classmap": [
                    "src/"
                ]
            },
            "notification-url": "https://packagist.org/downloads/",
            "license": [
                "GPL-2.0-or-later"
            ],
            "description": "A wrapper for defining constants in a more testable way.",
            "time": "2020-10-28T19:00:31+00:00"
        },
        {
            "name": "composer/installers",
            "version": "v1.9.0",
            "source": {
                "type": "git",
                "url": "https://github.com/composer/installers.git",
                "reference": "b93bcf0fa1fccb0b7d176b0967d969691cd74cca"
            },
            "dist": {
                "type": "zip",
                "url": "https://api.github.com/repos/composer/installers/zipball/b93bcf0fa1fccb0b7d176b0967d969691cd74cca",
                "reference": "b93bcf0fa1fccb0b7d176b0967d969691cd74cca",
                "shasum": ""
            },
            "require": {
                "composer-plugin-api": "^1.0 || ^2.0"
            },
            "replace": {
                "roundcube/plugin-installer": "*",
                "shama/baton": "*"
            },
            "require-dev": {
                "composer/composer": "1.6.* || 2.0.*@dev",
                "composer/semver": "1.0.* || 2.0.*@dev",
                "phpunit/phpunit": "^4.8.36",
                "sebastian/comparator": "^1.2.4",
                "symfony/process": "^2.3"
            },
            "type": "composer-plugin",
            "extra": {
                "class": "Composer\\Installers\\Plugin",
                "branch-alias": {
                    "dev-master": "1.0-dev"
                }
            },
            "autoload": {
                "psr-4": {
                    "Composer\\Installers\\": "src/Composer/Installers"
                }
            },
            "notification-url": "https://packagist.org/downloads/",
            "license": [
                "MIT"
            ],
            "authors": [
                {
                    "name": "Kyle Robinson Young",
                    "email": "kyle@dontkry.com",
                    "homepage": "https://github.com/shama"
                }
            ],
            "description": "A multi-framework Composer library installer",
            "homepage": "https://composer.github.io/installers/",
            "keywords": [
                "Craft",
                "Dolibarr",
                "Eliasis",
                "Hurad",
                "ImageCMS",
                "Kanboard",
                "Lan Management System",
                "MODX Evo",
                "MantisBT",
                "Mautic",
                "Maya",
                "OXID",
                "Plentymarkets",
                "Porto",
                "RadPHP",
                "SMF",
                "Thelia",
                "Whmcs",
                "WolfCMS",
                "agl",
                "aimeos",
                "annotatecms",
                "attogram",
                "bitrix",
                "cakephp",
                "chef",
                "cockpit",
                "codeigniter",
                "concrete5",
                "croogo",
                "dokuwiki",
                "drupal",
                "eZ Platform",
                "elgg",
                "expressionengine",
                "fuelphp",
                "grav",
                "installer",
                "itop",
                "joomla",
                "known",
                "kohana",
                "laravel",
                "lavalite",
                "lithium",
                "magento",
                "majima",
                "mako",
                "mediawiki",
                "modulework",
                "modx",
                "moodle",
                "osclass",
                "phpbb",
                "piwik",
                "ppi",
                "puppet",
                "pxcms",
                "reindex",
                "roundcube",
                "shopware",
                "silverstripe",
                "sydes",
                "sylius",
                "symfony",
                "typo3",
                "wordpress",
                "yawik",
                "zend",
                "zikula"
            ],
            "funding": [
                {
                    "url": "https://packagist.com",
                    "type": "custom"
                },
                {
                    "url": "https://tidelift.com/funding/github/packagist/composer/composer",
                    "type": "tidelift"
                }
            ],
            "time": "2020-04-07T06:57:05+00:00"
        },
        {
            "name": "maxmind-db/reader",
            "version": "v1.6.0",
            "source": {
                "type": "git",
                "url": "https://github.com/maxmind/MaxMind-DB-Reader-php.git",
                "reference": "febd4920bf17c1da84cef58e56a8227dfb37fbe4"
            },
            "dist": {
                "type": "zip",
                "url": "https://api.github.com/repos/maxmind/MaxMind-DB-Reader-php/zipball/febd4920bf17c1da84cef58e56a8227dfb37fbe4",
                "reference": "febd4920bf17c1da84cef58e56a8227dfb37fbe4",
                "shasum": ""
            },
            "require": {
                "php": ">=5.6"
            },
            "conflict": {
                "ext-maxminddb": "<1.6.0,>=2.0.0"
            },
            "require-dev": {
                "friendsofphp/php-cs-fixer": "2.*",
                "php-coveralls/php-coveralls": "^2.1",
                "phpunit/phpcov": "^3.0",
                "phpunit/phpunit": "5.*",
                "squizlabs/php_codesniffer": "3.*"
            },
            "suggest": {
                "ext-bcmath": "bcmath or gmp is required for decoding larger integers with the pure PHP decoder",
                "ext-gmp": "bcmath or gmp is required for decoding larger integers with the pure PHP decoder",
                "ext-maxminddb": "A C-based database decoder that provides significantly faster lookups"
            },
            "type": "library",
            "autoload": {
                "psr-4": {
                    "MaxMind\\Db\\": "src/MaxMind/Db"
                }
            },
            "notification-url": "https://packagist.org/downloads/",
            "license": [
                "Apache-2.0"
            ],
            "authors": [
                {
                    "name": "Gregory J. Oschwald",
                    "email": "goschwald@maxmind.com",
                    "homepage": "https://www.maxmind.com/"
                }
            ],
            "description": "MaxMind DB Reader API",
            "homepage": "https://github.com/maxmind/MaxMind-DB-Reader-php",
            "keywords": [
                "database",
                "geoip",
                "geoip2",
                "geolocation",
                "maxmind"
            ],
            "time": "2019-12-19T22:59:03+00:00"
        },
        {
            "name": "pelago/emogrifier",
            "version": "v3.1.0",
            "source": {
                "type": "git",
                "url": "https://github.com/MyIntervals/emogrifier.git",
                "reference": "f6a5c7d44612d86c3901c93f1592f5440e6b2cd8"
            },
            "dist": {
                "type": "zip",
                "url": "https://api.github.com/repos/MyIntervals/emogrifier/zipball/f6a5c7d44612d86c3901c93f1592f5440e6b2cd8",
                "reference": "f6a5c7d44612d86c3901c93f1592f5440e6b2cd8",
                "shasum": ""
            },
            "require": {
                "ext-dom": "*",
                "ext-libxml": "*",
                "php": "^5.6 || ~7.0 || ~7.1 || ~7.2 || ~7.3 || ~7.4",
                "symfony/css-selector": "^2.8 || ^3.0 || ^4.0 || ^5.0"
            },
            "require-dev": {
                "friendsofphp/php-cs-fixer": "^2.15.3",
                "phpmd/phpmd": "^2.7.0",
                "phpunit/phpunit": "^5.7.27",
                "squizlabs/php_codesniffer": "^3.5.0"
            },
            "type": "library",
            "extra": {
                "branch-alias": {
                    "dev-master": "4.0.x-dev"
                }
            },
            "autoload": {
                "psr-4": {
                    "Pelago\\": "src/"
                }
            },
            "notification-url": "https://packagist.org/downloads/",
            "license": [
                "MIT"
            ],
            "authors": [
                {
                    "name": "Oliver Klee",
                    "email": "github@oliverklee.de"
                },
                {
                    "name": "Zoli Szabó",
                    "email": "zoli.szabo+github@gmail.com"
                },
                {
                    "name": "John Reeve",
                    "email": "jreeve@pelagodesign.com"
                },
                {
                    "name": "Jake Hotson",
                    "email": "jake@qzdesign.co.uk"
                },
                {
                    "name": "Cameron Brooks"
                },
                {
                    "name": "Jaime Prado"
                }
            ],
            "description": "Converts CSS styles into inline style attributes in your HTML code",
            "homepage": "https://www.myintervals.com/emogrifier.php",
            "keywords": [
                "css",
                "email",
                "pre-processing"
            ],
            "time": "2019-12-26T19:37:31+00:00"
        },
        {
            "name": "psr/container",
            "version": "1.0.0",
            "source": {
                "type": "git",
                "url": "https://github.com/php-fig/container.git",
                "reference": "b7ce3b176482dbbc1245ebf52b181af44c2cf55f"
            },
            "dist": {
                "type": "zip",
                "url": "https://api.github.com/repos/php-fig/container/zipball/b7ce3b176482dbbc1245ebf52b181af44c2cf55f",
                "reference": "b7ce3b176482dbbc1245ebf52b181af44c2cf55f",
                "shasum": ""
            },
            "require": {
                "php": ">=5.3.0"
            },
            "type": "library",
            "extra": {
                "branch-alias": {
                    "dev-master": "1.0.x-dev"
                }
            },
            "autoload": {
                "psr-4": {
                    "Psr\\Container\\": "src/"
                }
            },
            "notification-url": "https://packagist.org/downloads/",
            "license": [
                "MIT"
            ],
            "authors": [
                {
                    "name": "PHP-FIG",
                    "homepage": "http://www.php-fig.org/"
                }
            ],
            "description": "Common Container Interface (PHP FIG PSR-11)",
            "homepage": "https://github.com/php-fig/container",
            "keywords": [
                "PSR-11",
                "container",
                "container-interface",
                "container-interop",
                "psr"
            ],
            "time": "2017-02-14T16:28:37+00:00"
        },
        {
            "name": "symfony/css-selector",
            "version": "v3.3.6",
            "source": {
                "type": "git",
                "url": "https://github.com/symfony/css-selector.git",
                "reference": "4d882dced7b995d5274293039370148e291808f2"
            },
            "dist": {
                "type": "zip",
                "url": "https://api.github.com/repos/symfony/css-selector/zipball/4d882dced7b995d5274293039370148e291808f2",
                "reference": "4d882dced7b995d5274293039370148e291808f2",
                "shasum": ""
            },
            "require": {
                "php": ">=5.5.9"
            },
            "type": "library",
            "extra": {
                "branch-alias": {
                    "dev-master": "3.3-dev"
                }
            },
            "autoload": {
                "psr-4": {
                    "Symfony\\Component\\CssSelector\\": ""
                },
                "exclude-from-classmap": [
                    "/Tests/"
                ]
            },
            "notification-url": "https://packagist.org/downloads/",
            "license": [
                "MIT"
            ],
            "authors": [
                {
                    "name": "Jean-François Simon",
                    "email": "jeanfrancois.simon@sensiolabs.com"
                },
                {
                    "name": "Fabien Potencier",
                    "email": "fabien@symfony.com"
                },
                {
                    "name": "Symfony Community",
                    "homepage": "https://symfony.com/contributors"
                }
            ],
            "description": "Symfony CssSelector Component",
            "homepage": "https://symfony.com",
            "time": "2017-05-01T15:01:29+00:00"
        },
        {
            "name": "woocommerce/action-scheduler",
            "version": "3.1.6",
            "source": {
                "type": "git",
                "url": "https://github.com/woocommerce/action-scheduler.git",
                "reference": "275d0ba54b1c263dfc62688de2fa9a25a373edf8"
            },
            "dist": {
                "type": "zip",
                "url": "https://api.github.com/repos/woocommerce/action-scheduler/zipball/275d0ba54b1c263dfc62688de2fa9a25a373edf8",
                "reference": "275d0ba54b1c263dfc62688de2fa9a25a373edf8",
                "shasum": ""
            },
            "require-dev": {
                "phpunit/phpunit": "^5.6",
                "woocommerce/woocommerce-sniffs": "0.0.8",
                "wp-cli/wp-cli": "~1.5.1"
            },
            "type": "wordpress-plugin",
            "extra": {
                "scripts-description": {
                    "test": "Run unit tests",
                    "phpcs": "Analyze code against the WordPress coding standards with PHP_CodeSniffer",
                    "phpcbf": "Fix coding standards warnings/errors automatically with PHP Code Beautifier"
                }
            },
            "notification-url": "https://packagist.org/downloads/",
            "license": [
                "GPL-3.0-or-later"
            ],
            "description": "Action Scheduler for WordPress and WooCommerce",
            "homepage": "https://actionscheduler.org/",
            "time": "2020-05-12T16:22:33+00:00"
        },
        {
            "name": "woocommerce/woocommerce-admin",
            "version": "1.8.1",
            "source": {
                "type": "git",
                "url": "https://github.com/woocommerce/woocommerce-admin.git",
                "reference": "7cbf3db2dba0fa80e66761a8955ca4cc86863877"
            },
            "dist": {
                "type": "zip",
                "url": "https://api.github.com/repos/woocommerce/woocommerce-admin/zipball/7cbf3db2dba0fa80e66761a8955ca4cc86863877",
                "reference": "7cbf3db2dba0fa80e66761a8955ca4cc86863877",
                "shasum": ""
            },
            "require": {
                "automattic/jetpack-autoloader": "^2.2.0",
                "composer/installers": "^1.9.0",
                "php": ">=5.6|>=7.0"
            },
            "require-dev": {
                "phpunit/phpunit": "7.5.20",
                "suin/phpcs-psr4-sniff": "^2.2",
                "woocommerce/woocommerce-sniffs": "0.1.0"
            },
            "type": "wordpress-plugin",
            "extra": {
                "scripts-description": {
                    "test": "Run unit tests",
                    "phpcs": "Analyze code against the WordPress coding standards with PHP_CodeSniffer",
                    "phpcbf": "Fix coding standards warnings/errors automatically with PHP Code Beautifier"
                }
            },
            "autoload": {
                "psr-4": {
                    "Automattic\\WooCommerce\\Admin\\": "src/"
                }
            },
            "notification-url": "https://packagist.org/downloads/",
            "license": [
                "GPL-3.0-or-later"
            ],
            "description": "A modern, javascript-driven WooCommerce Admin experience.",
            "homepage": "https://github.com/woocommerce/woocommerce-admin",
            "support": {
                "issues": "https://github.com/woocommerce/woocommerce-admin/issues",
                "source": "https://github.com/woocommerce/woocommerce-admin/tree/v1.8.1"
            },
            "time": "2020-12-15T01:30:12+00:00"
        },
        {
            "name": "woocommerce/woocommerce-blocks",
            "version": "v4.0.0",
            "source": {
                "type": "git",
                "url": "https://github.com/woocommerce/woocommerce-gutenberg-products-block.git",
                "reference": "f5b2485254f36f0b85fd0f30c28e17bdf44a8d1e"
            },
            "dist": {
                "type": "zip",
                "url": "https://api.github.com/repos/woocommerce/woocommerce-gutenberg-products-block/zipball/f5b2485254f36f0b85fd0f30c28e17bdf44a8d1e",
                "reference": "f5b2485254f36f0b85fd0f30c28e17bdf44a8d1e",
                "shasum": ""
            },
            "require": {
                "automattic/jetpack-autoloader": "^2.0.0",
                "composer/installers": "^1.7.0"
            },
            "require-dev": {
                "phpunit/phpunit": "6.5.14",
                "woocommerce/woocommerce-sniffs": "0.1.0"
            },
            "type": "wordpress-plugin",
            "extra": {
                "scripts-description": {
                    "phpcs": "Analyze code against the WordPress coding standards with PHP_CodeSniffer",
                    "phpcbf": "Fix coding standards warnings/errors automatically with PHP Code Beautifier"
                }
            },
            "autoload": {
                "psr-4": {
                    "Automattic\\WooCommerce\\Blocks\\": "src/"
                }
            },
            "notification-url": "https://packagist.org/downloads/",
            "license": [
                "GPL-3.0-or-later"
            ],
            "description": "WooCommerce blocks for the Gutenberg editor.",
            "homepage": "https://woocommerce.com/",
            "keywords": [
                "blocks",
                "gutenberg",
                "woocommerce"
            ],
            "support": {
                "issues": "https://github.com/woocommerce/woocommerce-gutenberg-products-block/issues",
                "source": "https://github.com/woocommerce/woocommerce-gutenberg-products-block/tree/v4.0.0"
            },
            "time": "2020-12-08T13:17:01+00:00"
        }
    ],
    "packages-dev": [
        {
            "name": "bamarni/composer-bin-plugin",
            "version": "1.4.1",
            "source": {
                "type": "git",
                "url": "https://github.com/bamarni/composer-bin-plugin.git",
                "reference": "9329fb0fbe29e0e1b2db8f4639a193e4f5406225"
            },
            "dist": {
                "type": "zip",
                "url": "https://api.github.com/repos/bamarni/composer-bin-plugin/zipball/9329fb0fbe29e0e1b2db8f4639a193e4f5406225",
                "reference": "9329fb0fbe29e0e1b2db8f4639a193e4f5406225",
                "shasum": ""
            },
            "require": {
                "composer-plugin-api": "^1.0 || ^2.0",
                "php": "^5.5.9 || ^7.0 || ^8.0"
            },
            "require-dev": {
                "composer/composer": "^1.0 || ^2.0",
                "symfony/console": "^2.5 || ^3.0 || ^4.0"
            },
            "type": "composer-plugin",
            "extra": {
                "class": "Bamarni\\Composer\\Bin\\Plugin"
            },
            "autoload": {
                "psr-4": {
                    "Bamarni\\Composer\\Bin\\": "src"
                }
            },
            "notification-url": "https://packagist.org/downloads/",
            "license": [
                "MIT"
            ],
            "description": "No conflicts for your bin dependencies",
            "keywords": [
                "composer",
                "conflict",
                "dependency",
                "executable",
                "isolation",
                "tool"
            ],
            "time": "2020-05-03T08:27:20+00:00"
        }
    ],
    "aliases": [],
    "minimum-stability": "dev",
    "stability-flags": [],
    "prefer-stable": true,
    "prefer-lowest": false,
    "platform": {
        "php": ">=7.0"
    },
    "platform-dev": [],
    "platform-overrides": {
        "php": "7.0"
    },
    "plugin-api-version": "2.0.0"
}<|MERGE_RESOLUTION|>--- conflicted
+++ resolved
@@ -4,11 +4,7 @@
         "Read more about it at https://getcomposer.org/doc/01-basic-usage.md#installing-dependencies",
         "This file is @generated automatically"
     ],
-<<<<<<< HEAD
-    "content-hash": "49f95ee6d40261f4e337506c1b86353c",
-=======
     "content-hash": "8b83d26cd9edae1a33b5dde164c44216",
->>>>>>> 218636e3
     "packages": [
         {
             "name": "automattic/jetpack-autoloader",
