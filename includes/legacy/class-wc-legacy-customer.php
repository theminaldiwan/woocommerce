--- conflicted
+++ resolved
@@ -20,13 +20,10 @@
 	 */
 	public function __isset( $key ) {
 		$legacy_keys = array(
-<<<<<<< HEAD
-			'id', 'country', 'state', 'postcode' ,'city', 'address_1', 'address', 'address_2', 'shipping_country', 'shipping_state',
-			'shipping_postcode', 'shipping_city', 'shipping_address_1', 'shipping_address', 'shipping_address_2', 'is_vat_exempt', 'calculated_shipping',
-=======
+			'id',
 			'country',
 			'state',
-			'postcode',
+			'postcode' ,
 			'city',
 			'address_1',
 			'address',
@@ -40,7 +37,6 @@
 			'shipping_address_2',
 			'is_vat_exempt',
 			'calculated_shipping',
->>>>>>> 402d0ff0
 		);
 		$key = $this->filter_legacy_key( $key );
 		return in_array( $key, $legacy_keys );
@@ -90,10 +86,7 @@
 		if ( 'shipping_address' === $key ) {
 			$key = 'shipping_address_1';
 		}
-<<<<<<< HEAD
-=======
-
->>>>>>> 402d0ff0
+
 		return $key;
 	}
 
