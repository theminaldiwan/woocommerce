<?php
/**
 * WooCommerce WC_AJAX. AJAX Event Handlers.
 *
 * @class   WC_AJAX
 * @package WooCommerce/Classes
 */

defined( 'ABSPATH' ) || exit;

/**
 * WC_Ajax class.
 */
class WC_AJAX {

	/**
	 * Hook in ajax handlers.
	 */
	public static function init() {
		add_action( 'init', array( __CLASS__, 'define_ajax' ), 0 );
		add_action( 'template_redirect', array( __CLASS__, 'do_wc_ajax' ), 0 );
		self::add_ajax_events();
	}

	/**
	 * Get WC Ajax Endpoint.
	 *
	 * @param string $request Optional.
	 *
	 * @return string
	 */
	public static function get_endpoint( $request = '' ) {
		return esc_url_raw( apply_filters( 'woocommerce_ajax_get_endpoint', add_query_arg( 'wc-ajax', $request, remove_query_arg( array( 'remove_item', 'add-to-cart', 'added-to-cart', 'order_again', '_wpnonce' ), home_url( '/', 'relative' ) ) ), $request ) );
	}

	/**
	 * Set WC AJAX constant and headers.
	 */
	public static function define_ajax() {
		// phpcs:disable
		if ( ! empty( $_GET['wc-ajax'] ) ) {
			wc_maybe_define_constant( 'DOING_AJAX', true );
			wc_maybe_define_constant( 'WC_DOING_AJAX', true );
			if ( ! WP_DEBUG || ( WP_DEBUG && ! WP_DEBUG_DISPLAY ) ) {
				@ini_set( 'display_errors', 0 ); // Turn off display_errors during AJAX events to prevent malformed JSON. phpcs
			}
			$GLOBALS['wpdb']->hide_errors();
		}
		// phpcs:enable
	}

	/**
	 * Send headers for WC Ajax Requests.
	 *
	 * @since 2.5.0
	 */
	private static function wc_ajax_headers() {
		if ( ! headers_sent() ) {
			send_origin_headers();
			send_nosniff_header();
			wc_nocache_headers();
			header( 'Content-Type: text/html; charset=' . get_option( 'blog_charset' ) );
			header( 'X-Robots-Tag: noindex' );
			status_header( 200 );
		} elseif ( defined( 'WP_DEBUG' ) && WP_DEBUG ) {
			headers_sent( $file, $line );
			trigger_error( "wc_ajax_headers cannot set headers - headers already sent by {$file} on line {$line}", E_USER_NOTICE ); // @codingStandardsIgnoreLine
		}
	}

	/**
	 * Check for WC Ajax request and fire action.
	 */
	public static function do_wc_ajax() {
		global $wp_query;

		// phpcs:disable WordPress.Security.NonceVerification.NoNonceVerification
		if ( ! empty( $_GET['wc-ajax'] ) ) {
			$wp_query->set( 'wc-ajax', sanitize_text_field( wp_unslash( $_GET['wc-ajax'] ) ) );
		}

		$action = $wp_query->get( 'wc-ajax' );

		if ( $action ) {
			self::wc_ajax_headers();
			$action = sanitize_text_field( $action );
			do_action( 'wc_ajax_' . $action );
			wp_die();
		}
		// phpcs:enable
	}

	/**
	 * Hook in methods - uses WordPress ajax handlers (admin-ajax).
	 *
	 * Format: woocommerce_EVENT => value nopriv.
	 */
	public static function add_ajax_events() {
		$ajax_events_nopriv = array(
			'get_refreshed_fragments',
			'apply_coupon',
			'remove_coupon',
			'update_shipping_method',
			'get_cart_totals',
			'update_order_review',
			'add_to_cart',
			'remove_from_cart',
			'checkout',
			'get_variation',
			'get_customer_location',
		);

		foreach ( $ajax_events_nopriv as $ajax_event ) {
			add_action( 'wp_ajax_woocommerce_' . $ajax_event, array( __CLASS__, $ajax_event ) );
			add_action( 'wp_ajax_nopriv_woocommerce_' . $ajax_event, array( __CLASS__, $ajax_event ) );

			// WC AJAX can be used for frontend ajax requests.
			add_action( 'wc_ajax_' . $ajax_event, array( __CLASS__, $ajax_event ) );
		}

		$ajax_events = array(
			'feature_product',
			'mark_order_status',
			'get_order_details',
			'add_attribute',
			'add_new_attribute',
			'remove_variation',
			'remove_variations',
			'save_attributes',
			'add_variation',
			'link_all_variations',
			'revoke_access_to_download',
			'grant_access_to_download',
			'get_customer_details',
			'add_order_item',
			'add_order_fee',
			'add_order_shipping',
			'add_order_tax',
			'add_coupon_discount',
			'remove_order_coupon',
			'remove_order_item',
			'remove_order_tax',
			'reduce_order_item_stock',
			'increase_order_item_stock',
			'add_order_item_meta',
			'remove_order_item_meta',
			'calc_line_taxes',
			'save_order_items',
			'load_order_items',
			'add_order_note',
			'delete_order_note',
			'json_search_products',
			'json_search_products_and_variations',
			'json_search_downloadable_products_and_variations',
			'json_search_customers',
			'json_search_categories',
			'term_ordering',
			'product_ordering',
			'refund_line_items',
			'delete_refund',
			'rated',
			'update_api_key',
			'load_variations',
			'save_variations',
			'bulk_edit_variations',
			'tax_rates_save_changes',
			'shipping_zones_save_changes',
			'shipping_zone_add_method',
			'shipping_zone_methods_save_changes',
			'shipping_zone_methods_save_settings',
			'shipping_classes_save_changes',
			'toggle_gateway_enabled',
		);

		foreach ( $ajax_events as $ajax_event ) {
			add_action( 'wp_ajax_woocommerce_' . $ajax_event, array( __CLASS__, $ajax_event ) );
		}
	}

	/**
	 * Get a refreshed cart fragment, including the mini cart HTML.
	 */
	public static function get_refreshed_fragments() {
		ob_start();

		woocommerce_mini_cart();

		$mini_cart = ob_get_clean();

		$data = array(
			'fragments' => apply_filters(
				'woocommerce_add_to_cart_fragments',
				array(
					'div.widget_shopping_cart_content' => '<div class="widget_shopping_cart_content">' . $mini_cart . '</div>',
				)
			),
			'cart_hash' => WC()->cart->get_cart_hash(),
		);

		wp_send_json( $data );
	}

	/**
	 * AJAX apply coupon on checkout page.
	 */
	public static function apply_coupon() {

		check_ajax_referer( 'apply-coupon', 'security' );

		if ( ! empty( $_POST['coupon_code'] ) ) {
			WC()->cart->add_discount( sanitize_text_field( wp_unslash( $_POST['coupon_code'] ) ) );
		} else {
			wc_add_notice( WC_Coupon::get_generic_coupon_error( WC_Coupon::E_WC_COUPON_PLEASE_ENTER ), 'error' );
		}

		wc_print_notices();
		wp_die();
	}

	/**
	 * AJAX remove coupon on cart and checkout page.
	 */
	public static function remove_coupon() {
		check_ajax_referer( 'remove-coupon', 'security' );

		$coupon = isset( $_POST['coupon'] ) ? wc_clean( wp_unslash( $_POST['coupon'] ) ) : false;

		if ( empty( $coupon ) ) {
			wc_add_notice( __( 'Sorry there was a problem removing this coupon.', 'woocommerce' ), 'error' );
		} else {
			WC()->cart->remove_coupon( $coupon );
			wc_add_notice( __( 'Coupon has been removed.', 'woocommerce' ) );
		}

		wc_print_notices();
		wp_die();
	}

	/**
	 * AJAX update shipping method on cart page.
	 */
	public static function update_shipping_method() {
		check_ajax_referer( 'update-shipping-method', 'security' );

		wc_maybe_define_constant( 'WOOCOMMERCE_CART', true );

		$chosen_shipping_methods = WC()->session->get( 'chosen_shipping_methods' );
		$posted_shipping_methods = isset( $_POST['shipping_method'] ) ? wc_clean( wp_unslash( $_POST['shipping_method'] ) ) : array();

		if ( is_array( $posted_shipping_methods ) ) {
			foreach ( $posted_shipping_methods as $i => $value ) {
				$chosen_shipping_methods[ $i ] = $value;
			}
		}

		WC()->session->set( 'chosen_shipping_methods', $chosen_shipping_methods );

		self::get_cart_totals();
	}

	/**
	 * AJAX receive updated cart_totals div.
	 */
	public static function get_cart_totals() {
		wc_maybe_define_constant( 'WOOCOMMERCE_CART', true );
		WC()->cart->calculate_totals();
		woocommerce_cart_totals();
		wp_die();
	}

	/**
	 * Session has expired.
	 */
	private static function update_order_review_expired() {
		wp_send_json(
			array(
				'fragments' => apply_filters(
					'woocommerce_update_order_review_fragments',
					array(
						'form.woocommerce-checkout' => '<div class="woocommerce-error">' . __( 'Sorry, your session has expired.', 'woocommerce' ) . ' <a href="' . esc_url( wc_get_page_permalink( 'shop' ) ) . '" class="wc-backward">' . __( 'Return to shop', 'woocommerce' ) . '</a></div>',
					)
				),
			)
		);
	}

	/**
	 * AJAX update order review on checkout.
	 */
	public static function update_order_review() {
		check_ajax_referer( 'update-order-review', 'security' );

		wc_maybe_define_constant( 'WOOCOMMERCE_CHECKOUT', true );

		if ( WC()->cart->is_empty() && ! is_customize_preview() && apply_filters( 'woocommerce_checkout_update_order_review_expired', true ) ) {
			self::update_order_review_expired();
		}

		do_action( 'woocommerce_checkout_update_order_review', isset( $_POST['post_data'] ) ? wp_unslash( $_POST['post_data'] ) : '' ); // phpcs:ignore WordPress.Security.ValidatedSanitizedInput.InputNotSanitized

		$chosen_shipping_methods = WC()->session->get( 'chosen_shipping_methods' );
		$posted_shipping_methods = isset( $_POST['shipping_method'] ) ? wc_clean( wp_unslash( $_POST['shipping_method'] ) ) : array();

		if ( is_array( $posted_shipping_methods ) ) {
			foreach ( $posted_shipping_methods as $i => $value ) {
				$chosen_shipping_methods[ $i ] = $value;
			}
		}

		WC()->session->set( 'chosen_shipping_methods', $chosen_shipping_methods );
		WC()->session->set( 'chosen_payment_method', empty( $_POST['payment_method'] ) ? '' : wc_clean( wp_unslash( $_POST['payment_method'] ) ) );
		WC()->customer->set_props(
			array(
				'billing_country'   => isset( $_POST['country'] ) ? wc_clean( wp_unslash( $_POST['country'] ) ) : null,
				'billing_state'     => isset( $_POST['state'] ) ? wc_clean( wp_unslash( $_POST['state'] ) ) : null,
				'billing_postcode'  => isset( $_POST['postcode'] ) ? wc_clean( wp_unslash( $_POST['postcode'] ) ) : null,
				'billing_city'      => isset( $_POST['city'] ) ? wc_clean( wp_unslash( $_POST['city'] ) ) : null,
				'billing_address_1' => isset( $_POST['address'] ) ? wc_clean( wp_unslash( $_POST['address'] ) ) : null,
				'billing_address_2' => isset( $_POST['address_2'] ) ? wc_clean( wp_unslash( $_POST['address_2'] ) ) : null,
			)
		);

		if ( wc_ship_to_billing_address_only() ) {
			WC()->customer->set_props(
				array(
					'shipping_country'   => isset( $_POST['country'] ) ? wc_clean( wp_unslash( $_POST['country'] ) ) : null,
					'shipping_state'     => isset( $_POST['state'] ) ? wc_clean( wp_unslash( $_POST['state'] ) ) : null,
					'shipping_postcode'  => isset( $_POST['postcode'] ) ? wc_clean( wp_unslash( $_POST['postcode'] ) ) : null,
					'shipping_city'      => isset( $_POST['city'] ) ? wc_clean( wp_unslash( $_POST['city'] ) ) : null,
					'shipping_address_1' => isset( $_POST['address'] ) ? wc_clean( wp_unslash( $_POST['address'] ) ) : null,
					'shipping_address_2' => isset( $_POST['address_2'] ) ? wc_clean( wp_unslash( $_POST['address_2'] ) ) : null,
				)
			);
		} else {
			WC()->customer->set_props(
				array(
					'shipping_country'   => isset( $_POST['s_country'] ) ? wc_clean( wp_unslash( $_POST['s_country'] ) ) : null,
					'shipping_state'     => isset( $_POST['s_state'] ) ? wc_clean( wp_unslash( $_POST['s_state'] ) ) : null,
					'shipping_postcode'  => isset( $_POST['s_postcode'] ) ? wc_clean( wp_unslash( $_POST['s_postcode'] ) ) : null,
					'shipping_city'      => isset( $_POST['s_city'] ) ? wc_clean( wp_unslash( $_POST['s_city'] ) ) : null,
					'shipping_address_1' => isset( $_POST['s_address'] ) ? wc_clean( wp_unslash( $_POST['s_address'] ) ) : null,
					'shipping_address_2' => isset( $_POST['s_address_2'] ) ? wc_clean( wp_unslash( $_POST['s_address_2'] ) ) : null,
				)
			);
		}

		if ( isset( $_POST['has_full_address'] ) && wc_string_to_bool( wc_clean( wp_unslash( $_POST['has_full_address'] ) ) ) ) {
			WC()->customer->set_calculated_shipping( true );
		} else {
			WC()->customer->set_calculated_shipping( false );
		}

		WC()->customer->save();

		// Calculate shipping before totals. This will ensure any shipping methods that affect things like taxes are chosen prior to final totals being calculated. Ref: #22708
		WC()->cart->calculate_shipping();
		WC()->cart->calculate_totals();

		// Get order review fragment.
		ob_start();
		woocommerce_order_review();
		$woocommerce_order_review = ob_get_clean();

		// Get checkout payment fragment.
		ob_start();
		woocommerce_checkout_payment();
		$woocommerce_checkout_payment = ob_get_clean();

		// Get messages if reload checkout is not true.
		$reload_checkout = isset( WC()->session->reload_checkout ) ? true : false;
		if ( ! $reload_checkout ) {
			$messages = wc_print_notices( true );
		} else {
			$messages = '';
		}

		unset( WC()->session->refresh_totals, WC()->session->reload_checkout );

		wp_send_json(
			array(
				'result'    => empty( $messages ) ? 'success' : 'failure',
				'messages'  => $messages,
				'reload'    => $reload_checkout ? 'true' : 'false',
				'fragments' => apply_filters(
					'woocommerce_update_order_review_fragments',
					array(
						'.woocommerce-checkout-review-order-table' => $woocommerce_order_review,
						'.woocommerce-checkout-payment' => $woocommerce_checkout_payment,
					)
				),
			)
		);
	}

	/**
	 * AJAX add to cart.
	 */
	public static function add_to_cart() {
		ob_start();

		// phpcs:disable WordPress.Security.NonceVerification.NoNonceVerification
		if ( ! isset( $_POST['product_id'] ) ) {
			return;
		}

		$product_id        = apply_filters( 'woocommerce_add_to_cart_product_id', absint( $_POST['product_id'] ) );
		$product           = wc_get_product( $product_id );
		$quantity          = empty( $_POST['quantity'] ) ? 1 : wc_stock_amount( wp_unslash( $_POST['quantity'] ) );
		$passed_validation = apply_filters( 'woocommerce_add_to_cart_validation', true, $product_id, $quantity );
		$product_status    = get_post_status( $product_id );
		$variation_id      = 0;
		$variation         = array();

		if ( $product && 'variation' === $product->get_type() ) {
			$variation_id = $product_id;
			$product_id   = $product->get_parent_id();
			$variation    = $product->get_variation_attributes();
		}

		if ( $passed_validation && false !== WC()->cart->add_to_cart( $product_id, $quantity, $variation_id, $variation ) && 'publish' === $product_status ) {

			do_action( 'woocommerce_ajax_added_to_cart', $product_id );

			if ( 'yes' === get_option( 'woocommerce_cart_redirect_after_add' ) ) {
				wc_add_to_cart_message( array( $product_id => $quantity ), true );
			}

			self::get_refreshed_fragments();

		} else {

			// If there was an error adding to the cart, redirect to the product page to show any errors.
			$data = array(
				'error'       => true,
				'product_url' => apply_filters( 'woocommerce_cart_redirect_after_error', get_permalink( $product_id ), $product_id ),
			);

			wp_send_json( $data );
		}
		// phpcs:enable
	}

	/**
	 * AJAX remove from cart.
	 */
	public static function remove_from_cart() {
		ob_start();

		// phpcs:ignore WordPress.Security.NonceVerification.NoNonceVerification
		$cart_item_key = wc_clean( isset( $_POST['cart_item_key'] ) ? wp_unslash( $_POST['cart_item_key'] ) : '' );

		if ( $cart_item_key && false !== WC()->cart->remove_cart_item( $cart_item_key ) ) {
			self::get_refreshed_fragments();
		} else {
			wp_send_json_error();
		}
	}

	/**
	 * Process ajax checkout form.
	 */
	public static function checkout() {
		wc_maybe_define_constant( 'WOOCOMMERCE_CHECKOUT', true );
		WC()->checkout()->process_checkout();
		wp_die( 0 );
	}

	/**
	 * Get a matching variation based on posted attributes.
	 */
	public static function get_variation() {
		ob_start();

		// phpcs:disable WordPress.Security.NonceVerification.NoNonceVerification
		if ( empty( $_POST['product_id'] ) ) {
			wp_die();
		}

		$variable_product = wc_get_product( absint( $_POST['product_id'] ) );

		if ( ! $variable_product ) {
			wp_die();
		}

		$data_store   = WC_Data_Store::load( 'product' );
		$variation_id = $data_store->find_matching_product_variation( $variable_product, wp_unslash( $_POST ) );
		$variation    = $variation_id ? $variable_product->get_available_variation( $variation_id ) : false;
		wp_send_json( $variation );
		// phpcs:enable
	}

	/**
	 * Locate user via AJAX.
	 */
	public static function get_customer_location() {
		$location_hash = WC_Cache_Helper::geolocation_ajax_get_location_hash();
		wp_send_json_success( array( 'hash' => $location_hash ) );
	}

	/**
	 * Toggle Featured status of a product from admin.
	 */
	public static function feature_product() {
		if ( current_user_can( 'edit_products' ) && check_admin_referer( 'woocommerce-feature-product' ) && isset( $_GET['product_id'] ) ) {
			$product = wc_get_product( absint( $_GET['product_id'] ) );

			if ( $product ) {
				$product->set_featured( ! $product->get_featured() );
				$product->save();
			}
		}

		wp_safe_redirect( wp_get_referer() ? remove_query_arg( array( 'trashed', 'untrashed', 'deleted', 'ids' ), wp_get_referer() ) : admin_url( 'edit.php?post_type=product' ) );
		exit;
	}

	/**
	 * Mark an order with a status.
	 */
	public static function mark_order_status() {
		if ( current_user_can( 'edit_shop_orders' ) && check_admin_referer( 'woocommerce-mark-order-status' ) && isset( $_GET['status'], $_GET['order_id'] ) ) {
			$status = sanitize_text_field( wp_unslash( $_GET['status'] ) );
			$order  = wc_get_order( absint( wp_unslash( $_GET['order_id'] ) ) );

			if ( wc_is_order_status( 'wc-' . $status ) && $order ) {
				// Initialize payment gateways in case order has hooked status transition actions.
				WC()->payment_gateways();

				$order->update_status( $status, '', true );
				do_action( 'woocommerce_order_edit_status', $order->get_id(), $status );
			}
		}

		wp_safe_redirect( wp_get_referer() ? wp_get_referer() : admin_url( 'edit.php?post_type=shop_order' ) );
		exit;
	}

	/**
	 * Get order details.
	 */
	public static function get_order_details() {
		check_admin_referer( 'woocommerce-preview-order', 'security' );

		if ( ! current_user_can( 'edit_shop_orders' ) || ! isset( $_GET['order_id'] ) ) {
			wp_die( -1 );
		}

		$order = wc_get_order( absint( $_GET['order_id'] ) ); // WPCS: sanitization ok.

		if ( $order ) {
			include_once 'admin/list-tables/class-wc-admin-list-table-orders.php';

			wp_send_json_success( WC_Admin_List_Table_Orders::order_preview_get_order_details( $order ) );
		}
		wp_die();
	}

	/**
	 * Add an attribute row.
	 */
	public static function add_attribute() {
		ob_start();

		check_ajax_referer( 'add-attribute', 'security' );

		if ( ! current_user_can( 'edit_products' ) || ! isset( $_POST['taxonomy'], $_POST['i'] ) ) {
			wp_die( -1 );
		}

		$i             = absint( $_POST['i'] );
		$metabox_class = array();
		$attribute     = new WC_Product_Attribute();

		$attribute->set_id( wc_attribute_taxonomy_id_by_name( sanitize_text_field( wp_unslash( $_POST['taxonomy'] ) ) ) );
		$attribute->set_name( sanitize_text_field( wp_unslash( $_POST['taxonomy'] ) ) );
		$attribute->set_visible( apply_filters( 'woocommerce_attribute_default_visibility', 1 ) );
		$attribute->set_variation( apply_filters( 'woocommerce_attribute_default_is_variation', 0 ) );

		if ( $attribute->is_taxonomy() ) {
			$metabox_class[] = 'taxonomy';
			$metabox_class[] = $attribute->get_name();
		}

		include 'admin/meta-boxes/views/html-product-attribute.php';
		wp_die();
	}

	/**
	 * Add a new attribute via ajax function.
	 */
	public static function add_new_attribute() {
		check_ajax_referer( 'add-attribute', 'security' );

		if ( current_user_can( 'manage_product_terms' ) && isset( $_POST['taxonomy'], $_POST['term'] ) ) {
			$taxonomy = esc_attr( wp_unslash( $_POST['taxonomy'] ) ); // phpcs:ignore
			$term     = wc_clean( wp_unslash( $_POST['term'] ) );

			if ( taxonomy_exists( $taxonomy ) ) {

				$result = wp_insert_term( $term, $taxonomy );

				if ( is_wp_error( $result ) ) {
					wp_send_json(
						array(
							'error' => $result->get_error_message(),
						)
					);
				} else {
					$term = get_term_by( 'id', $result['term_id'], $taxonomy );
					wp_send_json(
						array(
							'term_id' => $term->term_id,
							'name'    => $term->name,
							'slug'    => $term->slug,
						)
					);
				}
			}
		}
		wp_die( -1 );
	}

	/**
	 * Delete variations via ajax function.
	 */
	public static function remove_variations() {
		check_ajax_referer( 'delete-variations', 'security' );

		if ( current_user_can( 'edit_products' ) && isset( $_POST['variation_ids'] ) ) {
			$variation_ids = array_map( 'absint', (array) wp_unslash( $_POST['variation_ids'] ) );

			foreach ( $variation_ids as $variation_id ) {
				if ( 'product_variation' === get_post_type( $variation_id ) ) {
					$variation = wc_get_product( $variation_id );
					$variation->delete( true );
				}
			}
		}

		wp_die( -1 );
	}

	/**
	 * Save attributes via ajax.
	 */
	public static function save_attributes() {
		check_ajax_referer( 'save-attributes', 'security' );

		if ( ! current_user_can( 'edit_products' ) || ! isset( $_POST['data'], $_POST['post_id'] ) ) {
			wp_die( -1 );
		}

		$response = array();

		try {
			parse_str( wp_unslash( $_POST['data'] ), $data ); // phpcs:ignore WordPress.Security.ValidatedSanitizedInput.InputNotSanitized

			$attributes   = WC_Meta_Box_Product_Data::prepare_attributes( $data );
			$product_id   = absint( wp_unslash( $_POST['post_id'] ) );
			$product_type = ! empty( $_POST['product_type'] ) ? wc_clean( wp_unslash( $_POST['product_type'] ) ) : 'simple';
			$classname    = WC_Product_Factory::get_product_classname( $product_id, $product_type );
			$product      = new $classname( $product_id );

			$product->set_attributes( $attributes );
			$product->save();

			ob_start();
			$attributes = $product->get_attributes( 'edit' );
			$i          = -1;
			if ( ! empty( $data['attribute_names'] ) ) {
				foreach ( $data['attribute_names'] as $attribute_name ) {
					$attribute = isset( $attributes[ sanitize_title( $attribute_name ) ] ) ? $attributes[ sanitize_title( $attribute_name ) ] : false;
					if ( ! $attribute ) {
						continue;
					}
					$i++;
					$metabox_class = array();

					if ( $attribute->is_taxonomy() ) {
						$metabox_class[] = 'taxonomy';
						$metabox_class[] = $attribute->get_name();
					}

					include( 'admin/meta-boxes/views/html-product-attribute.php' );
				}
<<<<<<< HEAD

				include 'admin/meta-boxes/views/html-product-attribute.php';
=======
>>>>>>> ac6763d0
			}

			$response['html'] = ob_get_clean();
		} catch ( Exception $e ) {
			wp_send_json_error( array( 'error' => $e->getMessage() ) );
		}

		// wp_send_json_success must be outside the try block not to break phpunit tests.
		wp_send_json_success( $response );
	}

	/**
	 * Add variation via ajax function.
	 */
	public static function add_variation() {
		check_ajax_referer( 'add-variation', 'security' );

		if ( ! current_user_can( 'edit_products' ) || ! isset( $_POST['post_id'], $_POST['loop'] ) ) {
			wp_die( -1 );
		}

		global $post; // Set $post global so its available, like within the admin screens.

		$product_id       = intval( $_POST['post_id'] );
		$post             = get_post( $product_id ); // phpcs:ignore
		$loop             = intval( $_POST['loop'] );
		$product_object   = wc_get_product( $product_id );
		$variation_object = new WC_Product_Variation();
		$variation_object->set_parent_id( $product_id );
		$variation_object->set_attributes( array_fill_keys( array_map( 'sanitize_title', array_keys( $product_object->get_variation_attributes() ) ), '' ) );
		$variation_id   = $variation_object->save();
		$variation      = get_post( $variation_id );
		$variation_data = array_merge( get_post_custom( $variation_id ), wc_get_product_variation_attributes( $variation_id ) ); // kept for BW compatibility.
		include 'admin/meta-boxes/views/html-variation-admin.php';
		wp_die();
	}

	/**
	 * Link all variations via ajax function.
	 */
	public static function link_all_variations() {
		check_ajax_referer( 'link-variations', 'security' );

		if ( ! current_user_can( 'edit_products' ) ) {
			wp_die( -1 );
		}

		wc_maybe_define_constant( 'WC_MAX_LINKED_VARIATIONS', 49 );
		wc_set_time_limit( 0 );

		$post_id = isset( $_POST['post_id'] ) ? intval( $_POST['post_id'] ) : 0;

		if ( ! $post_id ) {
			wp_die();
		}

		$product    = wc_get_product( $post_id );
		$attributes = wc_list_pluck( array_filter( $product->get_attributes(), 'wc_attributes_array_filter_variation' ), 'get_slugs' );

		if ( ! empty( $attributes ) ) {
			// Get existing variations so we don't create duplicates.
			$existing_variations = array_map( 'wc_get_product', $product->get_children() );
			$existing_attributes = array();

			foreach ( $existing_variations as $existing_variation ) {
				$existing_attributes[] = $existing_variation->get_attributes();
			}

			$added               = 0;
			$possible_attributes = array_reverse( wc_array_cartesian( $attributes ) );

			foreach ( $possible_attributes as $possible_attribute ) {
				if ( in_array( $possible_attribute, $existing_attributes, true ) ) {
					continue;
				}
				$variation = new WC_Product_Variation();
				$variation->set_parent_id( $post_id );
				$variation->set_attributes( $possible_attribute );

				do_action( 'product_variation_linked', $variation->save() );

				if ( ( $added ++ ) > WC_MAX_LINKED_VARIATIONS ) {
					break;
				}
			}

			echo esc_html( $added );
		}

		$data_store = $product->get_data_store();
		$data_store->sort_all_product_variations( $product->get_id() );
		wp_die();
	}

	/**
	 * Delete download permissions via ajax function.
	 */
	public static function revoke_access_to_download() {
		check_ajax_referer( 'revoke-access', 'security' );

		if ( ! current_user_can( 'edit_shop_orders' ) || ! isset( $_POST['download_id'], $_POST['product_id'], $_POST['order_id'], $_POST['permission_id'] ) ) {
			wp_die( -1 );
		}
		$download_id   = wc_clean( wp_unslash( $_POST['download_id'] ) );
		$product_id    = intval( $_POST['product_id'] );
		$order_id      = intval( $_POST['order_id'] );
		$permission_id = absint( $_POST['permission_id'] );
		$data_store    = WC_Data_Store::load( 'customer-download' );
		$data_store->delete_by_id( $permission_id );

		do_action( 'woocommerce_ajax_revoke_access_to_product_download', $download_id, $product_id, $order_id, $permission_id );

		wp_die();
	}

	/**
	 * Grant download permissions via ajax function.
	 */
	public static function grant_access_to_download() {

		check_ajax_referer( 'grant-access', 'security' );

		if ( ! current_user_can( 'edit_shop_orders' ) || ! isset( $_POST['loop'], $_POST['order_id'], $_POST['product_ids'] ) ) {
			wp_die( -1 );
		}

		global $wpdb;

		$wpdb->hide_errors();

		$order_id     = intval( $_POST['order_id'] );
		$product_ids  = array_filter( array_map( 'absint', (array) wp_unslash( $_POST['product_ids'] ) ) );
		$loop         = intval( $_POST['loop'] );
		$file_counter = 0;
		$order        = wc_get_order( $order_id );

		foreach ( $product_ids as $product_id ) {
			$product = wc_get_product( $product_id );
			$files   = $product->get_downloads();

			if ( ! $order->get_billing_email() ) {
				wp_die();
			}

			if ( ! empty( $files ) ) {
				foreach ( $files as $download_id => $file ) {
					$inserted_id = wc_downloadable_file_permission( $download_id, $product_id, $order );
					if ( $inserted_id ) {
						$download = new WC_Customer_Download( $inserted_id );
						$loop ++;
						$file_counter ++;

						if ( $file->get_name() ) {
							$file_count = $file->get_name();
						} else {
							/* translators: %d file count */
							$file_count = sprintf( __( 'File %d', 'woocommerce' ), $file_counter );
						}
						include 'admin/meta-boxes/views/html-order-download-permission.php';
					}
				}
			}
		}
		wp_die();
	}

	/**
	 * Get customer details via ajax.
	 */
	public static function get_customer_details() {
		check_ajax_referer( 'get-customer-details', 'security' );

		if ( ! current_user_can( 'edit_shop_orders' ) || ! isset( $_POST['user_id'] ) ) {
			wp_die( -1 );
		}

		$user_id  = absint( $_POST['user_id'] );
		$customer = new WC_Customer( $user_id );

		if ( has_filter( 'woocommerce_found_customer_details' ) ) {
			wc_deprecated_function( 'The woocommerce_found_customer_details filter', '3.0', 'woocommerce_ajax_get_customer_details' );
		}

		$data                  = $customer->get_data();
		$data['date_created']  = $data['date_created'] ? $data['date_created']->getTimestamp() : null;
		$data['date_modified'] = $data['date_modified'] ? $data['date_modified']->getTimestamp() : null;

		$customer_data = apply_filters( 'woocommerce_ajax_get_customer_details', $data, $customer, $user_id );
		wp_send_json( $customer_data );
	}

	/**
<<<<<<< HEAD
	 * Add order item via ajax.
	 *
	 * @throws Exception If order is invalid.
=======
	 * Add order item via ajax. Used on the edit order screen in WP Admim.
>>>>>>> ac6763d0
	 */
	public static function add_order_item() {
		check_ajax_referer( 'order-item', 'security' );

		if ( ! current_user_can( 'edit_shop_orders' ) ) {
			wp_die( -1 );
		}

		$response = array();

		try {
			if ( ! isset( $_POST['order_id'] ) ) {
				throw new Exception( __( 'Invalid order', 'woocommerce' ) );
			}

			$order_id = absint( wp_unslash( $_POST['order_id'] ) ); // WPCS: input var ok.
			$order    = wc_get_order( $order_id );

			if ( ! $order ) {
				throw new Exception( __( 'Invalid order', 'woocommerce' ) );
			}

			// If we passed through items it means we need to save first before adding a new one.
<<<<<<< HEAD
			$items = ( ! empty( $_POST['items'] ) ) ? wp_unslash( $_POST['items'] ) : ''; // phpcs:ignore WordPress.Security.ValidatedSanitizedInput.InputNotSanitized

			if ( ! empty( $items ) ) {
=======
			if ( ! empty( $_POST['items'] ) ) {
>>>>>>> ac6763d0
				$save_items = array();
				parse_str( wp_unslash( $_POST['items'] ), $save_items );
				wc_save_order_items( $order->get_id(), $save_items );
			}

			$items_to_add = isset( $_POST['data'] ) ? array_filter( wp_unslash( (array) $_POST['data'] ) ) : array(); // phpcs:ignore WordPress.Security.ValidatedSanitizedInput.InputNotSanitized

			// Add items to order.
			$order_notes = array();

			foreach ( $items_to_add as $item ) {
				if ( ! isset( $item['id'], $item['qty'] ) || empty( $item['id'] ) ) {
					continue;
				}
				$product_id = absint( $item['id'] );
				$qty        = wc_stock_amount( $item['qty'] );
				$product    = wc_get_product( $product_id );

				if ( ! $product ) {
					throw new Exception( __( 'Invalid product ID', 'woocommerce' ) . ' ' . $product_id );
				}

				$item_id                 = $order->add_product( $product, $qty );
				$item                    = apply_filters( 'woocommerce_ajax_order_item', $order->get_item( $item_id ), $item_id );
				$added_items[ $item_id ] = $item;
				$order_notes[ $item_id ] = $product->get_formatted_name();

				if ( $product->managing_stock() ) {
					$new_stock               = wc_update_product_stock( $product, $qty, 'decrease' );
					$order_notes[ $item_id ] = $product->get_formatted_name() . ' &ndash; ' . ( $new_stock + $qty ) . '&rarr;' . $new_stock;
					$item->add_meta_data( '_reduced_stock', $qty, true );
					$item->save();
				}

				do_action( 'woocommerce_ajax_add_order_item_meta', $item_id, $item, $order );
			}

			/* translators: %s item name. */
			$order->add_order_note( sprintf( __( 'Added line items: %s', 'woocommerce' ), implode( ', ', $order_notes ) ), false, true );

			do_action( 'woocommerce_ajax_order_items_added', $added_items, $order );

			$data = get_post_meta( $order_id );

			// Get HTML to return.
			ob_start();
			include 'admin/meta-boxes/views/html-order-items.php';
			$items_html = ob_get_clean();

			ob_start();
			$notes = wc_get_order_notes( array( 'order_id' => $order_id ) );
			include 'admin/meta-boxes/views/html-order-notes.php';
			$notes_html = ob_get_clean();

			wp_send_json_success(
				array(
					'html'       => $items_html,
					'notes_html' => $notes_html,
				)
			);
		} catch ( Exception $e ) {
			wp_send_json_error( array( 'error' => $e->getMessage() ) );
		}

		// wp_send_json_success must be outside the try block not to break phpunit tests.
		wp_send_json_success( $response );
	}

	/**
	 * Add order fee via ajax.
	 *
	 * @throws Exception If order is invalid.
	 */
	public static function add_order_fee() {
		check_ajax_referer( 'order-item', 'security' );

		if ( ! current_user_can( 'edit_shop_orders' ) ) {
			wp_die( -1 );
		}

		$response = array();

		try {
			$order_id = isset( $_POST['order_id'] ) ? absint( $_POST['order_id'] ) : 0;
			$order    = wc_get_order( $order_id );

			if ( ! $order ) {
				throw new Exception( __( 'Invalid order', 'woocommerce' ) );
			}

			$amount = isset( $_POST['amount'] ) ? wc_clean( wp_unslash( $_POST['amount'] ) ) : 0;

			$calculate_tax_args = array(
				'country'  => isset( $_POST['country'] ) ? strtoupper( wc_clean( wp_unslash( $_POST['country'] ) ) ) : '',
				'state'    => isset( $_POST['state'] ) ? strtoupper( wc_clean( wp_unslash( $_POST['state'] ) ) ) : '',
				'postcode' => isset( $_POST['postcode'] ) ? strtoupper( wc_clean( wp_unslash( $_POST['postcode'] ) ) ) : '',
				'city'     => isset( $_POST['city'] ) ? strtoupper( wc_clean( wp_unslash( $_POST['city'] ) ) ) : '',
			);

			if ( strstr( $amount, '%' ) ) {
				$formatted_amount = $amount;
				$percent          = floatval( trim( $amount, '%' ) );
				$amount           = $order->get_total() * ( $percent / 100 );
			} else {
				$amount           = floatval( $amount );
				$formatted_amount = wc_price( $amount, array( 'currency' => $order->get_currency() ) );
			}

			$fee = new WC_Order_Item_Fee();
			$fee->set_amount( $amount );
			$fee->set_total( $amount );
			/* translators: %s fee amount */
			$fee->set_name( sprintf( __( '%s fee', 'woocommerce' ), wc_clean( $formatted_amount ) ) );

			$order->add_item( $fee );
			$order->calculate_taxes( $calculate_tax_args );
			$order->calculate_totals( false );
			$order->save();

			ob_start();
			include 'admin/meta-boxes/views/html-order-items.php';
			$response['html'] = ob_get_clean();
		} catch ( Exception $e ) {
			wp_send_json_error( array( 'error' => $e->getMessage() ) );
		}

		// wp_send_json_success must be outside the try block not to break phpunit tests.
		wp_send_json_success( $response );
	}

	/**
	 * Add order shipping cost via ajax.
	 *
	 * @throws Exception If order is invalid.
	 */
	public static function add_order_shipping() {
		check_ajax_referer( 'order-item', 'security' );

		if ( ! current_user_can( 'edit_shop_orders' ) ) {
			wp_die( -1 );
		}

		$response = array();

		try {
			$order_id = isset( $_POST['order_id'] ) ? absint( $_POST['order_id'] ) : 0;
			$order    = wc_get_order( $order_id );

			if ( ! $order ) {
				throw new Exception( __( 'Invalid order', 'woocommerce' ) );
			}

			$order_taxes      = $order->get_taxes();
			$shipping_methods = WC()->shipping() ? WC()->shipping()->load_shipping_methods() : array();

			// Add new shipping.
			$item = new WC_Order_Item_Shipping();
			$item->set_shipping_rate( new WC_Shipping_Rate() );
			$item->set_order_id( $order_id );
			$item_id = $item->save();

			ob_start();
			include 'admin/meta-boxes/views/html-order-shipping.php';
			$response['html'] = ob_get_clean();
		} catch ( Exception $e ) {
			wp_send_json_error( array( 'error' => $e->getMessage() ) );
		}

		// wp_send_json_success must be outside the try block not to break phpunit tests.
		wp_send_json_success( $response );
	}

	/**
	 * Add order tax column via ajax.
	 *
	 * @throws Exception If order or tax rate is invalid.
	 */
	public static function add_order_tax() {
		check_ajax_referer( 'order-item', 'security' );

		if ( ! current_user_can( 'edit_shop_orders' ) ) {
			wp_die( -1 );
		}

		$response = array();

		try {
			$order_id = isset( $_POST['order_id'] ) ? absint( $_POST['order_id'] ) : 0;
			$order    = wc_get_order( $order_id );

			if ( ! $order ) {
				throw new Exception( __( 'Invalid order', 'woocommerce' ) );
			}

			$rate_id = isset( $_POST['rate_id'] ) ? absint( $_POST['rate_id'] ) : '';

			if ( ! $rate_id ) {
				throw new Exception( __( 'Invalid rate', 'woocommerce' ) );
			}

			$data = get_post_meta( $order_id );

			// Add new tax.
			$item = new WC_Order_Item_Tax();
			$item->set_rate( $rate_id );
			$item->set_order_id( $order_id );
			$item->save();

			ob_start();
			include 'admin/meta-boxes/views/html-order-items.php';
			$response['html'] = ob_get_clean();
		} catch ( Exception $e ) {
			wp_send_json_error( array( 'error' => $e->getMessage() ) );
		}

		// wp_send_json_success must be outside the try block not to break phpunit tests.
		wp_send_json_success( $response );
	}

	/**
	 * Add order discount via ajax.
	 *
	 * @throws Exception If order or coupon is invalid.
	 */
	public static function add_coupon_discount() {
		check_ajax_referer( 'order-item', 'security' );

		if ( ! current_user_can( 'edit_shop_orders' ) ) {
			wp_die( -1 );
		}

		$response = array();

		try {
			$order_id = isset( $_POST['order_id'] ) ? absint( $_POST['order_id'] ) : 0;
			$order    = wc_get_order( $order_id );

			if ( ! $order ) {
				throw new Exception( __( 'Invalid order', 'woocommerce' ) );
			}

			if ( empty( $_POST['coupon'] ) ) {
				throw new Exception( __( 'Invalid coupon', 'woocommerce' ) );
			}

			$result = $order->apply_coupon( wc_clean( wp_unslash( $_POST['coupon'] ) ) );

			if ( is_wp_error( $result ) ) {
				throw new Exception( html_entity_decode( wp_strip_all_tags( $result->get_error_message() ) ) );
			}

			ob_start();
			include 'admin/meta-boxes/views/html-order-items.php';
			$response['html'] = ob_get_clean();
		} catch ( Exception $e ) {
			wp_send_json_error( array( 'error' => $e->getMessage() ) );
		}

		// wp_send_json_success must be outside the try block not to break phpunit tests.
		wp_send_json_success( $response );
	}

	/**
	 * Remove coupon from an order via ajax.
	 *
	 * @throws Exception If order or coupon is invalid.
	 */
	public static function remove_order_coupon() {
		check_ajax_referer( 'order-item', 'security' );

		if ( ! current_user_can( 'edit_shop_orders' ) ) {
			wp_die( -1 );
		}

		$response = array();

		try {
			$order_id = isset( $_POST['order_id'] ) ? absint( $_POST['order_id'] ) : 0;
			$order    = wc_get_order( $order_id );

			if ( ! $order ) {
				throw new Exception( __( 'Invalid order', 'woocommerce' ) );
			}

			if ( empty( $_POST['coupon'] ) ) {
				throw new Exception( __( 'Invalid coupon', 'woocommerce' ) );
			}

			$order->remove_coupon( wc_clean( wp_unslash( $_POST['coupon'] ) ) );

			ob_start();
			include 'admin/meta-boxes/views/html-order-items.php';
			$response['html'] = ob_get_clean();
		} catch ( Exception $e ) {
			wp_send_json_error( array( 'error' => $e->getMessage() ) );
		}

		// wp_send_json_success must be outside the try block not to break phpunit tests.
		wp_send_json_success( $response );
	}

	/**
	 * Remove an order item.
	 *
	 * @throws Exception If order is invalid.
	 */
	public static function remove_order_item() {
		check_ajax_referer( 'order-item', 'security' );

		if ( ! current_user_can( 'edit_shop_orders' ) || ! isset( $_POST['order_id'], $_POST['order_item_ids'] ) ) {
			wp_die( -1 );
		}

		$response = array();

		try {
<<<<<<< HEAD
			$order_id           = absint( $_POST['order_id'] );
			$order_item_ids     = wp_unslash( $_POST['order_item_ids'] ); // phpcs:ignore WordPress.Security.ValidatedSanitizedInput.InputNotSanitized
			$items              = ( ! empty( $_POST['items'] ) ) ? wp_unslash( $_POST['items'] ) : ''; // phpcs:ignore WordPress.Security.ValidatedSanitizedInput.InputNotSanitized
			$calculate_tax_args = array(
				'country'  => isset( $_POST['country'] ) ? strtoupper( wc_clean( wp_unslash( $_POST['country'] ) ) ) : '',
				'state'    => isset( $_POST['state'] ) ? strtoupper( wc_clean( wp_unslash( $_POST['state'] ) ) ) : '',
				'postcode' => isset( $_POST['postcode'] ) ? strtoupper( wc_clean( wp_unslash( $_POST['postcode'] ) ) ) : '',
				'city'     => isset( $_POST['city'] ) ? strtoupper( wc_clean( wp_unslash( $_POST['city'] ) ) ) : '',
=======
			$order_id = absint( $_POST['order_id'] );
			$order    = wc_get_order( $order_id );

			if ( ! $order ) {
				throw new Exception( __( 'Invalid order', 'woocommerce' ) );
			}

			if ( ! isset( $_POST['order_item_ids'] ) ) {
				throw new Exception( __( 'Invalid items', 'woocommerce' ) );
			}

			$order_item_ids     = wp_unslash( $_POST['order_item_ids'] );
			$calculate_tax_args = array(
				'country'  => strtoupper( wc_clean( wp_unslash( $_POST['country'] ) ) ),
				'state'    => strtoupper( wc_clean( wp_unslash( $_POST['state'] ) ) ),
				'postcode' => strtoupper( wc_clean( wp_unslash( $_POST['postcode'] ) ) ),
				'city'     => strtoupper( wc_clean( wp_unslash( $_POST['city'] ) ) ),
>>>>>>> ac6763d0
			);

			if ( ! is_array( $order_item_ids ) && is_numeric( $order_item_ids ) ) {
				$order_item_ids = array( $order_item_ids );
			}

			// If we passed through items it means we need to save first before deleting.
			if ( ! empty( $_POST['items'] ) ) {
				$save_items = array();
<<<<<<< HEAD
				parse_str( $items, $save_items );
				// Save order items.
				wc_save_order_items( $order_id, $save_items );
			}

			if ( 0 < count( $order_item_ids ) ) {
				foreach ( $order_item_ids as $id ) {
					wc_delete_order_item( absint( $id ) );
=======
				parse_str( wp_unslash( $_POST['items'] ), $save_items );
				wc_save_order_items( $order->get_id(), $save_items );
			}

			if ( ! empty( $order_item_ids ) ) {
				$order_notes = array();

				foreach ( $order_item_ids as $item_id ) {
					$item_id                 = absint( $item_id );
					$item                    = $order->get_item( $item_id );

					// Before deleting the item, adjust any stock values already reduced.
					if ( $item->is_type( 'line_item' ) ) {
						$changed_stock = wc_maybe_adjust_line_item_product_stock( $item, 0 );

						if ( $changed_stock && ! is_wp_error( $changed_stock ) ) {
							/* translators: %1$s: item name %2$s: stock change */
							$order->add_order_note( sprintf( __( 'Deleted %1$s and adjusted stock (%2$s)', 'woocommerce' ), $item->get_name(), $changed_stock['from'] . '&rarr;' . $changed_stock['to'] ), false, true );
						} else {
							/* translators: %s item name. */
							$order->add_order_note( sprintf( __( 'Deleted %s', 'woocommerce' ), $item->get_name() ), false, true );
						}
					}

					wc_delete_order_item( $item_id );
>>>>>>> ac6763d0
				}
			}

			$order = wc_get_order( $order_id );
			$order->calculate_taxes( $calculate_tax_args );
			$order->calculate_totals( false );

			// Get HTML to return.
			ob_start();
			include 'admin/meta-boxes/views/html-order-items.php';
			$items_html = ob_get_clean();

			ob_start();
			$notes = wc_get_order_notes( array( 'order_id' => $order_id ) );
			include 'admin/meta-boxes/views/html-order-notes.php';
			$notes_html = ob_get_clean();

			wp_send_json_success(
				array(
					'html'       => $items_html,
					'notes_html' => $notes_html,
				)
			);
		} catch ( Exception $e ) {
			wp_send_json_error( array( 'error' => $e->getMessage() ) );
		}

		// wp_send_json_success must be outside the try block not to break phpunit tests.
		wp_send_json_success( $response );
	}

	/**
	 * Remove an order tax.
	 *
	 * @throws Exception If there is an error whilst deleting the rate.
	 */
	public static function remove_order_tax() {
		check_ajax_referer( 'order-item', 'security' );

		if ( ! current_user_can( 'edit_shop_orders' ) || ! isset( $_POST['order_id'], $_POST['rate_id'] ) ) {
			wp_die( -1 );
		}

		$response = array();

		try {
			$order_id = absint( $_POST['order_id'] );
			$rate_id  = absint( $_POST['rate_id'] );

			wc_delete_order_item( $rate_id );

			$order = wc_get_order( $order_id );
			$order->calculate_totals( false );

			ob_start();
			include 'admin/meta-boxes/views/html-order-items.php';
			$response['html'] = ob_get_clean();
		} catch ( Exception $e ) {
			wp_send_json_error( array( 'error' => $e->getMessage() ) );
		}

		// wp_send_json_success must be outside the try block not to break phpunit tests.
		wp_send_json_success( $response );
	}

	/**
	 * Calc line tax.
	 */
	public static function calc_line_taxes() {
		check_ajax_referer( 'calc-totals', 'security' );

		if ( ! current_user_can( 'edit_shop_orders' ) || ! isset( $_POST['order_id'], $_POST['items'] ) ) {
			wp_die( -1 );
		}

		$order_id           = absint( $_POST['order_id'] );
		$calculate_tax_args = array(
			'country'  => isset( $_POST['country'] ) ? strtoupper( wc_clean( wp_unslash( $_POST['country'] ) ) ) : '',
			'state'    => isset( $_POST['state'] ) ? strtoupper( wc_clean( wp_unslash( $_POST['state'] ) ) ) : '',
			'postcode' => isset( $_POST['postcode'] ) ? strtoupper( wc_clean( wp_unslash( $_POST['postcode'] ) ) ) : '',
			'city'     => isset( $_POST['city'] ) ? strtoupper( wc_clean( wp_unslash( $_POST['city'] ) ) ) : '',
		);

		// Parse the jQuery serialized items.
		$items = array();
		parse_str( wp_unslash( $_POST['items'] ), $items ); // phpcs:ignore WordPress.Security.ValidatedSanitizedInput.InputNotSanitized

		// Save order items first.
		wc_save_order_items( $order_id, $items );

		// Grab the order and recalculate taxes.
		$order = wc_get_order( $order_id );
		$order->calculate_taxes( $calculate_tax_args );
		$order->calculate_totals( false );
		include 'admin/meta-boxes/views/html-order-items.php';
		wp_die();
	}

	/**
	 * Save order items via ajax.
	 */
	public static function save_order_items() {
		check_ajax_referer( 'order-item', 'security' );

		if ( ! current_user_can( 'edit_shop_orders' ) || ! isset( $_POST['order_id'], $_POST['items'] ) ) {
			wp_die( -1 );
		}

		if ( isset( $_POST['order_id'], $_POST['items'] ) ) {
			$order_id = absint( $_POST['order_id'] );

			// Parse the jQuery serialized items.
			$items = array();
			parse_str( wp_unslash( $_POST['items'] ), $items ); // phpcs:ignore WordPress.Security.ValidatedSanitizedInput.InputNotSanitized

			// Save order items.
			wc_save_order_items( $order_id, $items );

			// Return HTML items.
			$order = wc_get_order( $order_id );

			// Get HTML to return.
			ob_start();
			include 'admin/meta-boxes/views/html-order-items.php';
			$items_html = ob_get_clean();

			ob_start();
			$notes = wc_get_order_notes( array( 'order_id' => $order_id ) );
			include 'admin/meta-boxes/views/html-order-notes.php';
			$notes_html = ob_get_clean();

			wp_send_json_success(
				array(
					'html'       => $items_html,
					'notes_html' => $notes_html,
				)
			);
		}
		wp_die();
	}

	/**
	 * Load order items via ajax.
	 */
	public static function load_order_items() {
		check_ajax_referer( 'order-item', 'security' );

		if ( ! current_user_can( 'edit_shop_orders' ) || ! isset( $_POST['order_id'] ) ) {
			wp_die( -1 );
		}

		// Return HTML items.
		$order_id = absint( $_POST['order_id'] );
		$order    = wc_get_order( $order_id );
		include 'admin/meta-boxes/views/html-order-items.php';
		wp_die();
	}

	/**
	 * Add order note via ajax.
	 */
	public static function add_order_note() {
		check_ajax_referer( 'add-order-note', 'security' );

		if ( ! current_user_can( 'edit_shop_orders' ) || ! isset( $_POST['post_id'], $_POST['note'], $_POST['note_type'] ) ) {
			wp_die( -1 );
		}

		$post_id   = absint( $_POST['post_id'] );
		$note      = wp_kses_post( trim( wp_unslash( $_POST['note'] ) ) ); // phpcs:ignore WordPress.Security.ValidatedSanitizedInput.InputNotSanitized
		$note_type = wc_clean( wp_unslash( $_POST['note_type'] ) );

		$is_customer_note = ( 'customer' === $note_type ) ? 1 : 0;

		if ( $post_id > 0 ) {
			$order      = wc_get_order( $post_id );
			$comment_id = $order->add_order_note( $note, $is_customer_note, true );
			$note       = wc_get_order_note( $comment_id );

			$note_classes   = array( 'note' );
			$note_classes[] = $is_customer_note ? 'customer-note' : '';
			$note_classes   = apply_filters( 'woocommerce_order_note_class', array_filter( $note_classes ), $note );
			?>
			<li rel="<?php echo absint( $note->id ); ?>" class="<?php echo esc_attr( implode( ' ', $note_classes ) ); ?>">
				<div class="note_content">
					<?php echo wp_kses_post( wpautop( wptexturize( make_clickable( $note->content ) ) ) ); ?>
				</div>
				<p class="meta">
					<abbr class="exact-date" title="<?php echo esc_attr( $note->date_created->date( 'y-m-d h:i:s' ) ); ?>">
						<?php
						/* translators: $1: Date created, $2 Time created */
						printf( esc_html__( 'added on %1$s at %2$s', 'woocommerce' ), esc_html( $note->date_created->date_i18n( wc_date_format() ) ), esc_html( $note->date_created->date_i18n( wc_time_format() ) ) );
						?>
					</abbr>
					<?php
					if ( 'system' !== $note->added_by ) :
						/* translators: %s: note author */
						printf( ' ' . esc_html__( 'by %s', 'woocommerce' ), esc_html( $note->added_by ) );
					endif;
					?>
					<a href="#" class="delete_note" role="button"><?php esc_html_e( 'Delete note', 'woocommerce' ); ?></a>
				</p>
			</li>
			<?php
		}
		wp_die();
	}

	/**
	 * Delete order note via ajax.
	 */
	public static function delete_order_note() {
		check_ajax_referer( 'delete-order-note', 'security' );

		if ( ! current_user_can( 'edit_shop_orders' ) || ! isset( $_POST['note_id'] ) ) {
			wp_die( -1 );
		}

		$note_id = (int) $_POST['note_id'];

		if ( $note_id > 0 ) {
			wc_delete_order_note( $note_id );
		}
		wp_die();
	}

	/**
	 * Search for products and echo json.
	 *
	 * @param string $term (default: '') Term to search for.
	 * @param bool   $include_variations in search or not.
	 */
	public static function json_search_products( $term = '', $include_variations = false ) {
		check_ajax_referer( 'search-products', 'security' );

		$term = isset( $_GET['term'] ) ? (string) wc_clean( wp_unslash( $_GET['term'] ) ) : '';

		if ( empty( $term ) ) {
			wp_die();
		}

		if ( ! empty( $_GET['limit'] ) ) {
			$limit = absint( $_GET['limit'] );
		} else {
			$limit = absint( apply_filters( 'woocommerce_json_search_limit', 30 ) );
		}

		$data_store = WC_Data_Store::load( 'product' );
		$ids        = $data_store->search_products( $term, '', (bool) $include_variations, false, $limit );

		if ( ! empty( $_GET['exclude'] ) ) {
			$ids = array_diff( $ids, array_map( 'absint', (array) wp_unslash( $_GET['exclude'] ) ) );
		}

		if ( ! empty( $_GET['include'] ) ) {
			$ids = array_intersect( $ids, array_map( 'absint', (array) wp_unslash( $_GET['include'] ) ) );
		}

		$product_objects = array_filter( array_map( 'wc_get_product', $ids ), 'wc_products_array_filter_readable' );
		$products        = array();

		foreach ( $product_objects as $product_object ) {
			$formatted_name = $product_object->get_formatted_name();
			$managing_stock = $product_object->managing_stock();

			if ( $managing_stock && ! empty( $_GET['display_stock'] ) ) {
				$formatted_name .= ' &ndash; ' . wc_format_stock_for_display( $product_object );
			}

			$products[ $product_object->get_id() ] = rawurldecode( $formatted_name );
		}

		wp_send_json( apply_filters( 'woocommerce_json_search_found_products', $products ) );
	}

	/**
	 * Search for product variations and return json.
	 *
	 * @see WC_AJAX::json_search_products()
	 */
	public static function json_search_products_and_variations() {
		self::json_search_products( '', true );
	}

	/**
	 * Search for downloadable product variations and return json.
	 *
	 * @see WC_AJAX::json_search_products()
	 */
	public static function json_search_downloadable_products_and_variations() {
		check_ajax_referer( 'search-products', 'security' );

		$term       = isset( $_GET['term'] ) ? (string) wc_clean( wp_unslash( $_GET['term'] ) ) : '';
		$data_store = WC_Data_Store::load( 'product' );
		$ids        = $data_store->search_products( $term, 'downloadable', true );

		if ( ! empty( $_GET['exclude'] ) ) {
			$ids = array_diff( $ids, array_map( 'absint', (array) wp_unslash( $_GET['exclude'] ) ) );
		}

		if ( ! empty( $_GET['include'] ) ) {
			$ids = array_intersect( $ids, array_map( 'absint', (array) wp_unslash( $_GET['include'] ) ) );
		}

		if ( ! empty( $_GET['limit'] ) ) {
			$ids = array_slice( $ids, 0, absint( $_GET['limit'] ) );
		}

		$product_objects = array_filter( array_map( 'wc_get_product', $ids ), 'wc_products_array_filter_readable' );
		$products        = array();

		foreach ( $product_objects as $product_object ) {
			$products[ $product_object->get_id() ] = rawurldecode( $product_object->get_formatted_name() );
		}

		wp_send_json( $products );
	}

	/**
	 * Search for customers and return json.
	 */
	public static function json_search_customers() {
		ob_start();

		check_ajax_referer( 'search-customers', 'security' );

		if ( ! current_user_can( 'edit_shop_orders' ) ) {
			wp_die( -1 );
		}

		$term  = isset( $_GET['term'] ) ? (string) wc_clean( wp_unslash( $_GET['term'] ) ) : '';
		$limit = 0;

		if ( empty( $term ) ) {
			wp_die();
		}

		$ids = array();
		// Search by ID.
		if ( is_numeric( $term ) ) {
			$customer = new WC_Customer( intval( $term ) );

			// Customer does not exists.
			if ( 0 !== $customer->get_id() ) {
				$ids = array( $customer->get_id() );
			}
		}

		// Usernames can be numeric so we first check that no users was found by ID before searching for numeric username, this prevents performance issues with ID lookups.
		if ( empty( $ids ) ) {
			$data_store = WC_Data_Store::load( 'customer' );

			// If search is smaller than 3 characters, limit result set to avoid
			// too many rows being returned.
			if ( 3 > strlen( $term ) ) {
				$limit = 20;
			}
			$ids = $data_store->search_customers( $term, $limit );
		}

		$found_customers = array();

		if ( ! empty( $_GET['exclude'] ) ) {
			$ids = array_diff( $ids, array_map( 'absint', (array) wp_unslash( $_GET['exclude'] ) ) );
		}

		foreach ( $ids as $id ) {
			$customer = new WC_Customer( $id );
			/* translators: 1: user display name 2: user ID 3: user email */
			$found_customers[ $id ] = sprintf(
				/* translators: $1: customer name, $2 customer id, $3: customer email */
				esc_html__( '%1$s (#%2$s &ndash; %3$s)', 'woocommerce' ),
				$customer->get_first_name() . ' ' . $customer->get_last_name(),
				$customer->get_id(),
				$customer->get_email()
			);
		}

		wp_send_json( apply_filters( 'woocommerce_json_search_found_customers', $found_customers ) );
	}

	/**
	 * Search for categories and return json.
	 */
	public static function json_search_categories() {
		ob_start();

		check_ajax_referer( 'search-categories', 'security' );

		if ( ! current_user_can( 'edit_products' ) ) {
			wp_die( -1 );
		}

		$search_text = isset( $_GET['term'] ) ? wc_clean( wp_unslash( $_GET['term'] ) ) : '';

		if ( ! $search_text ) {
			wp_die();
		}

		$found_categories = array();
		$args             = array(
			'taxonomy'   => array( 'product_cat' ),
			'orderby'    => 'id',
			'order'      => 'ASC',
			'hide_empty' => true,
			'fields'     => 'all',
			'name__like' => $search_text,
		);

		$terms = get_terms( $args );

		if ( $terms ) {
			foreach ( $terms as $term ) {
				$term->formatted_name = '';

				if ( $term->parent ) {
					$ancestors = array_reverse( get_ancestors( $term->term_id, 'product_cat' ) );
					foreach ( $ancestors as $ancestor ) {
						$ancestor_term = get_term( $ancestor, 'product_cat' );
						if ( $ancestor_term ) {
							$term->formatted_name .= $ancestor_term->name . ' > ';
						}
					}
				}

				$term->formatted_name              .= $term->name . ' (' . $term->count . ')';
				$found_categories[ $term->term_id ] = $term;
			}
		}

		wp_send_json( apply_filters( 'woocommerce_json_search_found_categories', $found_categories ) );
	}

	/**
	 * Ajax request handling for categories ordering.
	 */
	public static function term_ordering() {
		// phpcs:disable WordPress.Security.NonceVerification.NoNonceVerification
		if ( ! current_user_can( 'edit_products' ) || empty( $_POST['id'] ) ) {
			wp_die( -1 );
		}

		$id       = (int) $_POST['id'];
		$next_id  = isset( $_POST['nextid'] ) && (int) $_POST['nextid'] ? (int) $_POST['nextid'] : null;
		$taxonomy = isset( $_POST['thetaxonomy'] ) ? esc_attr( wp_unslash( $_POST['thetaxonomy'] ) ) : null; // phpcs:ignore WordPress.Security.ValidatedSanitizedInput.InputNotSanitized
		$term     = get_term_by( 'id', $id, $taxonomy );

		if ( ! $id || ! $term || ! $taxonomy ) {
			wp_die( 0 );
		}

		wc_reorder_terms( $term, $next_id, $taxonomy );

		$children = get_terms( $taxonomy, "child_of=$id&menu_order=ASC&hide_empty=0" );

		if ( $term && count( $children ) ) {
			echo 'children';
			wp_die();
		}
		// phpcs:enable
	}

	/**
	 * Ajax request handling for product ordering.
	 *
	 * Based on Simple Page Ordering by 10up (https://wordpress.org/plugins/simple-page-ordering/).
	 */
	public static function product_ordering() {
		global $wpdb;

		// phpcs:disable WordPress.Security.NonceVerification.NoNonceVerification
		if ( ! current_user_can( 'edit_products' ) || empty( $_POST['id'] ) ) {
			wp_die( -1 );
		}

		$sorting_id  = absint( $_POST['id'] );
		$previd      = absint( isset( $_POST['previd'] ) ? $_POST['previd'] : 0 );
		$nextid      = absint( isset( $_POST['nextid'] ) ? $_POST['nextid'] : 0 );
		$menu_orders = wp_list_pluck( $wpdb->get_results( "SELECT ID, menu_order FROM {$wpdb->posts} WHERE post_type = 'product' ORDER BY menu_order ASC, post_title ASC" ), 'menu_order', 'ID' );
		$index       = 0;

		foreach ( $menu_orders as $id => $menu_order ) {
			$id = absint( $id );

			if ( $sorting_id === $id ) {
				continue;
			}
			if ( $nextid === $id ) {
				$index ++;
			}
			$index ++;
			$menu_orders[ $id ] = $index;
			$wpdb->update( $wpdb->posts, array( 'menu_order' => $index ), array( 'ID' => $id ) );

			/**
			 * When a single product has gotten it's ordering updated.
			 * $id The product ID
			 * $index The new menu order
			*/
			do_action( 'woocommerce_after_single_product_ordering', $id, $index );
		}

		if ( isset( $menu_orders[ $previd ] ) ) {
			$menu_orders[ $sorting_id ] = $menu_orders[ $previd ] + 1;
		} elseif ( isset( $menu_orders[ $nextid ] ) ) {
			$menu_orders[ $sorting_id ] = $menu_orders[ $nextid ] - 1;
		} else {
			$menu_orders[ $sorting_id ] = 0;
		}

		$wpdb->update( $wpdb->posts, array( 'menu_order' => $menu_orders[ $sorting_id ] ), array( 'ID' => $sorting_id ) );

		do_action( 'woocommerce_after_product_ordering', $sorting_id, $menu_orders );
		wp_send_json( $menu_orders );
		// phpcs:enable
	}

	/**
	 * Handle a refund via the edit order screen.
	 *
	 * @throws Exception To return errors.
	 */
	public static function refund_line_items() {
		ob_start();

		check_ajax_referer( 'order-item', 'security' );

		if ( ! current_user_can( 'edit_shop_orders' ) ) {
			wp_die( -1 );
		}

		$order_id               = isset( $_POST['order_id'] ) ? absint( $_POST['order_id'] ) : 0;
		$refund_amount          = isset( $_POST['refund_amount'] ) ? wc_format_decimal( sanitize_text_field( wp_unslash( $_POST['refund_amount'] ) ), wc_get_price_decimals() ) : 0;
		$refunded_amount        = isset( $_POST['refunded_amount'] ) ? wc_format_decimal( sanitize_text_field( wp_unslash( $_POST['refunded_amount'] ) ), wc_get_price_decimals() ) : 0;
		$refund_reason          = isset( $_POST['refund_reason'] ) ? sanitize_text_field( wp_unslash( $_POST['refund_reason'] ) ) : '';
		$line_item_qtys         = isset( $_POST['line_item_qtys'] ) ? json_decode( sanitize_text_field( wp_unslash( $_POST['line_item_qtys'] ) ), true ) : array();
		$line_item_totals       = isset( $_POST['line_item_totals'] ) ? json_decode( sanitize_text_field( wp_unslash( $_POST['line_item_totals'] ) ), true ) : array();
		$line_item_tax_totals   = isset( $_POST['line_item_tax_totals'] ) ? json_decode( sanitize_text_field( wp_unslash( $_POST['line_item_tax_totals'] ) ), true ) : array();
		$api_refund             = isset( $_POST['api_refund'] ) && 'true' === $_POST['api_refund'];
		$restock_refunded_items = isset( $_POST['restock_refunded_items'] ) && 'true' === $_POST['restock_refunded_items'];
		$refund                 = false;
		$response               = array();

		try {
			$order       = wc_get_order( $order_id );
			$order_items = $order->get_items();
			$max_refund  = wc_format_decimal( $order->get_total() - $order->get_total_refunded(), wc_get_price_decimals() );

			if ( ! $refund_amount || $max_refund < $refund_amount || 0 > $refund_amount ) {
				throw new Exception( __( 'Invalid refund amount', 'woocommerce' ) );
			}

			if ( wc_format_decimal( $order->get_total_refunded(), wc_get_price_decimals() ) !== $refunded_amount ) {
				throw new Exception( __( 'Error processing refund. Please try again.', 'woocommerce' ) );
			}

			// Prepare line items which we are refunding.
			$line_items = array();
			$item_ids   = array_unique( array_merge( array_keys( $line_item_qtys, $line_item_totals, true ) ) );

			foreach ( $item_ids as $item_id ) {
				$line_items[ $item_id ] = array(
					'qty'          => 0,
					'refund_total' => 0,
					'refund_tax'   => array(),
				);
			}
			foreach ( $line_item_qtys as $item_id => $qty ) {
				$line_items[ $item_id ]['qty'] = max( $qty, 0 );
			}
			foreach ( $line_item_totals as $item_id => $total ) {
				$line_items[ $item_id ]['refund_total'] = wc_format_decimal( $total );
			}
			foreach ( $line_item_tax_totals as $item_id => $tax_totals ) {
				$line_items[ $item_id ]['refund_tax'] = array_filter( array_map( 'wc_format_decimal', $tax_totals ) );
			}

			// Create the refund object.
			$refund = wc_create_refund(
				array(
					'amount'         => $refund_amount,
					'reason'         => $refund_reason,
					'order_id'       => $order_id,
					'line_items'     => $line_items,
					'refund_payment' => $api_refund,
					'restock_items'  => $restock_refunded_items,
				)
			);

			if ( is_wp_error( $refund ) ) {
				throw new Exception( $refund->get_error_message() );
			}

			if ( did_action( 'woocommerce_order_fully_refunded' ) ) {
				$response['status'] = 'fully_refunded';
			}
		} catch ( Exception $e ) {
			wp_send_json_error( array( 'error' => $e->getMessage() ) );
		}

		// wp_send_json_success must be outside the try block not to break phpunit tests.
		wp_send_json_success( $response );
	}

	/**
	 * Delete a refund.
	 */
	public static function delete_refund() {
		check_ajax_referer( 'order-item', 'security' );

		if ( ! current_user_can( 'edit_shop_orders' ) || ! isset( $_POST['refund_id'] ) ) {
			wp_die( -1 );
		}

		$refund_ids = array_map( 'absint', is_array( $_POST['refund_id'] ) ? wp_unslash( $_POST['refund_id'] ) : array( wp_unslash( $_POST['refund_id'] ) ) ); // phpcs:ignore WordPress.Security.ValidatedSanitizedInput.InputNotSanitized
		foreach ( $refund_ids as $refund_id ) {
			if ( $refund_id && 'shop_order_refund' === get_post_type( $refund_id ) ) {
				$refund   = wc_get_order( $refund_id );
				$order_id = $refund->get_parent_id();
				$refund->delete( true );
				do_action( 'woocommerce_refund_deleted', $refund_id, $order_id );
			}
		}
		wp_die();
	}

	/**
	 * Triggered when clicking the rating footer.
	 */
	public static function rated() {
		if ( ! current_user_can( 'manage_woocommerce' ) ) {
			wp_die( -1 );
		}
		update_option( 'woocommerce_admin_footer_text_rated', 1 );
		wp_die();
	}

	/**
	 * Create/Update API key.
	 *
	 * @throws Exception On invalid or empty description, user, or permissions.
	 */
	public static function update_api_key() {
		ob_start();

		global $wpdb;

		check_ajax_referer( 'update-api-key', 'security' );

		if ( ! current_user_can( 'manage_woocommerce' ) ) {
			wp_die( -1 );
		}

		$response = array();

		try {
			if ( empty( $_POST['description'] ) ) {
				throw new Exception( __( 'Description is missing.', 'woocommerce' ) );
			}
			if ( empty( $_POST['user'] ) ) {
				throw new Exception( __( 'User is missing.', 'woocommerce' ) );
			}
			if ( empty( $_POST['permissions'] ) ) {
				throw new Exception( __( 'Permissions is missing.', 'woocommerce' ) );
			}

			$key_id      = isset( $_POST['key_id'] ) ? absint( $_POST['key_id'] ) : 0;
			$description = sanitize_text_field( wp_unslash( $_POST['description'] ) );
			$permissions = ( in_array( wp_unslash( $_POST['permissions'] ), array( 'read', 'write', 'read_write' ), true ) ) ? sanitize_text_field( wp_unslash( $_POST['permissions'] ) ) : 'read';
			$user_id     = absint( $_POST['user'] );

			// Check if current user can edit other users.
			if ( $user_id && ! current_user_can( 'edit_user', $user_id ) ) {
				if ( get_current_user_id() !== $user_id ) {
					throw new Exception( __( 'You do not have permission to assign API Keys to the selected user.', 'woocommerce' ) );
				}
			}

			if ( 0 < $key_id ) {
				$data = array(
					'user_id'     => $user_id,
					'description' => $description,
					'permissions' => $permissions,
				);

				$wpdb->update(
					$wpdb->prefix . 'woocommerce_api_keys',
					$data,
					array( 'key_id' => $key_id ),
					array(
						'%d',
						'%s',
						'%s',
					),
					array( '%d' )
				);

				$response                    = $data;
				$response['consumer_key']    = '';
				$response['consumer_secret'] = '';
				$response['message']         = __( 'API Key updated successfully.', 'woocommerce' );
			} else {
				$consumer_key    = 'ck_' . wc_rand_hash();
				$consumer_secret = 'cs_' . wc_rand_hash();

				$data = array(
					'user_id'         => $user_id,
					'description'     => $description,
					'permissions'     => $permissions,
					'consumer_key'    => wc_api_hash( $consumer_key ),
					'consumer_secret' => $consumer_secret,
					'truncated_key'   => substr( $consumer_key, -7 ),
				);

				$wpdb->insert(
					$wpdb->prefix . 'woocommerce_api_keys',
					$data,
					array(
						'%d',
						'%s',
						'%s',
						'%s',
						'%s',
						'%s',
					)
				);

				$key_id                      = $wpdb->insert_id;
				$response                    = $data;
				$response['consumer_key']    = $consumer_key;
				$response['consumer_secret'] = $consumer_secret;
				$response['message']         = __( 'API Key generated successfully. Make sure to copy your new keys now as the secret key will be hidden once you leave this page.', 'woocommerce' );
				$response['revoke_url']      = '<a style="color: #a00; text-decoration: none;" href="' . esc_url( wp_nonce_url( add_query_arg( array( 'revoke-key' => $key_id ), admin_url( 'admin.php?page=wc-settings&tab=advanced&section=keys' ) ), 'revoke' ) ) . '">' . __( 'Revoke key', 'woocommerce' ) . '</a>';
			}
		} catch ( Exception $e ) {
			wp_send_json_error( array( 'message' => $e->getMessage() ) );
		}

		// wp_send_json_success must be outside the try block not to break phpunit tests.
		wp_send_json_success( $response );
	}

	/**
	 * Load variations via AJAX.
	 */
	public static function load_variations() {
		ob_start();

		check_ajax_referer( 'load-variations', 'security' );

		if ( ! current_user_can( 'edit_products' ) || empty( $_POST['product_id'] ) ) {
			wp_die( -1 );
		}

		// Set $post global so its available, like within the admin screens.
		global $post;

		$loop           = 0;
		$product_id     = absint( $_POST['product_id'] );
		$post           = get_post( $product_id ); // phpcs:ignore
		$product_object = wc_get_product( $product_id );
		$per_page       = ! empty( $_POST['per_page'] ) ? absint( $_POST['per_page'] ) : 10;
		$page           = ! empty( $_POST['page'] ) ? absint( $_POST['page'] ) : 1;
		$variations     = wc_get_products(
			array(
				'status'  => array( 'private', 'publish' ),
				'type'    => 'variation',
				'parent'  => $product_id,
				'limit'   => $per_page,
				'page'    => $page,
				'orderby' => array(
					'menu_order' => 'ASC',
					'ID'         => 'DESC',
				),
				'return'  => 'objects',
			)
		);

		if ( $variations ) {
			foreach ( $variations as $variation_object ) {
				$variation_id   = $variation_object->get_id();
				$variation      = get_post( $variation_id );
				$variation_data = array_merge( get_post_custom( $variation_id ), wc_get_product_variation_attributes( $variation_id ) ); // kept for BW compatibility.
				include 'admin/meta-boxes/views/html-variation-admin.php';
				$loop++;
			}
		}
		wp_die();
	}

	/**
	 * Save variations via AJAX.
	 */
	public static function save_variations() {
		ob_start();

		check_ajax_referer( 'save-variations', 'security' );

		// Check permissions again and make sure we have what we need.
		if ( ! current_user_can( 'edit_products' ) || empty( $_POST ) || empty( $_POST['product_id'] ) ) {
			wp_die( -1 );
		}

		$product_id                           = absint( $_POST['product_id'] );
		WC_Admin_Meta_Boxes::$meta_box_errors = array();
		WC_Meta_Box_Product_Data::save_variations( $product_id, get_post( $product_id ) );

		do_action( 'woocommerce_ajax_save_product_variations', $product_id );

		$errors = WC_Admin_Meta_Boxes::$meta_box_errors;

		if ( $errors ) {
			echo '<div class="error notice is-dismissible">';

			foreach ( $errors as $error ) {
				echo '<p>' . wp_kses_post( $error ) . '</p>';
			}

			echo '<button type="button" class="notice-dismiss"><span class="screen-reader-text">' . esc_html__( 'Dismiss this notice.', 'woocommerce' ) . '</span></button>';
			echo '</div>';

			delete_option( 'woocommerce_meta_box_errors' );
		}

		wp_die();
	}

	/**
	 * Bulk action - Toggle Enabled.
	 *
	 * @param array $variations List of variations.
	 * @param array $data Data to set.
	 *
	 * @used-by bulk_edit_variations
	 */
	private static function variation_bulk_action_toggle_enabled( $variations, $data ) {
		foreach ( $variations as $variation_id ) {
			$variation = wc_get_product( $variation_id );
			$variation->set_status( 'private' === $variation->get_status( 'edit' ) ? 'publish' : 'private' );
			$variation->save();
		}
	}

	/**
	 * Bulk action - Toggle Downloadable Checkbox.
	 *
	 * @param array $variations List of variations.
	 * @param array $data Data to set.
	 *
	 * @used-by bulk_edit_variations
	 */
	private static function variation_bulk_action_toggle_downloadable( $variations, $data ) {
		self::variation_bulk_toggle( $variations, 'downloadable' );
	}

	/**
	 * Bulk action - Toggle Virtual Checkbox.
	 *
	 * @param array $variations List of variations.
	 * @param array $data Data to set.
	 *
	 * @used-by bulk_edit_variations
	 */
	private static function variation_bulk_action_toggle_virtual( $variations, $data ) {
		self::variation_bulk_toggle( $variations, 'virtual' );
	}

	/**
	 * Bulk action - Toggle Manage Stock Checkbox.
	 *
	 * @param array $variations List of variations.
	 * @param array $data Data to set.
	 *
	 * @used-by bulk_edit_variations
	 */
	private static function variation_bulk_action_toggle_manage_stock( $variations, $data ) {
		self::variation_bulk_toggle( $variations, 'manage_stock' );
	}

	/**
	 * Bulk action - Set Regular Prices.
	 *
	 * @param array $variations List of variations.
	 * @param array $data Data to set.
	 *
	 * @used-by bulk_edit_variations
	 */
	private static function variation_bulk_action_variable_regular_price( $variations, $data ) {
		self::variation_bulk_set( $variations, 'regular_price', $data['value'] );
	}

	/**
	 * Bulk action - Set Sale Prices.
	 *
	 * @param array $variations List of variations.
	 * @param array $data Data to set.
	 *
	 * @used-by bulk_edit_variations
	 */
	private static function variation_bulk_action_variable_sale_price( $variations, $data ) {
		self::variation_bulk_set( $variations, 'sale_price', $data['value'] );
	}

	/**
	 * Bulk action - Set Stock Status as In Stock.
	 *
	 * @param array $variations List of variations.
	 * @param array $data Data to set.
	 *
	 * @used-by bulk_edit_variations
	 */
	private static function variation_bulk_action_variable_stock_status_instock( $variations, $data ) {
		self::variation_bulk_set( $variations, 'stock_status', 'instock' );
	}

	/**
	 * Bulk action - Set Stock Status as Out of Stock.
	 *
	 * @param array $variations List of variations.
	 * @param array $data Data to set.
	 *
	 * @used-by bulk_edit_variations
	 */
	private static function variation_bulk_action_variable_stock_status_outofstock( $variations, $data ) {
		self::variation_bulk_set( $variations, 'stock_status', 'outofstock' );
	}

	/**
	 * Bulk action - Set Stock Status as On Backorder.
	 *
	 * @param array $variations List of variations.
	 * @param array $data Data to set.
	 *
	 * @used-by bulk_edit_variations
	 */
	private static function variation_bulk_action_variable_stock_status_onbackorder( $variations, $data ) {
		self::variation_bulk_set( $variations, 'stock_status', 'onbackorder' );
	}

	/**
	 * Bulk action - Set Stock.
	 *
	 * @param array $variations List of variations.
	 * @param array $data Data to set.
	 *
	 * @used-by bulk_edit_variations
	 */
	private static function variation_bulk_action_variable_stock( $variations, $data ) {
		if ( ! isset( $data['value'] ) ) {
			return;
		}

		$quantity = wc_stock_amount( wc_clean( $data['value'] ) );

		foreach ( $variations as $variation_id ) {
			$variation = wc_get_product( $variation_id );
			if ( $variation->managing_stock() ) {
				$variation->set_stock_quantity( $quantity );
			} else {
				$variation->set_stock_quantity( null );
			}
			$variation->save();
		}
	}

	/**
	 * Bulk action - Set Weight.
	 *
	 * @param array $variations List of variations.
	 * @param array $data Data to set.
	 *
	 * @used-by bulk_edit_variations
	 */
	private static function variation_bulk_action_variable_weight( $variations, $data ) {
		self::variation_bulk_set( $variations, 'weight', $data['value'] );
	}

	/**
	 * Bulk action - Set Length.
	 *
	 * @param array $variations List of variations.
	 * @param array $data Data to set.
	 *
	 * @used-by bulk_edit_variations
	 */
	private static function variation_bulk_action_variable_length( $variations, $data ) {
		self::variation_bulk_set( $variations, 'length', $data['value'] );
	}

	/**
	 * Bulk action - Set Width.
	 *
	 * @param array $variations List of variations.
	 * @param array $data Data to set.
	 *
	 * @used-by bulk_edit_variations
	 */
	private static function variation_bulk_action_variable_width( $variations, $data ) {
		self::variation_bulk_set( $variations, 'width', $data['value'] );
	}

	/**
	 * Bulk action - Set Height.
	 *
	 * @param array $variations List of variations.
	 * @param array $data Data to set.
	 *
	 * @used-by bulk_edit_variations
	 */
	private static function variation_bulk_action_variable_height( $variations, $data ) {
		self::variation_bulk_set( $variations, 'height', $data['value'] );
	}

	/**
	 * Bulk action - Set Download Limit.
	 *
	 * @param array $variations List of variations.
	 * @param array $data Data to set.
	 *
	 * @used-by bulk_edit_variations
	 */
	private static function variation_bulk_action_variable_download_limit( $variations, $data ) {
		self::variation_bulk_set( $variations, 'download_limit', $data['value'] );
	}

	/**
	 * Bulk action - Set Download Expiry.
	 *
	 * @param array $variations List of variations.
	 * @param array $data Data to set.
	 *
	 * @used-by bulk_edit_variations
	 */
	private static function variation_bulk_action_variable_download_expiry( $variations, $data ) {
		self::variation_bulk_set( $variations, 'download_expiry', $data['value'] );
	}

	/**
	 * Bulk action - Delete all.
	 *
	 * @param array $variations List of variations.
	 * @param array $data Data to set.
	 *
	 * @used-by bulk_edit_variations
	 */
	private static function variation_bulk_action_delete_all( $variations, $data ) {
		if ( isset( $data['allowed'] ) && 'true' === $data['allowed'] ) {
			foreach ( $variations as $variation_id ) {
				$variation = wc_get_product( $variation_id );
				$variation->delete( true );
			}
		}
	}

	/**
	 * Bulk action - Sale Schedule.
	 *
	 * @param array $variations List of variations.
	 * @param array $data Data to set.
	 *
	 * @used-by bulk_edit_variations
	 */
	private static function variation_bulk_action_variable_sale_schedule( $variations, $data ) {
		if ( ! isset( $data['date_from'] ) && ! isset( $data['date_to'] ) ) {
			return;
		}

		foreach ( $variations as $variation_id ) {
			$variation = wc_get_product( $variation_id );

			if ( 'false' !== $data['date_from'] ) {
				$variation->set_date_on_sale_from( wc_clean( $data['date_from'] ) );
			}

			if ( 'false' !== $data['date_to'] ) {
				$variation->set_date_on_sale_to( wc_clean( $data['date_to'] ) );
			}

			$variation->save();
		}
	}

	/**
	 * Bulk action - Increase Regular Prices.
	 *
	 * @param array $variations List of variations.
	 * @param array $data Data to set.
	 *
	 * @used-by bulk_edit_variations
	 */
	private static function variation_bulk_action_variable_regular_price_increase( $variations, $data ) {
		self::variation_bulk_adjust_price( $variations, 'regular_price', '+', wc_clean( $data['value'] ) );
	}

	/**
	 * Bulk action - Decrease Regular Prices.
	 *
	 * @param array $variations List of variations.
	 * @param array $data Data to set.
	 *
	 * @used-by bulk_edit_variations
	 */
	private static function variation_bulk_action_variable_regular_price_decrease( $variations, $data ) {
		self::variation_bulk_adjust_price( $variations, 'regular_price', '-', wc_clean( $data['value'] ) );
	}

	/**
	 * Bulk action - Increase Sale Prices.
	 *
	 * @param array $variations List of variations.
	 * @param array $data Data to set.
	 *
	 * @used-by bulk_edit_variations
	 */
	private static function variation_bulk_action_variable_sale_price_increase( $variations, $data ) {
		self::variation_bulk_adjust_price( $variations, 'sale_price', '+', wc_clean( $data['value'] ) );
	}

	/**
	 * Bulk action - Decrease Sale Prices.
	 *
	 * @param array $variations List of variations.
	 * @param array $data Data to set.
	 *
	 * @used-by bulk_edit_variations
	 */
	private static function variation_bulk_action_variable_sale_price_decrease( $variations, $data ) {
		self::variation_bulk_adjust_price( $variations, 'sale_price', '-', wc_clean( $data['value'] ) );
	}

	/**
	 * Bulk action - Set Price.
	 *
	 * @param array  $variations List of variations.
	 * @param string $field price being adjusted _regular_price or _sale_price.
	 * @param string $operator + or -.
	 * @param string $value Price or Percent.
	 *
	 * @used-by bulk_edit_variations
	 */
	private static function variation_bulk_adjust_price( $variations, $field, $operator, $value ) {
		foreach ( $variations as $variation_id ) {
			$variation   = wc_get_product( $variation_id );
			$field_value = $variation->{"get_$field"}( 'edit' );

			if ( '%' === substr( $value, -1 ) ) {
				$percent      = wc_format_decimal( substr( $value, 0, -1 ) );
				$field_value += round( ( $field_value / 100 ) * $percent, wc_get_price_decimals() ) * "{$operator}1";
			} else {
				$field_value += $value * "{$operator}1";
			}

			$variation->{"set_$field"}( $field_value );
			$variation->save();
		}
	}

	/**
	 * Bulk set convenience function.
	 *
	 * @param array  $variations List of variations.
	 * @param string $field Field to set.
	 * @param string $value to set.
	 */
	private static function variation_bulk_set( $variations, $field, $value ) {
		foreach ( $variations as $variation_id ) {
			$variation = wc_get_product( $variation_id );
			$variation->{ "set_$field" }( wc_clean( $value ) );
			$variation->save();
		}
	}

	/**
	 * Bulk toggle convenience function.
	 *
	 * @param array  $variations List of variations.
	 * @param string $field Field to toggle.
	 */
	private static function variation_bulk_toggle( $variations, $field ) {
		foreach ( $variations as $variation_id ) {
			$variation  = wc_get_product( $variation_id );
			$prev_value = $variation->{ "get_$field" }( 'edit' );
			$variation->{ "set_$field" }( ! $prev_value );
			$variation->save();
		}
	}

	/**
	 * Bulk edit variations via AJAX.
	 *
	 * @uses WC_AJAX::variation_bulk_set()
	 * @uses WC_AJAX::variation_bulk_adjust_price()
	 * @uses WC_AJAX::variation_bulk_action_variable_sale_price_decrease()
	 * @uses WC_AJAX::variation_bulk_action_variable_sale_price_increase()
	 * @uses WC_AJAX::variation_bulk_action_variable_regular_price_decrease()
	 * @uses WC_AJAX::variation_bulk_action_variable_regular_price_increase()
	 * @uses WC_AJAX::variation_bulk_action_variable_sale_schedule()
	 * @uses WC_AJAX::variation_bulk_action_delete_all()
	 * @uses WC_AJAX::variation_bulk_action_variable_download_expiry()
	 * @uses WC_AJAX::variation_bulk_action_variable_download_limit()
	 * @uses WC_AJAX::variation_bulk_action_variable_height()
	 * @uses WC_AJAX::variation_bulk_action_variable_width()
	 * @uses WC_AJAX::variation_bulk_action_variable_length()
	 * @uses WC_AJAX::variation_bulk_action_variable_weight()
	 * @uses WC_AJAX::variation_bulk_action_variable_stock()
	 * @uses WC_AJAX::variation_bulk_action_variable_sale_price()
	 * @uses WC_AJAX::variation_bulk_action_variable_regular_price()
	 * @uses WC_AJAX::variation_bulk_action_toggle_manage_stock()
	 * @uses WC_AJAX::variation_bulk_action_toggle_virtual()
	 * @uses WC_AJAX::variation_bulk_action_toggle_downloadable()
	 * @uses WC_AJAX::variation_bulk_action_toggle_enabled
	 */
	public static function bulk_edit_variations() {
		ob_start();

		check_ajax_referer( 'bulk-edit-variations', 'security' );

		// Check permissions again and make sure we have what we need.
		if ( ! current_user_can( 'edit_products' ) || empty( $_POST['product_id'] ) || empty( $_POST['bulk_action'] ) ) {
			wp_die( -1 );
		}

		$product_id  = absint( $_POST['product_id'] );
		$bulk_action = wc_clean( wp_unslash( $_POST['bulk_action'] ) );
		$data        = ! empty( $_POST['data'] ) ? wc_clean( wp_unslash( $_POST['data'] ) ) : array();
		$variations  = array();

		if ( apply_filters( 'woocommerce_bulk_edit_variations_need_children', true ) ) {
			$variations = get_posts(
				array(
					'post_parent'    => $product_id,
					'posts_per_page' => -1,
					'post_type'      => 'product_variation',
					'fields'         => 'ids',
					'post_status'    => array( 'publish', 'private' ),
				)
			);
		}

		if ( method_exists( __CLASS__, "variation_bulk_action_$bulk_action" ) ) {
			call_user_func( array( __CLASS__, "variation_bulk_action_$bulk_action" ), $variations, $data );
		} else {
			do_action( 'woocommerce_bulk_edit_variations_default', $bulk_action, $data, $product_id, $variations );
		}

		do_action( 'woocommerce_bulk_edit_variations', $bulk_action, $data, $product_id, $variations );
		WC_Product_Variable::sync( $product_id );
		wc_delete_product_transients( $product_id );
		wp_die();
	}

	/**
	 * Handle submissions from assets/js/settings-views-html-settings-tax.js Backbone model.
	 */
	public static function tax_rates_save_changes() {
		// phpcs:disable WordPress.Security.NonceVerification.NoNonceVerification
		if ( ! isset( $_POST['wc_tax_nonce'], $_POST['changes'] ) ) {
			wp_send_json_error( 'missing_fields' );
			wp_die();
		}

		$current_class = ! empty( $_POST['current_class'] ) ? wp_unslash( $_POST['current_class'] ) : ''; // phpcs:ignore WordPress.Security.ValidatedSanitizedInput.InputNotSanitized

		if ( ! wp_verify_nonce( wp_unslash( $_POST['wc_tax_nonce'] ), 'wc_tax_nonce-class:' . $current_class ) ) { // phpcs:ignore WordPress.Security.ValidatedSanitizedInput.InputNotSanitized
			wp_send_json_error( 'bad_nonce' );
			wp_die();
		}

		$current_class = WC_Tax::format_tax_rate_class( $current_class );

		// Check User Caps.
		if ( ! current_user_can( 'manage_woocommerce' ) ) {
			wp_send_json_error( 'missing_capabilities' );
			wp_die();
		}

		$changes = wp_unslash( $_POST['changes'] ); // phpcs:ignore WordPress.Security.ValidatedSanitizedInput.InputNotSanitized
		foreach ( $changes as $tax_rate_id => $data ) {
			if ( isset( $data['deleted'] ) ) {
				if ( isset( $data['newRow'] ) ) {
					// So the user added and deleted a new row.
					// That's fine, it's not in the database anyways. NEXT!
					continue;
				}
				WC_Tax::_delete_tax_rate( $tax_rate_id );
			}

			$tax_rate = array_intersect_key(
				$data,
				array(
					'tax_rate_country'  => 1,
					'tax_rate_state'    => 1,
					'tax_rate'          => 1,
					'tax_rate_name'     => 1,
					'tax_rate_priority' => 1,
					'tax_rate_compound' => 1,
					'tax_rate_shipping' => 1,
					'tax_rate_order'    => 1,
				)
			);

			if ( isset( $tax_rate['tax_rate'] ) ) {
				$tax_rate['tax_rate'] = wc_format_decimal( $tax_rate['tax_rate'] );
			}

			if ( isset( $data['newRow'] ) ) {
				$tax_rate['tax_rate_class'] = $current_class;
				$tax_rate_id                = WC_Tax::_insert_tax_rate( $tax_rate );
			} elseif ( ! empty( $tax_rate ) ) {
				WC_Tax::_update_tax_rate( $tax_rate_id, $tax_rate );
			}

			if ( isset( $data['postcode'] ) ) {
				$postcode = array_map( 'wc_clean', $data['postcode'] );
				$postcode = array_map( 'wc_normalize_postcode', $postcode );
				WC_Tax::_update_tax_rate_postcodes( $tax_rate_id, $postcode );
			}
			if ( isset( $data['city'] ) ) {
				WC_Tax::_update_tax_rate_cities( $tax_rate_id, array_map( 'wc_clean', array_map( 'wp_unslash', $data['city'] ) ) );
			}
		}

		WC_Cache_Helper::incr_cache_prefix( 'taxes' );
		WC_Cache_Helper::get_transient_version( 'shipping', true );

		wp_send_json_success(
			array(
				'rates' => WC_Tax::get_rates_for_tax_class( $current_class ),
			)
		);
		// phpcs:enable
	}

	/**
	 * Handle submissions from assets/js/wc-shipping-zones.js Backbone model.
	 */
	public static function shipping_zones_save_changes() {
		if ( ! isset( $_POST['wc_shipping_zones_nonce'], $_POST['changes'] ) ) {
			wp_send_json_error( 'missing_fields' );
			wp_die();
		}

		if ( ! wp_verify_nonce( wp_unslash( $_POST['wc_shipping_zones_nonce'] ), 'wc_shipping_zones_nonce' ) ) { // phpcs:ignore WordPress.Security.ValidatedSanitizedInput.InputNotSanitized
			wp_send_json_error( 'bad_nonce' );
			wp_die();
		}

		// Check User Caps.
		if ( ! current_user_can( 'manage_woocommerce' ) ) {
			wp_send_json_error( 'missing_capabilities' );
			wp_die();
		}

		$changes = wp_unslash( $_POST['changes'] ); // phpcs:ignore WordPress.Security.ValidatedSanitizedInput.InputNotSanitized
		foreach ( $changes as $zone_id => $data ) {
			if ( isset( $data['deleted'] ) ) {
				if ( isset( $data['newRow'] ) ) {
					// So the user added and deleted a new row.
					// That's fine, it's not in the database anyways. NEXT!
					continue;
				}
				WC_Shipping_Zones::delete_zone( $zone_id );
				continue;
			}

			$zone_data = array_intersect_key(
				$data,
				array(
					'zone_id'    => 1,
					'zone_order' => 1,
				)
			);

			if ( isset( $zone_data['zone_id'] ) ) {
				$zone = new WC_Shipping_Zone( $zone_data['zone_id'] );

				if ( isset( $zone_data['zone_order'] ) ) {
					$zone->set_zone_order( $zone_data['zone_order'] );
				}

				$zone->save();
			}
		}

		wp_send_json_success(
			array(
				'zones' => WC_Shipping_Zones::get_zones( 'json' ),
			)
		);
	}

	/**
	 * Handle submissions from assets/js/wc-shipping-zone-methods.js Backbone model.
	 */
	public static function shipping_zone_add_method() {
		if ( ! isset( $_POST['wc_shipping_zones_nonce'], $_POST['zone_id'], $_POST['method_id'] ) ) {
			wp_send_json_error( 'missing_fields' );
			wp_die();
		}

		if ( ! wp_verify_nonce( wp_unslash( $_POST['wc_shipping_zones_nonce'] ), 'wc_shipping_zones_nonce' ) ) { // phpcs:ignore WordPress.Security.ValidatedSanitizedInput.InputNotSanitized
			wp_send_json_error( 'bad_nonce' );
			wp_die();
		}

		// Check User Caps.
		if ( ! current_user_can( 'manage_woocommerce' ) ) {
			wp_send_json_error( 'missing_capabilities' );
			wp_die();
		}

		$zone_id     = wc_clean( wp_unslash( $_POST['zone_id'] ) );
		$zone        = new WC_Shipping_Zone( $zone_id );
		$instance_id = $zone->add_shipping_method( wc_clean( wp_unslash( $_POST['method_id'] ) ) );

		wp_send_json_success(
			array(
				'instance_id' => $instance_id,
				'zone_id'     => $zone->get_id(),
				'zone_name'   => $zone->get_zone_name(),
				'methods'     => $zone->get_shipping_methods( false, 'json' ),
			)
		);
	}

	/**
	 * Handle submissions from assets/js/wc-shipping-zone-methods.js Backbone model.
	 */
	public static function shipping_zone_methods_save_changes() {
		if ( ! isset( $_POST['wc_shipping_zones_nonce'], $_POST['zone_id'], $_POST['changes'] ) ) {
			wp_send_json_error( 'missing_fields' );
			wp_die();
		}

		if ( ! wp_verify_nonce( wp_unslash( $_POST['wc_shipping_zones_nonce'] ), 'wc_shipping_zones_nonce' ) ) { // phpcs:ignore WordPress.Security.ValidatedSanitizedInput.InputNotSanitized
			wp_send_json_error( 'bad_nonce' );
			wp_die();
		}

		if ( ! current_user_can( 'manage_woocommerce' ) ) {
			wp_send_json_error( 'missing_capabilities' );
			wp_die();
		}

		global $wpdb;

		$zone_id = wc_clean( wp_unslash( $_POST['zone_id'] ) );
		$zone    = new WC_Shipping_Zone( $zone_id );
		$changes = wp_unslash( $_POST['changes'] ); // phpcs:ignore WordPress.Security.ValidatedSanitizedInput.InputNotSanitized

		if ( isset( $changes['zone_name'] ) ) {
			$zone->set_zone_name( wc_clean( $changes['zone_name'] ) );
		}

		if ( isset( $changes['zone_locations'] ) ) {
			$zone->clear_locations( array( 'state', 'country', 'continent' ) );
			$locations = array_filter( array_map( 'wc_clean', (array) $changes['zone_locations'] ) );
			foreach ( $locations as $location ) {
				// Each posted location will be in the format type:code.
				$location_parts = explode( ':', $location );
				switch ( $location_parts[0] ) {
					case 'state':
						$zone->add_location( $location_parts[1] . ':' . $location_parts[2], 'state' );
						break;
					case 'country':
						$zone->add_location( $location_parts[1], 'country' );
						break;
					case 'continent':
						$zone->add_location( $location_parts[1], 'continent' );
						break;
				}
			}
		}

		if ( isset( $changes['zone_postcodes'] ) ) {
			$zone->clear_locations( 'postcode' );
			$postcodes = array_filter( array_map( 'strtoupper', array_map( 'wc_clean', explode( "\n", $changes['zone_postcodes'] ) ) ) );
			foreach ( $postcodes as $postcode ) {
				$zone->add_location( $postcode, 'postcode' );
			}
		}

		if ( isset( $changes['methods'] ) ) {
			foreach ( $changes['methods'] as $instance_id => $data ) {
				$method_id = $wpdb->get_var( $wpdb->prepare( "SELECT method_id FROM {$wpdb->prefix}woocommerce_shipping_zone_methods WHERE instance_id = %d", $instance_id ) );

				if ( isset( $data['deleted'] ) ) {
					$shipping_method = WC_Shipping_Zones::get_shipping_method( $instance_id );
					$option_key      = $shipping_method->get_instance_option_key();
					if ( $wpdb->delete( "{$wpdb->prefix}woocommerce_shipping_zone_methods", array( 'instance_id' => $instance_id ) ) ) {
						delete_option( $option_key );
						do_action( 'woocommerce_shipping_zone_method_deleted', $instance_id, $method_id, $zone_id );
					}
					continue;
				}

				$method_data = array_intersect_key(
					$data,
					array(
						'method_order' => 1,
						'enabled'      => 1,
					)
				);

				if ( isset( $method_data['method_order'] ) ) {
					$wpdb->update( "{$wpdb->prefix}woocommerce_shipping_zone_methods", array( 'method_order' => absint( $method_data['method_order'] ) ), array( 'instance_id' => absint( $instance_id ) ) );
				}

				if ( isset( $method_data['enabled'] ) ) {
					$is_enabled = absint( 'yes' === $method_data['enabled'] );
					if ( $wpdb->update( "{$wpdb->prefix}woocommerce_shipping_zone_methods", array( 'is_enabled' => $is_enabled ), array( 'instance_id' => absint( $instance_id ) ) ) ) {
						do_action( 'woocommerce_shipping_zone_method_status_toggled', $instance_id, $method_id, $zone_id, $is_enabled );
					}
				}
			}
		}

		$zone->save();

		wp_send_json_success(
			array(
				'zone_id'   => $zone->get_id(),
				'zone_name' => $zone->get_zone_name(),
				'methods'   => $zone->get_shipping_methods( false, 'json' ),
			)
		);
	}

	/**
	 * Save method settings
	 */
	public static function shipping_zone_methods_save_settings() {
		if ( ! isset( $_POST['wc_shipping_zones_nonce'], $_POST['instance_id'], $_POST['data'] ) ) {
			wp_send_json_error( 'missing_fields' );
			wp_die();
		}

		if ( ! wp_verify_nonce( wp_unslash( $_POST['wc_shipping_zones_nonce'] ), 'wc_shipping_zones_nonce' ) ) { // phpcs:ignore WordPress.Security.ValidatedSanitizedInput.InputNotSanitized
			wp_send_json_error( 'bad_nonce' );
			wp_die();
		}

		if ( ! current_user_can( 'manage_woocommerce' ) ) {
			wp_send_json_error( 'missing_capabilities' );
			wp_die();
		}

		$instance_id     = absint( $_POST['instance_id'] );
		$zone            = WC_Shipping_Zones::get_zone_by( 'instance_id', $instance_id );
		$shipping_method = WC_Shipping_Zones::get_shipping_method( $instance_id );
		$shipping_method->set_post_data( wp_unslash( $_POST['data'] ) ); // phpcs:ignore WordPress.Security.ValidatedSanitizedInput.InputNotSanitized
		$shipping_method->process_admin_options();

		WC_Cache_Helper::get_transient_version( 'shipping', true );

		wp_send_json_success(
			array(
				'zone_id'   => $zone->get_id(),
				'zone_name' => $zone->get_zone_name(),
				'methods'   => $zone->get_shipping_methods( false, 'json' ),
				'errors'    => $shipping_method->get_errors(),
			)
		);
	}

	/**
	 * Handle submissions from assets/js/wc-shipping-classes.js Backbone model.
	 */
	public static function shipping_classes_save_changes() {
		if ( ! isset( $_POST['wc_shipping_classes_nonce'], $_POST['changes'] ) ) {
			wp_send_json_error( 'missing_fields' );
			wp_die();
		}

		if ( ! wp_verify_nonce( wp_unslash( $_POST['wc_shipping_classes_nonce'] ), 'wc_shipping_classes_nonce' ) ) { // phpcs:ignore WordPress.Security.ValidatedSanitizedInput.InputNotSanitized
			wp_send_json_error( 'bad_nonce' );
			wp_die();
		}

		if ( ! current_user_can( 'manage_woocommerce' ) ) {
			wp_send_json_error( 'missing_capabilities' );
			wp_die();
		}

		$changes = wp_unslash( $_POST['changes'] ); // phpcs:ignore WordPress.Security.ValidatedSanitizedInput.InputNotSanitized

		foreach ( $changes as $term_id => $data ) {
			$term_id = absint( $term_id );

			if ( isset( $data['deleted'] ) ) {
				if ( isset( $data['newRow'] ) ) {
					// So the user added and deleted a new row.
					// That's fine, it's not in the database anyways. NEXT!
					continue;
				}
				wp_delete_term( $term_id, 'product_shipping_class' );
				continue;
			}

			$update_args = array();

			if ( isset( $data['name'] ) ) {
				$update_args['name'] = wc_clean( $data['name'] );
			}

			if ( isset( $data['slug'] ) ) {
				$update_args['slug'] = wc_clean( $data['slug'] );
			}

			if ( isset( $data['description'] ) ) {
				$update_args['description'] = wc_clean( $data['description'] );
			}

			if ( isset( $data['newRow'] ) ) {
				$update_args = array_filter( $update_args );
				if ( empty( $update_args['name'] ) ) {
					continue;
				}
				$inserted_term = wp_insert_term( $update_args['name'], 'product_shipping_class', $update_args );
				$term_id       = is_wp_error( $inserted_term ) ? 0 : $inserted_term['term_id'];
			} else {
				wp_update_term( $term_id, 'product_shipping_class', $update_args );
			}

			do_action( 'woocommerce_shipping_classes_save_class', $term_id, $data );
		}

		$wc_shipping = WC_Shipping::instance();

		wp_send_json_success(
			array(
				'shipping_classes' => $wc_shipping->get_shipping_classes(),
			)
		);
	}

	/**
	 * Toggle payment gateway on or off via AJAX.
	 *
	 * @since 3.4.0
	 */
	public static function toggle_gateway_enabled() {
		if ( current_user_can( 'manage_woocommerce' ) && check_ajax_referer( 'woocommerce-toggle-payment-gateway-enabled', 'security' ) && isset( $_POST['gateway_id'] ) ) {
			// Load gateways.
			$payment_gateways = WC()->payment_gateways->payment_gateways();

			// Get posted gateway.
			$gateway_id = wc_clean( wp_unslash( $_POST['gateway_id'] ) );

			foreach ( $payment_gateways as $gateway ) {
				if ( ! in_array( $gateway_id, array( $gateway->id, sanitize_title( get_class( $gateway ) ) ), true ) ) {
					continue;
				}
				$enabled = $gateway->get_option( 'enabled', 'no' );

				if ( ! wc_string_to_bool( $enabled ) ) {
					if ( $gateway->needs_setup() ) {
						wp_send_json_error( 'needs_setup' );
						wp_die();
					} else {
						$gateway->update_option( 'enabled', 'yes' );
					}
				} else {
					// Disable the gateway.
					$gateway->update_option( 'enabled', 'no' );
				}

				wp_send_json_success( ! wc_string_to_bool( $enabled ) );
				wp_die();
			}
		}

		wp_send_json_error( 'invalid_gateway_id' );
		wp_die();
	}
}

WC_AJAX::init();<|MERGE_RESOLUTION|>--- conflicted
+++ resolved
@@ -352,7 +352,7 @@
 
 		WC()->customer->save();
 
-		// Calculate shipping before totals. This will ensure any shipping methods that affect things like taxes are chosen prior to final totals being calculated. Ref: #22708
+		// Calculate shipping before totals. This will ensure any shipping methods that affect things like taxes are chosen prior to final totals being calculated. Ref: #22708.
 		WC()->cart->calculate_shipping();
 		WC()->cart->calculate_totals();
 
@@ -681,13 +681,8 @@
 						$metabox_class[] = $attribute->get_name();
 					}
 
-					include( 'admin/meta-boxes/views/html-product-attribute.php' );
+					include 'admin/meta-boxes/views/html-product-attribute.php';
 				}
-<<<<<<< HEAD
-
-				include 'admin/meta-boxes/views/html-product-attribute.php';
-=======
->>>>>>> ac6763d0
 			}
 
 			$response['html'] = ob_get_clean();
@@ -880,13 +875,9 @@
 	}
 
 	/**
-<<<<<<< HEAD
-	 * Add order item via ajax.
+	 * Add order item via ajax. Used on the edit order screen in WP Admin.
 	 *
 	 * @throws Exception If order is invalid.
-=======
-	 * Add order item via ajax. Used on the edit order screen in WP Admim.
->>>>>>> ac6763d0
 	 */
 	public static function add_order_item() {
 		check_ajax_referer( 'order-item', 'security' );
@@ -910,15 +901,11 @@
 			}
 
 			// If we passed through items it means we need to save first before adding a new one.
-<<<<<<< HEAD
 			$items = ( ! empty( $_POST['items'] ) ) ? wp_unslash( $_POST['items'] ) : ''; // phpcs:ignore WordPress.Security.ValidatedSanitizedInput.InputNotSanitized
 
 			if ( ! empty( $items ) ) {
-=======
-			if ( ! empty( $_POST['items'] ) ) {
->>>>>>> ac6763d0
 				$save_items = array();
-				parse_str( wp_unslash( $_POST['items'] ), $save_items );
+				parse_str( $items, $save_items );
 				wc_save_order_items( $order->get_id(), $save_items );
 			}
 
@@ -1233,8 +1220,17 @@
 		$response = array();
 
 		try {
-<<<<<<< HEAD
-			$order_id           = absint( $_POST['order_id'] );
+			$order_id = absint( $_POST['order_id'] );
+			$order    = wc_get_order( $order_id );
+
+			if ( ! $order ) {
+				throw new Exception( __( 'Invalid order', 'woocommerce' ) );
+			}
+
+			if ( ! isset( $_POST['order_item_ids'] ) ) {
+				throw new Exception( __( 'Invalid items', 'woocommerce' ) );
+			}
+
 			$order_item_ids     = wp_unslash( $_POST['order_item_ids'] ); // phpcs:ignore WordPress.Security.ValidatedSanitizedInput.InputNotSanitized
 			$items              = ( ! empty( $_POST['items'] ) ) ? wp_unslash( $_POST['items'] ) : ''; // phpcs:ignore WordPress.Security.ValidatedSanitizedInput.InputNotSanitized
 			$calculate_tax_args = array(
@@ -1242,25 +1238,6 @@
 				'state'    => isset( $_POST['state'] ) ? strtoupper( wc_clean( wp_unslash( $_POST['state'] ) ) ) : '',
 				'postcode' => isset( $_POST['postcode'] ) ? strtoupper( wc_clean( wp_unslash( $_POST['postcode'] ) ) ) : '',
 				'city'     => isset( $_POST['city'] ) ? strtoupper( wc_clean( wp_unslash( $_POST['city'] ) ) ) : '',
-=======
-			$order_id = absint( $_POST['order_id'] );
-			$order    = wc_get_order( $order_id );
-
-			if ( ! $order ) {
-				throw new Exception( __( 'Invalid order', 'woocommerce' ) );
-			}
-
-			if ( ! isset( $_POST['order_item_ids'] ) ) {
-				throw new Exception( __( 'Invalid items', 'woocommerce' ) );
-			}
-
-			$order_item_ids     = wp_unslash( $_POST['order_item_ids'] );
-			$calculate_tax_args = array(
-				'country'  => strtoupper( wc_clean( wp_unslash( $_POST['country'] ) ) ),
-				'state'    => strtoupper( wc_clean( wp_unslash( $_POST['state'] ) ) ),
-				'postcode' => strtoupper( wc_clean( wp_unslash( $_POST['postcode'] ) ) ),
-				'city'     => strtoupper( wc_clean( wp_unslash( $_POST['city'] ) ) ),
->>>>>>> ac6763d0
 			);
 
 			if ( ! is_array( $order_item_ids ) && is_numeric( $order_item_ids ) ) {
@@ -1268,19 +1245,9 @@
 			}
 
 			// If we passed through items it means we need to save first before deleting.
-			if ( ! empty( $_POST['items'] ) ) {
+			if ( ! empty( $items ) ) {
 				$save_items = array();
-<<<<<<< HEAD
 				parse_str( $items, $save_items );
-				// Save order items.
-				wc_save_order_items( $order_id, $save_items );
-			}
-
-			if ( 0 < count( $order_item_ids ) ) {
-				foreach ( $order_item_ids as $id ) {
-					wc_delete_order_item( absint( $id ) );
-=======
-				parse_str( wp_unslash( $_POST['items'] ), $save_items );
 				wc_save_order_items( $order->get_id(), $save_items );
 			}
 
@@ -1288,8 +1255,8 @@
 				$order_notes = array();
 
 				foreach ( $order_item_ids as $item_id ) {
-					$item_id                 = absint( $item_id );
-					$item                    = $order->get_item( $item_id );
+					$item_id = absint( $item_id );
+					$item    = $order->get_item( $item_id );
 
 					// Before deleting the item, adjust any stock values already reduced.
 					if ( $item->is_type( 'line_item' ) ) {
@@ -1305,7 +1272,6 @@
 					}
 
 					wc_delete_order_item( $item_id );
->>>>>>> ac6763d0
 				}
 			}
 
