--- conflicted
+++ resolved
@@ -1155,7 +1155,6 @@
 				throw new Exception( __( 'Invalid coupon', 'woocommerce' ) );
 			}
 
-<<<<<<< HEAD
 			// Add user ID so validation for coupon limits works.
 			$user_id_arg = isset( $_POST['user_id'] ) ? absint( $_POST['user_id'] ) : 0;
 
@@ -1163,10 +1162,7 @@
 				$order->set_customer_id( $user_id_arg );
 			}
 
-			$result = $order->apply_coupon( wc_clean( wp_unslash( $_POST['coupon'] ) ) );
-=======
 			$result = $order->apply_coupon( wc_format_coupon_code( wp_unslash( $_POST['coupon'] ) ) ); // phpcs:ignore WordPress.Security.NonceVerification.NoNonceVerification, WordPress.Security.ValidatedSanitizedInput.InputNotSanitized
->>>>>>> edb378fc
 
 			if ( is_wp_error( $result ) ) {
 				throw new Exception( html_entity_decode( wp_strip_all_tags( $result->get_error_message() ) ) );
@@ -1218,13 +1214,9 @@
 				throw new Exception( __( 'Invalid coupon', 'woocommerce' ) );
 			}
 
-<<<<<<< HEAD
-			$order->remove_coupon( wc_clean( wp_unslash( $_POST['coupon'] ) ) );
+			$order->remove_coupon( wc_format_coupon_code( wp_unslash( $_POST['coupon'] ) ) ); // phpcs:ignore WordPress.Security.NonceVerification.NoNonceVerification, WordPress.Security.ValidatedSanitizedInput.InputNotSanitized
 			$order->calculate_taxes( $calculate_tax_args );
 			$order->calculate_totals( false );
-=======
-			$order->remove_coupon( wc_format_coupon_code( wp_unslash( $_POST['coupon'] ) ) ); // phpcs:ignore WordPress.Security.NonceVerification.NoNonceVerification, WordPress.Security.ValidatedSanitizedInput.InputNotSanitized
->>>>>>> edb378fc
 
 			ob_start();
 			include 'admin/meta-boxes/views/html-order-items.php';
