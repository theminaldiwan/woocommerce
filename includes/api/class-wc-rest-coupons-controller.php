--- conflicted
+++ resolved
@@ -348,83 +348,8 @@
 	 * Saves a coupon to the database.
 	 */
 	public function save_coupon( $request ) {
-<<<<<<< HEAD
-		$coupon = $this->prepare_item_for_database( $request );
-		$coupon->save();
-		return $coupon->get_id();
-	}
-
-	/**
-	 * Expiry date format.
-	 *
-	 * @param string $expiry_date
-	 * @return string
-	 */
-	protected function get_coupon_expiry_date( $expiry_date ) {
-		if ( '' != $expiry_date ) {
-			return date( 'Y-m-d', strtotime( $expiry_date ) );
-		}
-
-		return '';
-	}
-
-	/**
-	 * Add post meta fields.
-	 *
-	 * @param WP_Post $post
-	 * @param WP_REST_Request $request
-	 * @return bool|WP_Error
-	 */
-	protected function add_post_meta_fields( $post, $request ) {
-		$data = array_filter( $request->get_params() );
-
-		$defaults = array(
-			'discount_type'                => 'fixed_cart',
-			'amount'                       => 0,
-			'individual_use'               => false,
-			'product_ids'                  => array(),
-			'exclude_product_ids'          => array(),
-			'usage_limit'                  => '',
-			'usage_limit_per_user'         => '',
-			'limit_usage_to_x_items'       => '',
-			'usage_count'                  => '',
-			'expiry_date'                  => '',
-			'free_shipping'                => false,
-			'product_categories'           => array(),
-			'excluded_product_categories'  => array(),
-			'exclude_sale_items'           => false,
-			'minimum_amount'               => '',
-			'maximum_amount'               => '',
-			'email_restrictions'           => array(),
-			'description'                  => '',
-		);
-
-		$data = wp_parse_args( $data, $defaults );
-
-		if ( ! empty( $post->post_title ) ) {
-			$coupon = new WC_Coupon( $post->post_title );
-			// Set coupon meta.
-			$coupon->set_discount_type( $data['discount_type'] );
-			$coupon->set_amount( $data['amount'] );
-			$coupon->set_individual_use( $data['individual_use'] );
-			$coupon->set_product_ids( $data['product_ids'] );
-			$coupon->set_excluded_product_ids( $data['exclude_product_ids'] );
-			$coupon->set_usage_limit( $data['usage_limit'] );
-			$coupon->set_usage_limit_per_user( $data['usage_limit_per_user'] );
-			$coupon->set_limit_usage_to_x_items( $data['limit_usage_to_x_items'] );
-			$coupon->set_usage_count( $data['usage_count'] );
-			$coupon->set_expiry_date( $data['expiry_date'] );
-			$coupon->set_free_shipping( $data['free_shipping'] );
-			$coupon->set_product_categories( $data['product_categories'] );
-			$coupon->set_excluded_product_categories( $data['excluded_product_categories'] );
-			$coupon->set_exclude_sale_items( $data['exclude_sale_items'] );
-			$coupon->set_minimum_amount( $data['minimum_amount'] );
-			$coupon->set_maximum_amount( $data['maximum_amount'] );
-			$coupon->set_email_restrictions( $data['email_restrictions'] );
-=======
 		try {
 			$coupon = $this->prepare_item_for_database( $request );
->>>>>>> d30c54ef
 			$coupon->save();
 			return $coupon->get_id();
 		} catch ( WC_Data_Exception $e ) {
