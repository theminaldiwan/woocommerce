--- conflicted
+++ resolved
@@ -374,13 +374,10 @@
 	public function create_order( $data ) {
 		global $wpdb;
 
-<<<<<<< HEAD
-=======
 		$data = isset( $data['order'] ) ? $data['order'] : array();
 
 		$wpdb->query( 'START TRANSACTION' );
 
->>>>>>> 4d0e0b71
 		try {
 			if ( ! isset( $data['order'] ) ) {
 				throw new WC_API_Exception( 'woocommerce_api_missing_order_data', sprintf( __( 'No %1$s data specified to create %1$s', 'woocommerce' ), 'order' ), 400 );
