--- conflicted
+++ resolved
@@ -310,21 +310,12 @@
 			$tax_based_on = 'base';
 		}
 
-<<<<<<< HEAD
-		if ( $tax_based_on == 'base' ) {
+		if ( 'base' === $tax_based_on ) {
 
 			$country  = WC()->countries->get_base_country();
 			$state    = WC()->countries->get_base_state();
 			$postcode = WC()->countries->get_base_postcode();
 			$city     = WC()->countries->get_base_city();
-=======
-		if ( 'base' === $tax_based_on ) {
-			$default  = wc_get_base_location();
-			$country  = $default['country'];
-			$state    = $default['state'];
-			$postcode = '';
-			$city     = '';
->>>>>>> e8877bed
 
 		} elseif ( 'billing' === $tax_based_on ) {
 			$country  = $this->get_country();
