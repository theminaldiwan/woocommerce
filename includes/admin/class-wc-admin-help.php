<?php
/**
 * Add some content to the help tab
 *
 * @author      WooThemes
 * @category    Admin
 * @package     WooCommerce/Admin
 * @version     2.1.0
 */

if ( ! defined( 'ABSPATH' ) ) {
	exit; // Exit if accessed directly
}

if ( ! class_exists( 'WC_Admin_Help' ) ) :

/**
 * WC_Admin_Help Class.
 */
class WC_Admin_Help {

	/**
	 * Hook in tabs.
	 */
	public function __construct() {
		add_action( 'current_screen', array( $this, 'add_tabs' ), 50 );
	}

	/**
	 * Add Contextual help tabs.
	 */
	public function add_tabs() {
		$screen = get_current_screen();

		if ( ! $screen || ! in_array( $screen->id, wc_get_screen_ids() ) ) {
			return;
		}

		$video_map = array(
			'wc-settings' => array(
				'title' => __( 'General settings', 'woocommerce' ),
				'url'   => '//fast.wistia.net/embed/iframe/mz2l10u5f6?videoFoam=true',
			),
			'wc-settings-general' => array(
				'title' => __( 'General settings', 'woocommerce' ),
				'url'   => '//fast.wistia.net/embed/iframe/mz2l10u5f6?videoFoam=true',
			),
			'wc-settings-products' => array(
				'title' => __( 'Product settings', 'woocommerce' ),
				'url'   => '//fast.wistia.net/embed/iframe/lolkan4fxf?videoFoam=true',
			),
			'wc-settings-tax' => array(
				'title' => __( 'Tax settings', 'woocommerce' ),
				'url'   => '//fast.wistia.net/embed/iframe/qp1v19dwrh?videoFoam=true',
			),
			'wc-settings-shipping' => array(
				'title' => __( 'Shipping zones', 'woocommerce' ),
				'url'   => '//fast.wistia.net/embed/iframe/95yiocro6p?videoFoam=true',
			),
			'wc-settings-shipping-options' => array(
				'title' => __( 'Shipping options', 'woocommerce' ),
				'url'   => '//fast.wistia.net/embed/iframe/9c9008dxnr?videoFoam=true',
			),
			'wc-settings-shipping-classes' => array(
				'title' => __( 'Shipping classes', 'woocommerce' ),
				'url'   => '//fast.wistia.net/embed/iframe/tpqg17aq99?videoFoam=true',
			),
			'wc-settings-checkout' => array(
				'title' => __( 'Checkout settings', 'woocommerce' ),
				'url'   => '//fast.wistia.net/embed/iframe/65yjv96z51?videoFoam=true',
			),
			'wc-settings-checkout-bacs' => array(
				'title' => __( 'Bank transfer (BACS) payments', 'woocommerce' ),
				'url'   => '//fast.wistia.net/embed/iframe/dh4piy3sek?videoFoam=true',
			),
			'wc-settings-checkout-cheque' => array(
				'title' => __( 'Check payments', 'woocommerce' ),
				'url'   => '//fast.wistia.net/embed/iframe/u2m2kcakea?videoFoam=true',
			),
			'wc-settings-checkout-cod' => array(
				'title' => __( 'Cash on delivery', 'woocommerce' ),
				'url'   => '//fast.wistia.net/embed/iframe/8hyli8wu5f?videoFoam=true',
			),
			'wc-settings-checkout-paypal' => array(
				'title' => __( 'PayPal Standard', 'woocommerce' ),
				'url'   => '//fast.wistia.net/embed/iframe/rbl7e7l4k2?videoFoam=true',
			),
			'wc-settings-checkout-paypalbraintree_cards' => array(
				'title' => __( 'PayPal by Braintree', 'woocommerce' ),
				'url'   => '//fast.wistia.net/embed/iframe/oyksirgn40?videoFoam=true',
			),
			'wc-settings-checkout-stripe' => array(
				'title' => __( 'Stripe', 'woocommerce' ),
				'url'   => '//fast.wistia.net/embed/iframe/mf975hx5de?videoFoam=true',
			),
			'wc-settings-checkout-simplify_commerce' => array(
				'title' => __( 'Simplify Commerce', 'woocommerce' ),
				'url'   => '//fast.wistia.net/embed/iframe/jdfzjiiw61?videoFoam=true',
			),
			'wc-settings-account' => array(
				'title' => __( 'Account settings', 'woocommerce' ),
				'url'   => '//fast.wistia.net/embed/iframe/35mazq7il2?videoFoam=true',
			),
			'wc-settings-email' => array(
				'title' => __( 'Email settings', 'woocommerce' ),
				'url'   => '//fast.wistia.net/embed/iframe/svcaftq4xv?videoFoam=true',
			),
			'wc-settings-api' => array(
				'title' => __( 'Webhook settings', 'woocommerce' ),
				'url'   => '//fast.wistia.net/embed/iframe/1q0ny74vvq?videoFoam=true',
			),
			'product' => array(
				'title' => __( 'Simple products', 'woocommerce' ),
				'url'   => '//fast.wistia.net/embed/iframe/ziyjmd4kut?videoFoam=true',
			),
			'edit-product_cat' => array(
				'title' => __( 'Product categories', 'woocommerce' ),
				'url'   => '//fast.wistia.net/embed/iframe/f0j5gzqigg?videoFoam=true',
			),
			'edit-product_tag' => array(
				'title' => __( 'Product categories, tags, shipping classes, and attributes', 'woocommerce' ),
				'url'   => '//fast.wistia.net/embed/iframe/f0j5gzqigg?videoFoam=true',
			),
			'product_attributes' => array(
				'title' => __( 'Product categories, tags, shipping classes, and attributes', 'woocommerce' ),
				'url'   => '//fast.wistia.net/embed/iframe/f0j5gzqigg?videoFoam=true',
			),
			'wc-status' => array(
				'title' => __( 'System status', 'woocommerce' ),
				'url'   => '//fast.wistia.net/embed/iframe/xdn733nnhi?videoFoam=true',
			),
			'wc-reports' => array(
				'title' => __( 'Reports', 'woocommerce' ),
				'url'   => '//fast.wistia.net/embed/iframe/6aasex0w99?videoFoam=true',
			),
			'edit-shop_coupon' => array(
				'title' => __( 'Coupons', 'woocommerce' ),
				'url'   => '//fast.wistia.net/embed/iframe/gupd4h8sit?videoFoam=true',
			),
			'shop_coupon' => array(
				'title' => __( 'Coupons', 'woocommerce' ),
				'url'   => '//fast.wistia.net/embed/iframe/gupd4h8sit?videoFoam=true',
			),
			'edit-shop_order' => array(
				'title' => __( 'Managing orders', 'woocommerce' ),
				'url'   => '//fast.wistia.net/embed/iframe/n8n0sa8hee?videoFoam=true',
			),
			'shop_order' => array(
				'title' => __( 'Managing orders', 'woocommerce' ),
				'url'   => '//fast.wistia.net/embed/iframe/n8n0sa8hee?videoFoam=true',
			),
		);

		$page      = empty( $_GET['page'] ) ? '' : sanitize_title( $_GET['page'] );
		$tab       = empty( $_GET['tab'] ) ? '' : sanitize_title( $_GET['tab'] );
		$section   = empty( $_REQUEST['section'] ) ? '' : sanitize_title( $_REQUEST['section'] );
		$video_key = $page ? implode( '-', array_filter( array( $page, $tab, $section ) ) ) : $screen->id;

		// Fallback for sections
		if ( ! isset( $video_map[ $video_key ] ) ) {
			$video_key = $page ? implode( '-', array_filter( array( $page, $tab ) ) ) : $screen->id;
		}

		// Fallback for tabs
		if ( ! isset( $video_map[ $video_key ] ) ) {
			$video_key = $page ? $page : $screen->id;
		}

		if ( isset( $video_map[ $video_key ] ) ) {
			$screen->add_help_tab( array(
				'id'        => 'woocommerce_101_tab',
				'title'     => __( 'WooCommerce 101', 'woocommerce' ),
				'content'   =>
					'<h2><a href="https://docs.woocommerce.com/document/woocommerce-101-video-series/?utm_source=helptab&utm_medium=product&utm_content=videos&utm_campaign=woocommerceplugin">' . __( 'WooCommerce 101', 'woocommerce' ) . '</a> &ndash; ' . esc_html( $video_map[ $video_key ]['title'] ) . '</h2>' .
					'<iframe data-src="' . esc_url( $video_map[ $video_key ]['url'] ) . '" src="" allowtransparency="true" frameborder="0" scrolling="no" class="wistia_embed" name="wistia_embed" allowfullscreen mozallowfullscreen webkitallowfullscreen oallowfullscreen msallowfullscreen width="480" height="298"></iframe>',
			) );
		}

		$screen->add_help_tab( array(
			'id'        => 'woocommerce_support_tab',
			'title'     => __( 'Help &amp; Support', 'woocommerce' ),
			'content'   =>
				'<h2>' . __( 'Help &amp; Support', 'woocommerce' ) . '</h2>' .
				'<p>' . sprintf(
					__( 'Should you need help understanding, using, or extending WooCommerce, %1$splease read our documentation%2$s. You will find all kinds of resources including snippets, tutorials and much more.' , 'woocommerce' ),
					'<a href="https://docs.woocommerce.com/documentation/plugins/woocommerce/?utm_source=helptab&utm_medium=product&utm_content=docs&utm_campaign=woocommerceplugin">',
					'</a>'
				) . '</p>' .
				'<p>' . sprintf(
					__( 'For further assistance with WooCommerce core you can use the %1$scommunity forum%2$s. If you need help with premium extensions sold by WooCommerce, please %3$suse our helpdesk%4$s.', 'woocommerce' ),
					'<a href="https://wordpress.org/support/plugin/woocommerce">',
					'</a>',
					'<a href="https://woocommerce.com/my-account/tickets/?utm_source=helptab&utm_medium=product&utm_content=tickets&utm_campaign=woocommerceplugin">',
					'</a>'
				) . '</p>' .
				'<p>' . __( 'Before asking for help we recommend checking the system status page to identify any problems with your configuration.', 'woocommerce' ) . '</p>' .
				'<p><a href="' . admin_url( 'admin.php?page=wc-status' ) . '" class="button button-primary">' . __( 'System status', 'woocommerce' ) . '</a> <a href="' . 'https://wordpress.org/support/plugin/woocommerce' . '" class="button">' . __( 'Community forum', 'woocommerce' ) . '</a> <a href="' . 'https://woocommerce.com/my-account/tickets/?utm_source=helptab&utm_medium=product&utm_content=tickets&utm_campaign=woocommerceplugin' . '" class="button">' . __( 'WooCommerce helpdesk', 'woocommerce' ) . '</a></p>',
		) );

		$screen->add_help_tab( array(
			'id'        => 'woocommerce_bugs_tab',
			'title'     => __( 'Found a bug?', 'woocommerce' ),
			'content'   =>
				'<h2>' . __( 'Found a bug?', 'woocommerce' ) . '</h2>' .
				'<p>' . sprintf( __( 'If you find a bug within WooCommerce core you can create a ticket via <a href="%1$s">Github issues</a>. Ensure you read the <a href="%2$s">contribution guide</a> prior to submitting your report. To help us solve your issue, please be as descriptive as possible and include your <a href="%3$s">system status report</a>.', 'woocommerce' ), 'https://github.com/woocommerce/woocommerce/issues?state=open', 'https://github.com/woocommerce/woocommerce/blob/master/.github/CONTRIBUTING.md', admin_url( 'admin.php?page=wc-status' ) ) . '</p>' .
				'<p><a href="' . 'https://github.com/woocommerce/woocommerce/issues?state=open' . '" class="button button-primary">' . __( 'Report a bug', 'woocommerce' ) . '</a> <a href="' . admin_url( 'admin.php?page=wc-status' ) . '" class="button">' . __( 'System status', 'woocommerce' ) . '</a></p>',

		) );

		$screen->add_help_tab( array(
			'id'        => 'woocommerce_education_tab',
			'title'     => __( 'Education', 'woocommerce' ),
			'content'   =>
				'<h2>' . __( 'Education', 'woocommerce' ) . '</h2>' .
				'<p>' . __( 'If you would like to learn about using WooCommerce from an expert, consider following a WooCommerce course offered by one of our educational partners.', 'woocommerce' ) . '</p>' .
				'<p><a href="' . 'https://woocommerce.com/educational-partners/?utm_source=helptab&utm_medium=product&utm_content=edupartners&utm_campaign=woocommerceplugin' . '" class="button button-primary">' . __( 'View education partners', 'woocommerce' ) . '</a></p>',
		) );

		$screen->add_help_tab( array(
			'id'        => 'woocommerce_onboard_tab',
			'title'     => __( 'Setup wizard', 'woocommerce' ),
			'content'   =>
				'<h2>' . __( 'Setup wizard', 'woocommerce' ) . '</h2>' .
				'<p>' . __( 'If you need to access the setup wizard again, please click on the button below.', 'woocommerce' ) . '</p>' .
				'<p><a href="' . admin_url( 'index.php?page=wc-setup' ) . '" class="button button-primary">' . __( 'Setup wizard', 'woocommerce' ) . '</a></p>',

		) );

		$screen->set_help_sidebar(
			'<p><strong>' . __( 'For more information:', 'woocommerce' ) . '</strong></p>' .
			'<p><a href="' . 'https://woocommerce.com/?utm_source=helptab&utm_medium=product&utm_content=about&utm_campaign=woocommerceplugin' . '" target="_blank">' . __( 'About WooCommerce', 'woocommerce' ) . '</a></p>' .
<<<<<<< HEAD
			'<p><a href="' . 'https://wordpress.org/plugins/woocommerce/' . '" target="_blank">' . __( 'WordPress.org Project', 'woocommerce' ) . '</a></p>' .
			'<p><a href="' . 'https://github.com/woocommerce/woocommerce' . '" target="_blank">' . __( 'Github Project', 'woocommerce' ) . '</a></p>' .
			'<p><a href="' . 'https://woocommerce.com/product-category/themes/woocommerce/?utm_source=helptab&utm_medium=product&utm_content=wcthemes&utm_campaign=woocommerceplugin' . '" target="_blank">' . __( 'Official Themes', 'woocommerce' ) . '</a></p>' .
			'<p><a href="' . 'https://woocommerce.com/product-category/woocommerce-extensions/?utm_source=helptab&utm_medium=product&utm_content=wcextensions&utm_campaign=woocommerceplugin' . '" target="_blank">' . __( 'Official Extensions', 'woocommerce' ) . '</a></p>'
=======
			'<p><a href="' . 'https://wordpress.org/extend/plugins/woocommerce/' . '" target="_blank">' . __( 'WordPress.org project', 'woocommerce' ) . '</a></p>' .
			'<p><a href="' . 'https://github.com/woocommerce/woocommerce' . '" target="_blank">' . __( 'Github project', 'woocommerce' ) . '</a></p>' .
			'<p><a href="' . 'https://woocommerce.com/product-category/themes/woocommerce/?utm_source=helptab&utm_medium=product&utm_content=wcthemes&utm_campaign=woocommerceplugin' . '" target="_blank">' . __( 'Official themes', 'woocommerce' ) . '</a></p>' .
			'<p><a href="' . 'https://woocommerce.com/product-category/woocommerce-extensions/?utm_source=helptab&utm_medium=product&utm_content=wcextensions&utm_campaign=woocommerceplugin' . '" target="_blank">' . __( 'Official extensions', 'woocommerce' ) . '</a></p>'
>>>>>>> 657c312c
		);
	}
}

endif;

return new WC_Admin_Help();<|MERGE_RESOLUTION|>--- conflicted
+++ resolved
@@ -229,17 +229,10 @@
 		$screen->set_help_sidebar(
 			'<p><strong>' . __( 'For more information:', 'woocommerce' ) . '</strong></p>' .
 			'<p><a href="' . 'https://woocommerce.com/?utm_source=helptab&utm_medium=product&utm_content=about&utm_campaign=woocommerceplugin' . '" target="_blank">' . __( 'About WooCommerce', 'woocommerce' ) . '</a></p>' .
-<<<<<<< HEAD
-			'<p><a href="' . 'https://wordpress.org/plugins/woocommerce/' . '" target="_blank">' . __( 'WordPress.org Project', 'woocommerce' ) . '</a></p>' .
-			'<p><a href="' . 'https://github.com/woocommerce/woocommerce' . '" target="_blank">' . __( 'Github Project', 'woocommerce' ) . '</a></p>' .
-			'<p><a href="' . 'https://woocommerce.com/product-category/themes/woocommerce/?utm_source=helptab&utm_medium=product&utm_content=wcthemes&utm_campaign=woocommerceplugin' . '" target="_blank">' . __( 'Official Themes', 'woocommerce' ) . '</a></p>' .
-			'<p><a href="' . 'https://woocommerce.com/product-category/woocommerce-extensions/?utm_source=helptab&utm_medium=product&utm_content=wcextensions&utm_campaign=woocommerceplugin' . '" target="_blank">' . __( 'Official Extensions', 'woocommerce' ) . '</a></p>'
-=======
-			'<p><a href="' . 'https://wordpress.org/extend/plugins/woocommerce/' . '" target="_blank">' . __( 'WordPress.org project', 'woocommerce' ) . '</a></p>' .
+			'<p><a href="' . 'https://wordpress.org/plugins/woocommerce/' . '" target="_blank">' . __( 'WordPress.org project', 'woocommerce' ) . '</a></p>' .
 			'<p><a href="' . 'https://github.com/woocommerce/woocommerce' . '" target="_blank">' . __( 'Github project', 'woocommerce' ) . '</a></p>' .
 			'<p><a href="' . 'https://woocommerce.com/product-category/themes/woocommerce/?utm_source=helptab&utm_medium=product&utm_content=wcthemes&utm_campaign=woocommerceplugin' . '" target="_blank">' . __( 'Official themes', 'woocommerce' ) . '</a></p>' .
 			'<p><a href="' . 'https://woocommerce.com/product-category/woocommerce-extensions/?utm_source=helptab&utm_medium=product&utm_content=wcextensions&utm_campaign=woocommerceplugin' . '" target="_blank">' . __( 'Official extensions', 'woocommerce' ) . '</a></p>'
->>>>>>> 657c312c
 		);
 	}
 }
