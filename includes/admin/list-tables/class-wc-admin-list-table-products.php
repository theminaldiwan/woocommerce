--- conflicted
+++ resolved
@@ -454,15 +454,9 @@
 
 		// Search using CRUD.
 		if ( ! empty( $query_vars['s'] ) ) {
-<<<<<<< HEAD
-			$data_store = WC_Data_Store::load( 'product' );
-			$ids        = $data_store->search_products( wc_clean( wp_unslash( $query_vars['s'] ) ), '', true, true );
-=======
-			$data_store             = WC_Data_Store::load( 'product' );
-			$ids                    = $data_store->search_products( wc_clean( $query_vars['s'] ), '', true, true );
->>>>>>> 0cc1b783
-			$query_vars['post__in'] = array_merge( $ids, array( 0 ) );
-			// So we know we are searching products.
+			$data_store                   = WC_Data_Store::load( 'product' );
+			$ids                          = $data_store->search_products( wc_clean( wp_unslash( $query_vars['s'] ) ), '', true, true );
+			$query_vars['post__in']       = array_merge( $ids, array( 0 ) );
 			$query_vars['product_search'] = true;
 			unset( $query_vars['s'] );
 		}
