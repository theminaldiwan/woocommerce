--- conflicted
+++ resolved
@@ -300,26 +300,6 @@
 	 * Render any custom filters and search inputs for the list table.
 	 */
 	protected function render_filters() {
-<<<<<<< HEAD
-		$current_category_slug = isset( $_REQUEST['product_cat'] ) ? wc_clean( wp_unslash( $_REQUEST['product_cat'] ) ): false; // WPCS: input var ok, sanitization ok.
-		$current_product_type  = isset( $_REQUEST['product_type'] ) ? wc_clean( wp_unslash( $_REQUEST['product_type'] ) ): false; // WPCS: input var ok, sanitization ok.
-		$current_stock_status  = isset( $_REQUEST['stock_status'] ) ? wc_clean( wp_unslash( $_REQUEST['stock_status'] ) ): false; // WPCS: input var ok, sanitization ok.
-		// @codingStandardsIgnoreStart
-		$current_category      = $current_category_slug ? get_term_by( 'slug', $current_category_slug, 'product_cat' ): false;
-		// @codingStandardsIgnoreEnd
-		?>
-		<select class="wc-category-search" name="product_cat" data-placeholder="<?php esc_attr_e( 'Filter by category', 'woocommerce' ); ?>" data-allow_clear="true">
-			<?php if ( $current_category_slug && $current_category ) : ?>
-				<option value="<?php echo esc_attr( $current_category_slug ); ?>" selected="selected"><?php echo esc_html( $current_category->name ); ?><option>
-			<?php endif; ?>
-		</select>
-		<?php
-
-		$terms   = get_terms( 'product_type' );
-		$output  = '<select name="product_type" id="dropdown_product_type">';
-		$output .= '<option value="">' . __( 'Filter by product type', 'woocommerce' ) . '</option>';
-=======
-		// Category Filtering.
 		$categories_count = (int) wp_count_terms( 'product_cat' );
 
 		if ( $categories_count <= apply_filters( 'woocommerce_product_category_filter_threshold', 100 ) ) {
@@ -338,11 +318,9 @@
 			<?php
 		}
 
-		// Product type filtering.
 		$current_product_type = isset( $_REQUEST['product_type'] ) ? wc_clean( wp_unslash( $_REQUEST['product_type'] ) ) : false; // WPCS: input var ok, sanitization ok.
 		$terms                = get_terms( 'product_type' );
 		$output               = '<select name="product_type" id="dropdown_product_type"><option value="">' . __( 'Filter by product type', 'woocommerce' ) . '</option>';
->>>>>>> 050ba664
 
 		foreach ( $terms as $term ) {
 			$output .= '<option value="' . sanitize_title( $term->name ) . '" ';
@@ -390,12 +368,14 @@
 
 		$output .= '</select>';
 
-
-		$stock_statuses = wc_get_product_stock_status_options();
-		$output .= '<select name="stock_status"><option value="">' . esc_html__( 'Filter by stock status', 'woocommerce' ) . '</option>';
+		$current_stock_status = isset( $_REQUEST['stock_status'] ) ? wc_clean( wp_unslash( $_REQUEST['stock_status'] ) ): false; // WPCS: input var ok, sanitization ok.
+		$stock_statuses       = wc_get_product_stock_status_options();
+		$output              .= '<select name="stock_status"><option value="">' . esc_html__( 'Filter by stock status', 'woocommerce' ) . '</option>';
+
 		foreach ( $stock_statuses as $status => $label ) {
 			$output .= '<option ' . selected( $status, $current_stock_status, false ) . ' value="' . esc_attr( $status ) . '">' . esc_html( $label ) . '</option>';
 		}
+
 		$output .= '</select>';
 
 		echo apply_filters( 'woocommerce_product_filters', $output ); // WPCS: XSS ok.
