<?php
/**
 * Addons Page
 *
 * @package  WooCommerce\Admin
 * @version  2.5.0
 */

use Automattic\Jetpack\Constants;
use Automattic\WooCommerce\Admin\RemoteInboxNotifications as PromotionRuleEngine;

if ( ! defined( 'ABSPATH' ) ) {
	exit;
}

/**
 * WC_Admin_Addons Class.
 */
class WC_Admin_Addons {

	/**
	 * Get featured for the addons screen
	 *
	 * @return array of objects
	 */
	public static function get_featured() {
		$featured = get_transient( 'wc_addons_featured' );
		if ( false === $featured ) {
			$headers = array();
			$auth    = WC_Helper_Options::get( 'auth' );

			if ( ! empty( $auth['access_token'] ) ) {
				$headers['Authorization'] = 'Bearer ' . $auth['access_token'];
			}

			$raw_featured = wp_safe_remote_get(
				'https://woocommerce.com/wp-json/wccom-extensions/1.0/featured',
				array(
					'headers'    => $headers,
					'user-agent' => 'WooCommerce Addons Page',
				)
			);

			if ( ! is_wp_error( $raw_featured ) ) {
				$featured = json_decode( wp_remote_retrieve_body( $raw_featured ) );
				if ( $featured ) {
					set_transient( 'wc_addons_featured', $featured, DAY_IN_SECONDS );
				}
			}
		}

		if ( is_object( $featured ) ) {
			self::output_featured_sections( $featured->sections );
			return $featured;
		}
	}

	/**
	 * Build url parameter string
	 *
	 * @param  string $category Addon (sub) category.
	 * @param  string $term     Search terms.
	 * @param  string $country  Store country.
	 *
	 * @return string url parameter string
	 */
	public static function build_parameter_string( $category, $term, $country ) {

		$parameters = array(
			'category' => $category,
			'term'     => $term,
			'country'  => $country,
		);

		return '?' . http_build_query( $parameters );
	}

	/**
	 * Call API to get extensions
	 *
	 * @param  string $category Addon (sub) category.
	 * @param  string $term     Search terms.
	 * @param  string $country  Store country.
	 *
	 * @return object of extensions and promotions.
	 */
	public static function get_extension_data( $category, $term, $country ) {
		$parameters = self::build_parameter_string( $category, $term, $country );

		$headers = array();
		$auth    = WC_Helper_Options::get( 'auth' );

		if ( ! empty( $auth['access_token'] ) ) {
			$headers['Authorization'] = 'Bearer ' . $auth['access_token'];
		}

		$raw_extensions = wp_safe_remote_get(
			'https://woocommerce.com/wp-json/wccom-extensions/1.0/search' . $parameters,
			array( 'headers' => $headers )
		);

		if ( ! is_wp_error( $raw_extensions ) ) {
			$addons = json_decode( wp_remote_retrieve_body( $raw_extensions ) );
		}
		return $addons;
	}

	/**
	 * Get sections for the addons screen
	 *
	 * @return array of objects
	 */
	public static function get_sections() {
		$addon_sections = get_transient( 'wc_addons_sections' );
		if ( false === ( $addon_sections ) ) {
			$raw_sections = wp_safe_remote_get(
				'https://woocommerce.com/wp-json/wccom-extensions/1.0/categories'
			);
			if ( ! is_wp_error( $raw_sections ) ) {
				$addon_sections = json_decode( wp_remote_retrieve_body( $raw_sections ) );
				if ( $addon_sections ) {
					set_transient( 'wc_addons_sections', $addon_sections, WEEK_IN_SECONDS );
				}
			}
		}
		return apply_filters( 'woocommerce_addons_sections', $addon_sections );
	}

	/**
	 * Get section for the addons screen.
	 *
	 * @param  string $section_id Required section ID.
	 *
	 * @return object|bool
	 */
	public static function get_section( $section_id ) {
		$sections = self::get_sections();
		if ( isset( $sections[ $section_id ] ) ) {
			return $sections[ $section_id ];
		}
		return false;
	}

	/**
	 * Get section content for the addons screen.
	 *
	 * @param  string $section_id Required section ID.
	 *
	 * @return array
	 */
	public static function get_section_data( $section_id ) {
		$section      = self::get_section( $section_id );
		$section_data = '';

		if ( ! empty( $section->endpoint ) ) {
			$section_data = get_transient( 'wc_addons_section_' . $section_id );
			if ( false === $section_data ) {
				$raw_section = wp_safe_remote_get( esc_url_raw( $section->endpoint ), array( 'user-agent' => 'WooCommerce Addons Page' ) );

				if ( ! is_wp_error( $raw_section ) ) {
					$section_data = json_decode( wp_remote_retrieve_body( $raw_section ) );

					if ( ! empty( $section_data->products ) ) {
						set_transient( 'wc_addons_section_' . $section_id, $section_data, WEEK_IN_SECONDS );
					}
				}
			}
		}

		return apply_filters( 'woocommerce_addons_section_data', $section_data->products, $section_id );
	}

	/**
	 * Handles the outputting of a contextually aware Storefront link (points to child themes if Storefront is already active).
	 */
	public static function output_storefront_button() {
		$template   = get_option( 'template' );
		$stylesheet = get_option( 'stylesheet' );

		if ( 'storefront' === $template ) {
			if ( 'storefront' === $stylesheet ) {
				$url         = 'https://woocommerce.com/product-category/themes/storefront-child-theme-themes/';
				$text        = __( 'Need a fresh look? Try Storefront child themes', 'woocommerce' );
				$utm_content = 'nostorefrontchildtheme';
			} else {
				$url         = 'https://woocommerce.com/product-category/themes/storefront-child-theme-themes/';
				$text        = __( 'View more Storefront child themes', 'woocommerce' );
				$utm_content = 'hasstorefrontchildtheme';
			}
		} else {
			$url         = 'https://woocommerce.com/storefront/';
			$text        = __( 'Need a theme? Try Storefront', 'woocommerce' );
			$utm_content = 'nostorefront';
		}

		$url = add_query_arg(
			array(
				'utm_source'   => 'addons',
				'utm_medium'   => 'product',
				'utm_campaign' => 'woocommerceplugin',
				'utm_content'  => $utm_content,
			),
			$url
		);

		echo '<a href="' . esc_url( $url ) . '" class="add-new-h2">' . esc_html( $text ) . '</a>' . "\n";
	}

	/**
	 * Handles the outputting of a banner block.
	 *
	 * @param object $block Banner data.
	 */
	public static function output_banner_block( $block ) {
		?>
		<div class="addons-banner-block">
			<h1><?php echo esc_html( $block->title ); ?></h1>
			<p><?php echo esc_html( $block->description ); ?></p>
			<div class="addons-banner-block-items">
				<?php foreach ( $block->items as $item ) : ?>
					<?php if ( self::show_extension( $item ) ) : ?>
						<div class="addons-banner-block-item">
							<div class="addons-banner-block-item-icon">
								<img class="addons-img" src="<?php echo esc_url( $item->image ); ?>" />
							</div>
							<div class="addons-banner-block-item-content">
								<h3><?php echo esc_html( $item->title ); ?></h3>
								<p><?php echo esc_html( $item->description ); ?></p>
								<?php
									self::output_button(
										$item->href,
										$item->button,
										'addons-button-solid',
										$item->plugin
									);
								?>
							</div>
						</div>
					<?php endif; ?>
				<?php endforeach; ?>
			</div>
		</div>
		<?php
	}

	/**
	 * Handles the outputting of a column.
	 *
	 * @param object $block Column data.
	 */
	public static function output_column( $block ) {
		if ( isset( $block->container ) && 'column_container_start' === $block->container ) {
			?>
			<div class="addons-column-section">
			<?php
		}
		if ( 'column_start' === $block->module ) {
			?>
			<div class="addons-column">
			<?php
		} else {
			?>
			</div>
			<?php
		}
		if ( isset( $block->container ) && 'column_container_end' === $block->container ) {
			?>
			</div>
			<?php
		}
	}

	/**
	 * Handles the outputting of a column block.
	 *
	 * @param object $block Column block data.
	 */
	public static function output_column_block( $block ) {
		?>
		<div class="addons-column-block">
			<h1><?php echo esc_html( $block->title ); ?></h1>
			<p><?php echo esc_html( $block->description ); ?></p>
			<?php foreach ( $block->items as $item ) : ?>
				<?php if ( self::show_extension( $item ) ) : ?>
					<div class="addons-column-block-item">
						<div class="addons-column-block-item-icon">
							<img class="addons-img" src="<?php echo esc_url( $item->image ); ?>" />
						</div>
						<div class="addons-column-block-item-content">
							<h2><?php echo esc_html( $item->title ); ?></h2>
							<?php
								self::output_button(
									$item->href,
									$item->button,
									'addons-button-solid',
									$item->plugin
								);
							?>
							<p><?php echo esc_html( $item->description ); ?></p>
						</div>
					</div>
				<?php endif; ?>
			<?php endforeach; ?>
		</div>

		<?php
	}

	/**
	 * Handles the outputting of a small light block.
	 *
	 * @param object $block Block data.
	 */
	public static function output_small_light_block( $block ) {
		?>
		<div class="addons-small-light-block">
			<img class="addons-img" src="<?php echo esc_url( $block->image ); ?>" />
			<div class="addons-small-light-block-content">
				<h1><?php echo esc_html( $block->title ); ?></h1>
				<p><?php echo esc_html( $block->description ); ?></p>
				<div class="addons-small-light-block-buttons">
					<?php foreach ( $block->buttons as $button ) : ?>
						<?php
							self::output_button(
								$button->href,
								$button->text,
								'addons-button-solid'
							);
						?>
					<?php endforeach; ?>
				</div>
			</div>
		</div>
		<?php
	}

	/**
	 * Handles the outputting of a small dark block.
	 *
	 * @param object $block Block data.
	 */
	public static function output_small_dark_block( $block ) {
		?>
		<div class="addons-small-dark-block">
			<h1><?php echo esc_html( $block->title ); ?></h1>
			<p><?php echo esc_html( $block->description ); ?></p>
			<div class="addons-small-dark-items">
				<?php foreach ( $block->items as $item ) : ?>
					<div class="addons-small-dark-item">
						<?php if ( ! empty( $item->image ) ) : ?>
							<div class="addons-small-dark-item-icon">
								<img class="addons-img" src="<?php echo esc_url( $item->image ); ?>" />
							</div>
						<?php endif; ?>
						<?php
							self::output_button(
								$item->href,
								$item->button,
								'addons-button-outline-white'
							);
						?>
					</div>
				<?php endforeach; ?>
			</div>
		</div>
		<?php
	}

	/**
	 * Handles the outputting of the WooCommerce Services banner block.
	 *
	 * @param object $block Block data.
	 */
	public static function output_wcs_banner_block( $block = array() ) {
		$is_active = is_plugin_active( 'woocommerce-services/woocommerce-services.php' );
		$location  = wc_get_base_location();

		if (
			! in_array( $location['country'], array( 'US' ), true ) ||
			$is_active ||
			! current_user_can( 'install_plugins' ) ||
			! current_user_can( 'activate_plugins' )
		) {
			return;
		}

		$button_url = wp_nonce_url(
			add_query_arg(
				array(
					'install-addon' => 'woocommerce-services',
				)
			),
			'install-addon_woocommerce-services'
		);

		$defaults = array(
			'image'       => WC()->plugin_url() . '/assets/images/wcs-extensions-banner-3x.jpg',
			'image_alt'   => __( 'WooCommerce Shipping', 'woocommerce' ),
			'title'       => __( 'Save time and money with WooCommerce Shipping', 'woocommerce' ),
			'description' => __( 'Print discounted USPS and DHL labels straight from your WooCommerce dashboard and save on shipping.', 'woocommerce' ),
			'button'      => __( 'Free - Install now', 'woocommerce' ),
			'href'        => $button_url,
			'logos'       => array(),
		);

		switch ( $location['country'] ) {
			case 'US':
				$local_defaults = array(
					'logos' => array_merge(
						$defaults['logos'],
						array(
							array(
								'link' => WC()->plugin_url() . '/assets/images/wcs-usps-logo.png',
								'alt'  => 'USPS logo',
							),
							array(
								'link' => WC()->plugin_url() . '/assets/images/wcs-dhlexpress-logo.png',
								'alt'  => 'DHL Express logo',
							),
						)
					),
				);
				break;
			default:
				$local_defaults = array();
		}

		$block_data = array_merge( $defaults, $local_defaults, $block );
		?>
		<div class="addons-wcs-banner-block">
			<div class="addons-wcs-banner-block-image is-full-image">
				<img
					class="addons-img"
					src="<?php echo esc_url( $block_data['image'] ); ?>"
					alt="<?php echo esc_attr( $block_data['image_alt'] ); ?>"
				/>
			</div>
			<div class="addons-wcs-banner-block-content">
				<h1><?php echo esc_html( $block_data['title'] ); ?></h1>
				<p><?php echo esc_html( $block_data['description'] ); ?></p>
				<ul class="wcs-logos-container">
					<?php foreach ( $block_data['logos'] as $logo ) : ?>
						<li>
							<img
								alt="<?php echo esc_attr( $logo['alt'] ); ?>"
								class="wcs-service-logo"
								src="<?php echo esc_url( $logo['link'] ); ?>"
							>
						</li>
					<?php endforeach; ?>
				</ul>
				<?php
					self::output_button(
						$block_data['href'],
						$block_data['button'],
						'addons-button-outline-purple'
					);
				?>
			</div>
		</div>
		<?php
	}

	/**
	 * Handles the outputting of the WooCommerce Pay banner block.
	 *
	 * @param object $block Block data.
	 */
	public static function output_wcpay_banner_block( $block = array() ) {
		$is_active = is_plugin_active( 'woocommerce-payments/woocommerce-payments.php' );
		$location  = wc_get_base_location();

		if (
			! in_array( $location['country'], array( 'US' ), true ) ||
			$is_active ||
			! current_user_can( 'install_plugins' ) ||
			! current_user_can( 'activate_plugins' )
		) {
			return;
		}

		$button_url = wp_nonce_url(
			add_query_arg(
				array(
					'install-addon' => 'woocommerce-payments',
				)
			),
			'install-addon_woocommerce-payments'
		);

		$defaults = array(
			'image'       => WC()->plugin_url() . '/assets/images/wcpayments-icon-secure.png',
			'image_alt'   => __( 'WooCommerce Payments', 'woocommerce' ),
			'title'       => __( 'Payments made simple, with no monthly fees &mdash; exclusively for WooCommerce stores.', 'woocommerce' ),
			'description' => __( 'Securely accept cards in your store. See payments, track cash flow into your bank account, and stay on top of disputes – right from your dashboard.', 'woocommerce' ),
			'button'      => __( 'Free - Install now', 'woocommerce' ),
			'href'        => $button_url,
			'logos'       => array(),
		);

		$block_data = array_merge( $defaults, $block );
		?>
		<div class="addons-wcs-banner-block">
			<div class="addons-wcs-banner-block-image">
				<img
					class="addons-img"
					src="<?php echo esc_url( $block_data['image'] ); ?>"
					alt="<?php echo esc_attr( $block_data['image_alt'] ); ?>"
				/>
			</div>
			<div class="addons-wcs-banner-block-content">
				<h1><?php echo esc_html( $block_data['title'] ); ?></h1>
				<p><?php echo esc_html( $block_data['description'] ); ?></p>
				<?php
					self::output_button(
						$block_data['href'],
						$block_data['button'],
						'addons-button-outline-purple'
					);
				?>
			</div>
		</div>
		<?php
	}

	/**
	 * Output the HTML for the promotion block.
	 *
	 * @param array $promotion Array of promotion block data.
	 * @return void
	 */
	public static function output_search_promotion_block( array $promotion ) {
		?>
		<div class="addons-wcs-banner-block">
			<div class="addons-wcs-banner-block-image">
				<img
					class="addons-img"
					src="<?php echo esc_url( $promotion['image'] ); ?>"
					alt="<?php echo esc_attr( $promotion['image_alt'] ); ?>"
				/>
			</div>
			<div class="addons-wcs-banner-block-content">
				<h1><?php echo esc_html( $promotion['title'] ); ?></h1>
				<p><?php echo esc_html( $promotion['description'] ); ?></p>
				<?php
				if ( ! empty( $promotion['actions'] ) ) {
					foreach ( $promotion['actions'] as $action ) {
						self::output_promotion_action( $action );
					}
				}
				?>
			</div>
		</div>
		<?php
	}

	/**
	 * Handles the output of a full-width block.
	 *
	 * @param array $section Section data.
	 */
	public static function output_promotion_block( $section ) {
		if (
			! current_user_can( 'install_plugins' ) ||
			! current_user_can( 'activate_plugins' )
		) {
			return;
		}

		$section_object = (object) $section;

		if ( ! empty( $section_object->geowhitelist ) ) {
			$section_object->geowhitelist = explode( ',', $section_object->geowhitelist );
		}

		if ( ! empty( $section_object->geoblacklist ) ) {
			$section_object->geoblacklist = explode( ',', $section_object->geoblacklist );
		}

		if ( ! self::show_extension( $section_object ) ) {
			return;
		}

		?>
		<div class="addons-banner-block addons-promotion-block">
			<img
				class="addons-img"
				src="<?php echo esc_url( $section['image'] ); ?>"
				alt="<?php echo esc_attr( $section['image_alt'] ); ?>"
			/>
			<div class="addons-promotion-block-content">
				<h1 class="addons-promotion-block-title"><?php echo esc_html( $section['title'] ); ?></h1>
				<div class="addons-promotion-block-description">
					<?php echo wp_kses_post( $section['description'] ); ?>
				</div>
				<div class="addons-promotion-block-buttons">
					<?php
					if ( $section['button_1'] ) {
						self::output_button(
							$section['button_1_href'],
							$section['button_1'],
							'addons-button-expandable addons-button-solid',
							$section['plugin']
						);
					}

					if ( $section['button_2'] ) {
						self::output_button(
							$section['button_2_href'],
							$section['button_2'],
							'addons-button-expandable addons-button-outline-purple',
							$section['plugin']
						);
					}
					?>
				</div>
			</div>
		</div>
		<?php
	}

	/**
	 * Handles the outputting of featured sections
	 *
	 * @param array $sections Section data.
	 */
	public static function output_featured_sections( $sections ) {
		foreach ( $sections as $section ) {
			switch ( $section->module ) {
				case 'banner_block':
					self::output_banner_block( $section );
					break;
				case 'column_start':
					self::output_column( $section );
					break;
				case 'column_end':
					self::output_column( $section );
					break;
				case 'column_block':
					self::output_column_block( $section );
					break;
				case 'small_light_block':
					self::output_small_light_block( $section );
					break;
				case 'small_dark_block':
					self::output_small_dark_block( $section );
					break;
				case 'wcs_banner_block':
					self::output_wcs_banner_block( (array) $section );
					break;
				case 'wcpay_banner_block':
					self::output_wcpay_banner_block( (array) $section );
					break;
				case 'promotion_block':
					self::output_promotion_block( (array) $section );
					break;
			}
		}
	}

	/**
	 * Returns in-app-purchase URL params.
	 */
	public static function get_in_app_purchase_url_params() {
		// Get url (from path onward) for the current page,
		// so WCCOM "back" link returns user to where they were.
		$back_admin_path = add_query_arg( array() );
		return array(
			'wccom-site'          => site_url(),
			'wccom-back'          => rawurlencode( $back_admin_path ),
			'wccom-woo-version'   => Constants::get_constant( 'WC_VERSION' ),
			'wccom-connect-nonce' => wp_create_nonce( 'connect' ),
		);
	}

	/**
	 * Add in-app-purchase URL params to link.
	 *
	 * Adds various url parameters to a url to support a streamlined
	 * flow for obtaining and setting up WooCommerce extensons.
	 *
	 * @param string $url    Destination URL.
	 */
	public static function add_in_app_purchase_url_params( $url ) {
		return add_query_arg(
			self::get_in_app_purchase_url_params(),
			$url
		);
	}

	/**
	 * Outputs a button.
	 *
	 * @param string $url    Destination URL.
	 * @param string $text   Button label text.
	 * @param string $style  Button style class.
	 * @param string $plugin The plugin the button is promoting.
	 */
	public static function output_button( $url, $text, $style, $plugin = '' ) {
		$style = __( 'Free', 'woocommerce' ) === $text ? 'addons-button-outline-purple' : $style;
		$style = is_plugin_active( $plugin ) ? 'addons-button-installed' : $style;
		$text  = is_plugin_active( $plugin ) ? __( 'Installed', 'woocommerce' ) : $text;
		$url   = self::add_in_app_purchase_url_params( $url );
		?>
		<a
			class="addons-button <?php echo esc_attr( $style ); ?>"
			href="<?php echo esc_url( $url ); ?>">
			<?php echo esc_html( $text ); ?>
		</a>
		<?php
	}

	/**
	 * Output HTML for a promotion action.
	 *
	 * @param array $action Array of action properties.
	 * @return void
	 */
	public static function output_promotion_action( array $action ) {
		if ( empty( $action ) ) {
			return;
		}
		$style = ( ! empty( $action['primary'] ) && $action['primary'] ) ? 'addons-button-solid' : 'addons-button-outline-purple';
		?>
		<a
			class="addons-button <?php echo esc_attr( $style ); ?>"
			href="<?php echo esc_url( $action['url'] ); ?>">
			<?php echo esc_html( $action['label'] ); ?>
		</a>
		<?php
	}


	/**
	 * Handles output of the addons page in admin.
	 */
	public static function output() {
		$section = isset( $_GET['section'] ) ? sanitize_text_field( wp_unslash( $_GET['section'] ) ) : '_featured';
		$search  = isset( $_GET['search'] ) ? sanitize_text_field( wp_unslash( $_GET['search'] ) ) : '';

		if ( isset( $_GET['section'] ) && 'helper' === $_GET['section'] ) {
			do_action( 'woocommerce_helper_output' );
			return;
		}

		if ( isset( $_GET['install-addon'] ) ) {
			switch ( $_GET['install-addon'] ) {
				case 'woocommerce-services':
					self::install_woocommerce_services_addon();
					break;
				case 'woocommerce-payments':
					self::install_woocommerce_payments_addon( $section );
					break;
				default:
					// Do nothing.
					break;
			}
		}

		$sections        = self::get_sections();
		$theme           = wp_get_theme();
		$current_section = isset( $_GET['section'] ) ? $section : '_featured';
		$promotions      = array();
		$addons          = array();

		if ( '_featured' !== $current_section ) {
			$category       = $section ? $section : null;
			$term           = $search ? $search : null;
			$country        = WC()->countries->get_base_country();
			$extension_data = self::get_extension_data( $category, $term, $country );
			$addons         = $extension_data->products;
			$promotions     = ! empty( $extension_data->promotions ) ? $extension_data->promotions : array();
		}

		// We need Automattic\WooCommerce\Admin\RemoteInboxNotifications for the next part, if not remove all promotions.
		if ( ! WC()->is_wc_admin_active() ) {
			$promotions = array();
		}
		// Check for existence of promotions and evaluate out if we should show them.
		if ( ! empty( $promotions ) ) {
			foreach ( $promotions as $promo_id => $promotion ) {
				$evaluator = new PromotionRuleEngine\RuleEvaluator();
				$passed    = $evaluator->evaluate( $promotion->rules );
				if ( ! $passed ) {
					unset( $promotions[ $promo_id ] );
				}
			}
			// Transform promotions to the correct format ready for output.
			$promotions = self::format_promotions( $promotions );
		}

		/**
		 * Addon page view.
		 *
		 * @uses $addons
		 * @uses $search
		 * @uses $sections
		 * @uses $theme
		 * @uses $current_section
		 */
		include_once dirname( __FILE__ ) . '/views/html-admin-page-addons.php';
	}

	/**
	 * Install WooCommerce Services from Extensions screens.
	 */
	public static function install_woocommerce_services_addon() {
		check_admin_referer( 'install-addon_woocommerce-services' );

		$services_plugin_id = 'woocommerce-services';
		$services_plugin    = array(
			'name'      => __( 'WooCommerce Services', 'woocommerce' ),
			'repo-slug' => 'woocommerce-services',
		);

		WC_Install::background_installer( $services_plugin_id, $services_plugin );

		wp_safe_redirect( remove_query_arg( array( 'install-addon', '_wpnonce' ) ) );
		exit;
	}

	/**
	 * Install WooCommerce Payments from the Extensions screens.
	 *
	 * @param string $section Optional. Extenstions tab.
	 *
	 * @return void
	 */
	public static function install_woocommerce_payments_addon( $section = '_featured' ) {
		check_admin_referer( 'install-addon_woocommerce-payments' );

		$wcpay_plugin_id = 'woocommerce-payments';
		$wcpay_plugin    = array(
			'name'      => __( 'WooCommerce Payments', 'woocommerce' ),
			'repo-slug' => 'woocommerce-payments',
		);

		WC_Install::background_installer( $wcpay_plugin_id, $wcpay_plugin );

		do_action( 'woocommerce_addon_installed', $wcpay_plugin_id, $section );

		wp_safe_redirect( remove_query_arg( array( 'install-addon', '_wpnonce' ) ) );
		exit;
	}

	/**
	 * Should an extension be shown on the featured page.
	 *
	 * @param object $item Item data.
	 * @return boolean
	 */
	public static function show_extension( $item ) {
		$location = WC()->countries->get_base_country();
		if ( isset( $item->geowhitelist ) && ! in_array( $location, $item->geowhitelist, true ) ) {
			return false;
		}

		if ( isset( $item->geoblacklist ) && in_array( $location, $item->geoblacklist, true ) ) {
			return false;
		}

		if ( is_plugin_active( $item->plugin ) ) {
			return false;
		}

		return true;
	}

	/**
	 * We're displaying page=wc-addons and page=wc-addons&section=helper as two separate pages.
	 * When we're on those pages, add body classes to distinguishe them.
	 *
	 * @param string $admin_body_class Unfiltered body class.
	 *
	 * @return string Body class with added class for Marketplace or My Subscriptions page.
	 */
	public static function filter_admin_body_classes( string $admin_body_class = '' ): string {
		if ( isset( $_GET['section'] ) && 'helper' === $_GET['section'] ) {
			return " $admin_body_class woocommerce-page-wc-subscriptions ";
		}

		return " $admin_body_class woocommerce-page-wc-marketplace ";
	}

	/**
<<<<<<< HEAD
	 * Determine which class should be used for a rating star:
	 * - golden
	 * - half-filled (50/50 golden and gray)
	 * - gray
	 *
	 * Consider ratings from 3.0 to 4.0 as an example
	 * 3.0 will produce 3 stars
	 * 3.1 to 3.5 will produce 3 stars and a half star
	 * 3.6 to 4.0 will product 4 stars
	 *
	 * @param float $rating Rating of a product.
	 * @param int   $index  Index of a star in a row.
	 *
	 * @return string CSS class to use.
	 */
	public static function get_star_class( $rating, $index ) {
		if ( $rating >= $index ) {
			// Rating more that current star to show.
			return 'fill';
		} else if (
			abs( $index - 1 - floor( $rating ) ) < 0.0000001 &&
			0 < ( $rating - floor( $rating ) )
		) {
			// For rating more than x.0 and less than x.5 or equal it will show a half star.
			return 50 >= floor( ( $rating - floor( $rating ) ) * 100 )
				? 'half-fill'
				: 'fill';
		}

		// Don't show a golden star otherwise.
		return 'no-fill';
=======
	 * Take an action object and return the URL based on properties of the action.
	 *
	 * @param object $action Action object.
	 * @return string URL.
	 */
	public static function get_action_url( $action ): string {
		if ( ! isset( $action->url ) ) {
			return '';
		}

		if ( isset( $action->url_is_admin_query ) && $action->url_is_admin_query ) {
			return wc_admin_url( $action->url );
		}

		if ( isset( $action->url_is_admin_nonce_query ) && $action->url_is_admin_nonce_query ) {
			if ( empty( $action->nonce ) ) {
				return '';
			}
			return wp_nonce_url(
				admin_url( $action->url ),
				$action->nonce
			);
		}

		return $action->url;
	}

	/**
	 * Format the promotion data ready for display, ie fetch locales and actions.
	 *
	 * @param array $promotions Array of promotoin objects.
	 * @return array Array of formatted promotions ready for output.
	 */
	public static function format_promotions( array $promotions ): array {
		$formatted_promotions = array();
		foreach ( $promotions as $promotion ) {
			// Get the matching locale or fall back to en-US.
			$locale = PromotionRuleEngine\SpecRunner::get_locale( $promotion->locales );
			if ( null === $locale ) {
				continue;
			}

			$promotion_actions = array();
			if ( ! empty( $promotion->actions ) ) {
				foreach ( $promotion->actions as $action ) {
					$action_locale = PromotionRuleEngine\SpecRunner::get_action_locale( $action->locales );
					$url           = self::get_action_url( $action );

					$promotion_actions[] = array(
						'name'    => $action->name,
						'label'   => $action_locale->label,
						'url'     => $url,
						'primary' => isset( $action->is_primary ) ? $action->is_primary : false,
					);
				}
			}

			$formatted_promotions[] = array(
				'title'       => $locale->title,
				'description' => $locale->description,
				'image'       => ( 'http' === substr( $locale->image, 0, 4 ) ) ? $locale->image : WC()->plugin_url() . $locale->image,
				'image_alt'   => $locale->image_alt,
				'actions'     => $promotion_actions,
			);
		}
		return $formatted_promotions;
>>>>>>> 4850dc86
	}
}<|MERGE_RESOLUTION|>--- conflicted
+++ resolved
@@ -883,7 +883,6 @@
 	}
 
 	/**
-<<<<<<< HEAD
 	 * Determine which class should be used for a rating star:
 	 * - golden
 	 * - half-filled (50/50 golden and gray)
@@ -915,7 +914,9 @@
 
 		// Don't show a golden star otherwise.
 		return 'no-fill';
-=======
+	}
+
+	/**
 	 * Take an action object and return the URL based on properties of the action.
 	 *
 	 * @param object $action Action object.
@@ -982,6 +983,5 @@
 			);
 		}
 		return $formatted_promotions;
->>>>>>> 4850dc86
 	}
 }