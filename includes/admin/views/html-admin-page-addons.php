--- conflicted
+++ resolved
@@ -33,7 +33,7 @@
 			<input type="hidden" name="section" value="_all">
 		</form>
 	</div>
-<<<<<<< HEAD
+
 	<div class="top-bar">
 			<ul>
 				<?php foreach ( $sections as $section ) : ?>
@@ -47,11 +47,9 @@
 				<?php endforeach; ?>
 			</ul>
 		</div>
-=======
 
 	<div class="wp-header-end"></div>
 
->>>>>>> 0c2f57fe
 	<div class="wrap">
 		<div class="marketplace-content-wrapper">
 			<?php if ( isset( $_GET['search'] ) ) : // phpcs:ignore WordPress.Security.NonceVerification.Recommended ?>
