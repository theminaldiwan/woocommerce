<?php
/**
 * Setup Wizard Class
 *
 * Takes new users through some basic steps to setup their store.
 *
 * @author      WooThemes
 * @category    Admin
 * @package     WooCommerce/Admin
 * @version     2.6.0
 */

if ( ! defined( 'ABSPATH' ) ) {
	exit;
}

/**
 * WC_Admin_Setup_Wizard class.
 */
class WC_Admin_Setup_Wizard {

	/**
	 * Current step
	 *
	 * @var string
	 */
	private $step   = '';

	/**
	 * Steps for the setup wizard
	 *
	 * @var array
	 */
	private $steps  = array();

	/**
	 * Actions to be executed after the HTTP response has completed
	 *
	 * @var array
	 */
	private $deferred_actions  = array();

	/**
	 * Tweets user can optionally send after install
	 *
	 * @var array
	 */
	private $tweets = array(
		'Someone give me woo-t, I just set up a new store with #WordPress and @WooCommerce!',
		'Someone give me high five, I just set up a new store with #WordPress and @WooCommerce!',
	);

	/**
	 * Hook in tabs.
	 */
	public function __construct() {
		if ( apply_filters( 'woocommerce_enable_setup_wizard', true ) && current_user_can( 'manage_woocommerce' ) ) {
			add_action( 'admin_menu', array( $this, 'admin_menus' ) );
			add_action( 'admin_init', array( $this, 'setup_wizard' ) );
		}
	}

	/**
	 * Add admin menus/screens.
	 */
	public function admin_menus() {
		add_dashboard_page( '', '', 'manage_options', 'wc-setup', '' );
	}

	/**
	 * The theme "extra" should only be shown if the current user can modify themes
	 * and the store doesn't already have a WooCommerce compatible theme.
	 */
	protected function should_show_theme_extra() {
		return (
			current_user_can( 'install_themes' ) &&
			current_user_can( 'switch_themes' ) &&
			! is_multisite() &&
			! current_theme_supports( 'woocommerce' )
		);
	}

	/**
	 * The "automated tax" extra should only be shown if the current user can
	 * install plugins and the store is in a supported country.
	 */
	protected function should_show_automated_tax_extra() {
		if ( ! current_user_can( 'install_plugins' ) ) {
			return false;
		}

		$country_code = WC()->countries->get_base_country();
		// https://developers.taxjar.com/api/reference/#countries .
		$tax_supported_countries = array_merge(
			array( 'US', 'CA', 'AU' ),
			WC()->countries->get_european_union_countries()
		);

		return in_array( $country_code, $tax_supported_countries );
	}

	/**
	 * Show the setup wizard.
	 */
	public function setup_wizard() {
		if ( empty( $_GET['page'] ) || 'wc-setup' !== $_GET['page'] ) {
			return;
		}
		$default_steps = array(
			'store_setup' => array(
				'name'    => __( 'Store setup', 'woocommerce' ),
				'view'    => array( $this, 'wc_setup_store_setup' ),
				'handler' => array( $this, 'wc_setup_store_setup_save' ),
			),
			'payment' => array(
				'name'    => __( 'Payment', 'woocommerce' ),
				'view'    => array( $this, 'wc_setup_payment' ),
				'handler' => array( $this, 'wc_setup_payment_save' ),
			),
			'shipping' => array(
				'name'    => __( 'Shipping', 'woocommerce' ),
				'view'    => array( $this, 'wc_setup_shipping' ),
				'handler' => array( $this, 'wc_setup_shipping_save' ),
			),
			'extras' => array(
				'name'    => __( 'Extras', 'woocommerce' ),
				'view'    => array( $this, 'wc_setup_extras' ),
				'handler' => array( $this, 'wc_setup_extras_save' ),
			),
			'activate' => array(
				'name'    => __( 'Activate', 'woocommerce' ),
				'view'    => array( $this, 'wc_setup_activate' ),
				'handler' => array( $this, 'wc_setup_activate_save' ),
			),
			'next_steps' => array(
				'name'    => __( 'Ready!', 'woocommerce' ),
				'view'    => array( $this, 'wc_setup_ready' ),
				'handler' => '',
			),
		);

		// Hide the extras step if this store/user isn't eligible for them.
		if ( ! $this->should_show_theme_extra() && ! $this->should_show_automated_tax_extra() ) {
			unset( $default_steps['extras'] );
		}

		// Hide shipping step if the store is selling digital products only.
		if ( 'virtual' === get_option( 'woocommerce_product_type' ) ) {
			unset( $default_steps['shipping'] );
		}

		// Hide the activate step if Jetpack is already active, but not
		// if we're returning from connecting Jetpack on WordPress.com.
		if (
			class_exists( 'Jetpack' ) &&
			Jetpack::is_active() &&
			! isset( $_GET['from'] ) &&
			! isset( $_GET['activate_error'] )
		) {
			unset( $default_steps['activate'] );
		}

		// Whether or not there is a pending background install of Jetpack.
		$pending_jetpack = ! class_exists( 'Jetpack' ) && get_option( 'woocommerce_setup_background_installing_jetpack' );

		$this->steps = apply_filters( 'woocommerce_setup_wizard_steps', $default_steps );
		$this->step = isset( $_GET['step'] ) ? sanitize_key( $_GET['step'] ) : current( array_keys( $this->steps ) );
		$suffix     = defined( 'SCRIPT_DEBUG' ) && SCRIPT_DEBUG ? '' : '.min';

		wp_register_script( 'jquery-blockui', WC()->plugin_url() . '/assets/js/jquery-blockui/jquery.blockUI' . $suffix . '.js', array( 'jquery' ), '2.70', true );
		wp_register_script( 'selectWoo', WC()->plugin_url() . '/assets/js/selectWoo/selectWoo.full' . $suffix . '.js', array( 'jquery' ), '1.0.0' );
		wp_register_script( 'wc-enhanced-select', WC()->plugin_url() . '/assets/js/admin/wc-enhanced-select' . $suffix . '.js', array( 'jquery', 'selectWoo' ), WC_VERSION );
		wp_localize_script( 'wc-enhanced-select', 'wc_enhanced_select_params', array(
			'i18n_no_matches'           => _x( 'No matches found', 'enhanced select', 'woocommerce' ),
			'i18n_ajax_error'           => _x( 'Loading failed', 'enhanced select', 'woocommerce' ),
			'i18n_input_too_short_1'    => _x( 'Please enter 1 or more characters', 'enhanced select', 'woocommerce' ),
			'i18n_input_too_short_n'    => _x( 'Please enter %qty% or more characters', 'enhanced select', 'woocommerce' ),
			'i18n_input_too_long_1'     => _x( 'Please delete 1 character', 'enhanced select', 'woocommerce' ),
			'i18n_input_too_long_n'     => _x( 'Please delete %qty% characters', 'enhanced select', 'woocommerce' ),
			'i18n_selection_too_long_1' => _x( 'You can only select 1 item', 'enhanced select', 'woocommerce' ),
			'i18n_selection_too_long_n' => _x( 'You can only select %qty% items', 'enhanced select', 'woocommerce' ),
			'i18n_load_more'            => _x( 'Loading more results&hellip;', 'enhanced select', 'woocommerce' ),
			'i18n_searching'            => _x( 'Searching&hellip;', 'enhanced select', 'woocommerce' ),
			'ajax_url'                  => admin_url( 'admin-ajax.php' ),
			'search_products_nonce'     => wp_create_nonce( 'search-products' ),
			'search_customers_nonce'    => wp_create_nonce( 'search-customers' ),
		) );
		wp_enqueue_style( 'woocommerce_admin_styles', WC()->plugin_url() . '/assets/css/admin.css', array(), WC_VERSION );
		wp_enqueue_style( 'wc-setup', WC()->plugin_url() . '/assets/css/wc-setup.css', array( 'dashicons', 'install' ), WC_VERSION );

		wp_register_script( 'wc-setup', WC()->plugin_url() . '/assets/js/admin/wc-setup' . $suffix . '.js', array( 'jquery', 'wc-enhanced-select', 'jquery-blockui', 'wp-util' ), WC_VERSION );
		wp_localize_script( 'wc-setup', 'wc_setup_params', array(
			'pending_jetpack_install' => $pending_jetpack ? 'yes' : 'no',
		) );

		// @codingStandardsIgnoreStart
		if ( ! empty( $_POST['save_step'] ) && isset( $this->steps[ $this->step ]['handler'] ) ) {
			call_user_func( $this->steps[ $this->step ]['handler'], $this );
		}
		// @codingStandardsIgnoreEnd

		ob_start();
		$this->setup_wizard_header();
		$this->setup_wizard_steps();
		$this->setup_wizard_content();
		$this->setup_wizard_footer();
		exit;
	}

	/**
	 * Get the URL for the next step's screen.
	 *
	 * @param string $step  slug (default: current step).
	 * @return string       URL for next step if a next step exists.
	 *                      Admin URL if it's the last step.
	 *                      Empty string on failure.
	 * @since 3.0.0
	 */
	public function get_next_step_link( $step = '' ) {
		if ( ! $step ) {
			$step = $this->step;
		}

		$keys = array_keys( $this->steps );
		if ( end( $keys ) === $step ) {
			return admin_url();
		}

		$step_index = array_search( $step, $keys );
		if ( false === $step_index ) {
			return '';
		}

		return add_query_arg( 'step', $keys[ $step_index + 1 ], remove_query_arg( 'activate_error' ) );
	}

	/**
	 * Setup Wizard Header.
	 */
	public function setup_wizard_header() {
		?>
		<!DOCTYPE html>
		<html <?php language_attributes(); ?>>
		<head>
			<meta name="viewport" content="width=device-width" />
			<meta http-equiv="Content-Type" content="text/html; charset=utf-8" />
			<title><?php esc_html_e( 'WooCommerce &rsaquo; Setup Wizard', 'woocommerce' ); ?></title>
			<?php wp_print_scripts( 'wc-setup' ); ?>
			<?php do_action( 'admin_print_styles' ); ?>
			<?php do_action( 'admin_head' ); ?>
		</head>
		<body class="wc-setup wp-core-ui">
			<h1 id="wc-logo"><a href="https://woocommerce.com/"><img src="<?php echo esc_url( WC()->plugin_url() ); ?>/assets/images/woocommerce_logo.png" alt="WooCommerce" /></a></h1>
		<?php
	}

	/**
	 * Setup Wizard Footer.
	 */
	public function setup_wizard_footer() {
		?>
			<?php if ( 'store_setup' === $this->step ) : ?>
				<a class="wc-return-to-dashboard" href="<?php echo esc_url( admin_url() ); ?>"><?php esc_html_e( 'Not right now', 'woocommerce' ); ?></a>
			<?php elseif ( 'next_steps' === $this->step ) : ?>
				<a class="wc-return-to-dashboard" href="<?php echo esc_url( admin_url() ); ?>"><?php esc_html_e( 'Return to your dashboard', 'woocommerce' ); ?></a>
			<?php elseif ( 'activate' === $this->step ) : ?>
				<a class="wc-return-to-dashboard" href="<?php echo esc_url( $this->get_next_step_link() ); ?>"><?php esc_html_e( 'Skip this step', 'woocommerce' ); ?></a>
			<?php endif; ?>
			</body>
		</html>
		<?php
	}

	/**
	 * Output the steps.
	 */
	public function setup_wizard_steps() {
		$output_steps = $this->steps;
		?>
		<ol class="wc-setup-steps">
			<?php foreach ( $output_steps as $step_key => $step ) : ?>
				<li class="
					<?php
					if ( $step_key === $this->step ) {
						echo 'active';
					} elseif ( array_search( $this->step, array_keys( $this->steps ) ) > array_search( $step_key, array_keys( $this->steps ) ) ) {
						echo 'done';
					}
					?>
				"><?php echo esc_html( $step['name'] ); ?></li>
			<?php endforeach; ?>
		</ol>
		<?php
	}

	/**
	 * Output the content for the current step.
	 */
	public function setup_wizard_content() {
		echo '<div class="wc-setup-content">';
		if ( ! empty( $this->steps[ $this->step ]['view'] ) ) {
			call_user_func( $this->steps[ $this->step ]['view'], $this );
		}
		echo '</div>';
	}

	/**
	 * Initial "store setup" step.
	 * Location, product type, page setup, and tracking opt-in.
	 */
	public function wc_setup_store_setup() {
		$address        = WC()->countries->get_base_address();
		$address_2      = WC()->countries->get_base_address_2();
		$city           = WC()->countries->get_base_city();
		$state          = WC()->countries->get_base_state();
		$country        = WC()->countries->get_base_country();
		$postcode       = WC()->countries->get_base_postcode();
		$currency       = get_option( 'woocommerce_currency', 'GBP' );
		$product_type   = get_option( 'woocommerce_product_type', 'both' );
		$sell_in_person = get_option( 'woocommerce_sell_in_person', 'none_selected' );

		if ( empty( $country ) ) {
			$user_location = WC_Geolocation::geolocate_ip();
			$country       = $user_location['country'];
			$state         = $user_location['state'];
		} elseif ( empty( $state ) ) {
			$state = '*';
		}

		$locale_info = include( WC()->plugin_path() . '/i18n/locale-info.php' );
		$currency_by_country = wp_list_pluck( $locale_info, 'currency_code' );

		?>
		<form method="post" class="address-step">
			<?php wp_nonce_field( 'wc-setup' ); ?>
			<p class="store-setup"><?php esc_html_e( 'The following wizard will help you configure your store and get you started quickly.', 'woocommerce' ); ?></p>
			<label for="store_country_state" class="location-prompt">
				<?php esc_html_e( 'Where is your store based?', 'woocommerce' ); ?>
			</label>
			<select
				id="store_country_state"
				name="store_country_state"
				required
				data-placeholder="<?php esc_attr_e( 'Choose a country&hellip;', 'woocommerce' ); ?>"
				aria-label="<?php esc_attr_e( 'Country', 'woocommerce' ) ?>"
				class="location-input wc-enhanced-select dropdown"
			>
					<?php WC()->countries->country_dropdown_options( $country, $state ); ?>
			</select>

			<div class="store-address-container">
			<label class="location-prompt" for="store_address">
				<?php esc_html_e( 'Address', 'woocommerce' ); ?>
			</label>
			<input
				type="text"
				id="store_address"
				class="location-input"
				name="store_address"
				required
				value="<?php echo esc_attr( $address ); ?>"
			/>
			<label class="location-prompt" for="store_address_2">
				<?php esc_html_e( 'Address line 2', 'woocommerce' ); ?>
			</label>
			<input
				type="text"
				id="store_address_2"
				class="location-input"
				name="store_address_2"
				value="<?php echo esc_attr( $address_2 ); ?>"
			/>
			<div class="city-and-postcode">
				<div>
					<label class="location-prompt" for="store_city">
						<?php esc_html_e( 'City', 'woocommerce' ); ?>
					</label>
					<input
						type="text"
						id="store_city"
						class="location-input"
						name="store_city"
						required
						value="<?php echo esc_attr( $city ); ?>"
					/>
				</div>
				<div>
					<label class="location-prompt" for="store_postcode">
						<?php esc_html_e( 'Postcode / ZIP', 'woocommerce' ); ?>
					</label>
					<input
						type="text"
						id="store_postcode"
						class="location-input"
						name="store_postcode"
						required
						value="<?php echo esc_attr( $postcode ); ?>"
					/>
				</div>
			</div>
		</div>

			<label class="location-prompt" for="currency_code">
				<?php esc_html_e( 'What currency do you use?', 'woocommerce' ); ?>
			</label>
			<select
				id="currency_code"
				name="currency_code"
				required
				data-placeholder="<?php esc_attr_e( 'Choose a currency&hellip;', 'woocommerce' ); ?>"
				class="location-input wc-enhanced-select dropdown"
			>
				<option value=""><?php esc_html_e( 'Choose a currency&hellip;', 'woocommerce' ); ?></option>
				<?php foreach ( get_woocommerce_currencies() as $code => $name ) : ?>
					<option value="<?php echo esc_attr( $code ); ?>" <?php selected( $currency, $code ); ?>>
						<?php
						// @codingStandardsIgnoreStart
						printf( esc_html__( '%1$s (%2$s)', 'woocommerce' ), $name, get_woocommerce_currency_symbol( $code ) );
						// // @codingStandardsIgnoreEnd
						?>
					</option>
				<?php endforeach; ?>
			</select>
			<script type="text/javascript">
				var wc_setup_currencies = <?php echo json_encode( $currency_by_country ); ?>;
			</script>

			<label class="location-prompt" for="product_type">
				<?php esc_html_e( 'What type of product do you plan to sell?', 'woocommerce' ); ?>
			</label>
			<select
				id="product_type"
				name="product_type"
				required
				class="location-input wc-enhanced-select dropdown"
			>
				<option value="both" <?php selected( $product_type, 'both' ); ?>><?php esc_html_e( 'I plan to sell both physical and digital products', 'woocommerce' ); ?></option>
				<option value="physical" <?php selected( $product_type, 'physical' ); ?>><?php esc_html_e( 'I plan to sell physical products', 'woocommerce' ); ?></option>
				<option value="virtual" <?php selected( $product_type, 'virtual' ); ?>><?php esc_html_e( 'I plan to sell digital products', 'woocommerce' ); ?></option>
			</select>

			<input
				type="checkbox"
				id="woocommerce_sell_in_person"
				name="sell_in_person"
				value="yes"
				<?php checked( $sell_in_person, true ); ?>
			/>
			<label class="location-prompt" for="woocommerce_sell_in_person">
				<?php esc_html_e( 'I will also be selling products or services in person.', 'woocommerce' ); ?>
			</label>

			<?php if ( 'unknown' === get_option( 'woocommerce_allow_tracking', 'unknown' ) ) : ?>
				<div class="allow-tracking">
					<input type="checkbox" id="wc_tracker_optin" name="wc_tracker_optin" value="yes" checked />
					<label for="wc_tracker_optin"><?php esc_html_e( 'Allow WooCommerce to collect non-sensitive diagnostic data and usage information.', 'woocommerce' ); ?></label>
				</div>
			<?php endif; ?>
			<p class="wc-setup-actions step">
				<button type="submit" class="button-primary button button-large button-next" value="<?php esc_attr_e( "Let's go!", 'woocommerce' ); ?>" name="save_step"><?php esc_html_e( "Let's go!", 'woocommerce' ); ?></button>
			</p>
		</form>
		<?php
	}

	/**
	 * Save initial store settings.
	 */
	public function wc_setup_store_setup_save() {
		check_admin_referer( 'wc-setup' );
		// @codingStandardsIgnoreStart
		$address        = sanitize_text_field( $_POST['store_address'] );
		$address_2      = sanitize_text_field( $_POST['store_address_2'] );
		$city           = sanitize_text_field( $_POST['store_city'] );
		$country_state  = sanitize_text_field( $_POST['store_country_state'] );
		$postcode       = sanitize_text_field( $_POST['store_postcode'] );
		$currency_code  = sanitize_text_field( $_POST['currency_code'] );
		$product_type   = sanitize_text_field( $_POST['product_type'] );
		$sell_in_person = isset( $_POST['sell_in_person'] ) && ( 'yes' === sanitize_text_field( $_POST['sell_in_person'] ) );
		$tracking       = isset( $_POST['wc_tracker_optin'] ) && ( 'yes' === sanitize_text_field( $_POST['wc_tracker_optin'] ) );
		// @codingStandardsIgnoreEnd
		update_option( 'woocommerce_store_address', $address );
		update_option( 'woocommerce_store_address_2', $address_2 );
		update_option( 'woocommerce_store_city', $city );
		update_option( 'woocommerce_default_country', $country_state );
		update_option( 'woocommerce_store_postcode', $postcode );
		update_option( 'woocommerce_currency', $currency_code );
		update_option( 'woocommerce_product_type', $product_type );
		update_option( 'woocommerce_sell_in_person', $sell_in_person );

		$locale_info = include( WC()->plugin_path() . '/i18n/locale-info.php' );
		$country     = WC()->countries->get_base_country();

		// Set currency formatting options based on chosen location and currency.
		if (
			isset( $locale_info[ $country ] ) &&
			$locale_info[ $country ]['currency_code'] === $currency_code
		) {
			update_option( 'woocommerce_currency_pos', $locale_info[ $country ]['currency_pos'] );
			update_option( 'woocommerce_price_decimal_sep', $locale_info[ $country ]['decimal_sep'] );
			update_option( 'woocommerce_price_num_decimals', $locale_info[ $country ]['num_decimals'] );
			update_option( 'woocommerce_price_thousand_sep', $locale_info[ $country ]['thousand_sep'] );
		}

		if ( $tracking ) {
			update_option( 'woocommerce_allow_tracking', 'yes' );
			WC_Tracker::send_tracking_data( true );
		} else {
			update_option( 'woocommerce_allow_tracking', 'no' );
		}

		WC_Install::create_pages();
		wp_redirect( esc_url_raw( $this->get_next_step_link() ) );
		exit;
	}

	/**
	 * Finishes replying to the client, but keeps the process running for further (async) code execution.
	 *
	 * @see https://core.trac.wordpress.org/ticket/41358 .
	 */
	protected function close_http_connection() {
		// Only 1 PHP process can access a session object at a time, close this so the next request isn't kept waiting.
		// @codingStandardsIgnoreStart
		if ( session_id() ) {
			session_write_close();
		}
		// @codingStandardsIgnoreEnd

		wc_set_time_limit( 0 );

		// fastcgi_finish_request is the cleanest way to send the response and keep the script running, but not every server has it.
		if ( is_callable( 'fastcgi_finish_request' ) ) {
			fastcgi_finish_request();
		} else {
			// Fallback: send headers and flush buffers.
			if ( ! headers_sent() ) {
				header( 'Connection: close' );
			}
			@ob_end_flush();
			flush();
		}
	}

	/**
	 * Function called after the HTTP request is finished, so it's executed without the client having to wait for it.
	 *
	 * @see WC_Admin_Setup_Wizard::install_plugin
	 * @see WC_Admin_Setup_Wizard::install_theme
	 */
	public function run_deferred_actions() {
		$this->close_http_connection();
		foreach ( $this->deferred_actions as $action ) {
			call_user_func_array( $action['func'], $action['args'] );

			// Clear the background installation flag if this is a plugin.
			if (
				isset( $action['func'][1] ) &&
				'background_installer' === $action['func'][1] &&
				isset( $action['args'][0] )
			) {
				delete_option( 'woocommerce_setup_background_installing_' . $action['args'][0] );
			}
		}
	}

	/**
	 * Helper method to queue the background install of a plugin.
	 *
	 * @param string $plugin_id  Plugin id used for background install.
	 * @param array  $plugin_info Plugin info array containing at least main file and repo slug.
	 */
	protected function install_plugin( $plugin_id, $plugin_info ) {
		// Make sure we don't trigger multiple simultaneous installs.
		if ( get_option( 'woocommerce_setup_background_installing_' . $plugin_id ) ) {
			return;
		}

		if ( ! empty( $plugin_info['file'] ) && is_plugin_active( $plugin_info['file'] ) ) {
			return;
		}

		if ( empty( $this->deferred_actions ) ) {
			add_action( 'shutdown', array( $this, 'run_deferred_actions' ) );
		}

		array_push( $this->deferred_actions, array(
			'func' => array( 'WC_Install', 'background_installer' ),
			'args' => array( $plugin_id, $plugin_info ),
		) );

		// Set the background installation flag for this plugin.
		update_option( 'woocommerce_setup_background_installing_' . $plugin_id, true );
	}


	/**
	 * Helper method to queue the background install of a theme.
	 *
	 * @param string $theme_id  Theme id used for background install.
	 */
	protected function install_theme( $theme_id ) {
		if ( empty( $this->deferred_actions ) ) {
			add_action( 'shutdown', array( $this, 'run_deferred_actions' ) );
		}
		array_push( $this->deferred_actions, array(
			'func' => array( 'WC_Install', 'theme_background_installer' ),
			'args' => array( $theme_id ),
		) );
	}

	/**
	 * Helper method to install Jetpack.
	 */
	protected function install_jetpack() {
		$this->install_plugin( 'jetpack', array(
			'file'      => 'jetpack/jetpack.php',
			'name'      => __( 'Jetpack', 'woocommerce' ),
			'repo-slug' => 'jetpack',
		) );
	}

	/**
	 * Helper method to install WooCommerce Services and its Jetpack dependency.
	 */
	protected function install_woocommerce_services() {
		$this->install_jetpack();
		$this->install_plugin( 'woocommerce-services', array(
			'file'      => 'woocommerce-services/woocommerce-services.php',
			'name'      => __( 'WooCommerce Services', 'woocommerce' ),
			'repo-slug' => 'woocommerce-services',
		) );
	}

	/**
	 * Get the WCS shipping carrier for a given country code.
	 *
	 * Can also be used to determine if WCS supports a given country.
	 *
	 * @param string $country_code Country Code.
	 * @param string $currency_code Currecy Code.
	 * @return bool|string Carrier name if supported, boolean False otherwise.
	 */
	protected function get_wcs_shipping_carrier( $country_code, $currency_code ) {
		switch ( array( $country_code, $currency_code ) ) {
			case array( 'US', 'USD' ):
				return 'USPS';
			case array( 'CA', 'CAD' ):
				return 'Canada Post';
			default:
				return false;
		}
	}

	/**
	 * Get shipping methods based on country code.
	 *
	 * @param string $country_code Country code.
	 * @param string $currency_code Currency code.
	 * @return array
	 */
	protected function get_wizard_shipping_methods( $country_code, $currency_code ) {
		$shipping_methods = array(
			'live_rates' => array(
				'name'        => __( 'Live Rates', 'woocommerce' ),
				'description' => __( 'WooCommerce Services and Jetpack will be installed and activated for you.', 'woocommerce' ),
			),
			'flat_rate' => array(
				'name'        => __( 'Flat Rate', 'woocommerce' ),
				'description' => __( 'Set a fixed price to cover shipping costs.', 'woocommerce' ),
				'settings'    => array(
					'cost' => array(
						'type'          => 'text',
						'default_value' => __( 'Cost', 'woocommerce' ),
						'description'   => __( 'What would you like to charge for flat rate shipping?', 'woocommerce' ),
						'required'      => true,
					),
				),
			),
			'free_shipping' => array(
				'name'        => __( 'Free Shipping', 'woocommerce' ),
				'description' => __( "Don't charge for shipping.", 'woocommerce' ),
			),
		);

		$live_rate_carrier = $this->get_wcs_shipping_carrier( $country_code, $currency_code );

		if ( false === $live_rate_carrier || ! current_user_can( 'install_plugins' ) ) {
			unset( $shipping_methods['live_rates'] );
		}

		return $shipping_methods;
	}

	/**
	 * Render the available shipping methods for a given country code.
	 *
	 * @param string $country_code Country code.
	 * @param string $currency_code Currency code.
	 * @param string $input_prefix Input prefix.
	 */
	protected function shipping_method_selection_form( $country_code, $currency_code, $input_prefix ) {
		$live_rate_carrier = $this->get_wcs_shipping_carrier( $country_code, $currency_code );
		$selected          = $live_rate_carrier ? 'live_rates' : 'flat_rate';
		$shipping_methods  = $this->get_wizard_shipping_methods( $country_code, $currency_code );
		?>
		<div class="wc-wizard-shipping-method-select">
			<div class="wc-wizard-shipping-method-dropdown">
				<select id="<?php echo esc_attr( "{$input_prefix}[method]" ); ?>" name="<?php echo esc_attr( "{$input_prefix}[method]" ); ?>" class="method wc-enhanced-select">
				<?php foreach ( $shipping_methods as $method_id => $method ) : ?>
					<option value="<?php echo esc_attr( $method_id ); ?>" <?php selected( $selected, $method_id ); ?>>
						<?php echo esc_html( $method['name'] ); ?>
					</option>
				<?php endforeach; ?>
				</select>
			</div>
			<div class="shipping-method-descriptions">
				<?php foreach ( $shipping_methods as $method_id => $method ) : ?>
					<p class="shipping-method-description <?php echo esc_attr( $method_id ); ?> <?php if ( $method_id !== $selected ) { echo 'hide'; } ?>">
						<?php echo esc_html( $method['description'] ); ?>
					</p>
				<?php endforeach; ?>
			</div>
		</div>

		<div class="shipping-method-settings">
		<?php foreach ( $shipping_methods as $method_id => $method ) : ?>
			<?php if ( empty( $method['settings'] ) ) { continue; } ?>
			<div class="shipping-method-setting <?php echo esc_attr( $method_id ); ?> <?php if ( $method_id !== $selected ) { echo 'hide'; } ?>">
			<?php foreach ( $method['settings'] as $setting_id => $setting ) : ?>
				<?php $method_setting_id = "{$input_prefix}[{$method_id}][{$setting_id}]"; ?>
				<input
					type="<?php echo esc_attr( $setting['type'] ); ?>"
					placeholder="<?php echo esc_attr( $setting['default_value'] ); ?>"
					id="<?php echo esc_attr( $method_setting_id ); ?>"
					name="<?php echo esc_attr( $method_setting_id ); ?>"
					class="<?php echo esc_attr( $setting['required'] ? 'shipping-method-required-field' : '' ); ?>"
					<?php echo ( $method_id === $selected && $setting['required'] ) ? 'required' : ''; ?>
				/>
				<p class="description">
					<?php echo esc_html( $setting['description'] ); ?>
				</p>
			<?php endforeach; ?>
			</div>
		<?php endforeach; ?>
		</div>
		<?php
	}

	/**
	 * Shipping.
	 */
	public function wc_setup_shipping() {
		$country_code          = WC()->countries->get_base_country();
		$country_name          = WC()->countries->countries[ $country_code ];
		$prefixed_country_name = WC()->countries->estimated_for_prefix( $country_code ) . $country_name;
		$currency_code         = get_woocommerce_currency();
		$wcs_carrier           = $this->get_wcs_shipping_carrier( $country_code, $currency_code );
		$existing_zones        = WC_Shipping_Zones::get_zones();

		$locale_info = include( WC()->plugin_path() . '/i18n/locale-info.php' );
		if ( isset( $locale_info[ $country_code ] ) ) {
			$dimension_unit = $locale_info[ $country_code ]['dimension_unit'];
			$weight_unit    = $locale_info[ $country_code ]['weight_unit'];
		} else {
			$dimension_unit = 'cm';
			$weight_unit    = 'kg';
		}

		if ( ! empty( $existing_zones ) ) {
			$intro_text = __( 'How would you like units on your store displayed?', 'woocommerce' );
		} elseif ( $wcs_carrier ) {
			/* translators: %1$s: country name including the 'the' prefix, %2$s: shipping carrier name */
			$intro_text = sprintf(
				__( "You're all set up to ship anywhere in %1\$s, and outside of it. We recommend using <strong>live rates</strong> (which are powered by our WooCommerce Services plugin and Jetpack) to get accurate %2\$s shipping prices to cover the cost of order fulfillment.", 'woocommerce' ),
				$prefixed_country_name,
				$wcs_carrier
			);
		} else {
			/* translators: %s: country name including the 'the' prefix if needed */
			$intro_text = sprintf(
				__( "You can choose which countries you'll be shipping to and with which methods. To get started, we've set you up with shipping inside and outside of %s.", 'woocommerce' ),
				$prefixed_country_name
			);
		}

		?>
		<h1><?php esc_html_e( 'Shipping', 'woocommerce' ); ?></h1>
		<p><?php echo wp_kses_post( $intro_text ); ?></p>
		<form method="post">
			<?php if ( empty( $existing_zones ) ) : ?>
				<ul class="wc-wizard-services shipping">
					<li class="wc-wizard-service-item">
						<div class="wc-wizard-service-name">
							<p><?php echo esc_html_e( 'Shipping Zone', 'woocommerce' ); ?></p>
						</div>
						<div class="wc-wizard-service-description">
							<p><?php echo esc_html_e( 'Shipping Method', 'woocommerce' ); ?></p>
						</div>
					</li>
					<li class="wc-wizard-service-item">
						<div class="wc-wizard-service-name">
							<p><?php echo esc_html( $country_name ); ?></p>
						</div>
						<div class="wc-wizard-service-description">
							<?php $this->shipping_method_selection_form( $country_code, $currency_code, 'shipping_zones[domestic]' ); ?>
						</div>
						<div class="wc-wizard-service-enable">
							<span class="wc-wizard-service-toggle">
								<input id="shipping_zones[domestic][enabled]" type="checkbox" name="shipping_zones[domestic][enabled]" value="yes" checked="checked" class="wc-wizard-shipping-method-enable" />
								<label for="shipping_zones[domestic][enabled]">
							</span>
						</div>
					</li>
					<li class="wc-wizard-service-item">
						<div class="wc-wizard-service-name">
							<p><?php echo esc_html_e( 'Locations not covered by your other zones', 'woocommerce' ); ?></p>
						</div>
						<div class="wc-wizard-service-description">
							<?php $this->shipping_method_selection_form( $country_code, $currency_code, 'shipping_zones[intl]' ); ?>
						</div>
						<div class="wc-wizard-service-enable">
							<span class="wc-wizard-service-toggle">
								<input id="shipping_zones[intl][enabled]" type="checkbox" name="shipping_zones[intl][enabled]" value="yes" checked="checked" class="wc-wizard-shipping-method-enable"/>
								<label for="shipping_zones[intl][enabled]">
							</span>
						</div>
					</li>
				</ul>
			<?php endif; ?>

			<div class="wc-setup-shipping-units">
				<div class="wc-setup-shipping-unit">
					<p>
						<label for="weight_unit">
							<?php
								printf( wp_kses(
									__( '<strong>Weight unit</strong>—used to calculate shipping rates, and more.', 'woocommerce' ),
									array( 'strong' => array() )
								) );
							?>
						</label>
					</p>
					<select id="weight_unit" name="weight_unit" class="wc-enhanced-select">
						<option value="kg" <?php selected( $weight_unit, 'kg' ); ?>><?php esc_html_e( 'kg', 'woocommerce' ); ?></option>
						<option value="g" <?php selected( $weight_unit, 'g' ); ?>><?php esc_html_e( 'g', 'woocommerce' ); ?></option>
						<option value="lbs" <?php selected( $weight_unit, 'lbs' ); ?>><?php esc_html_e( 'lbs', 'woocommerce' ); ?></option>
						<option value="oz" <?php selected( $weight_unit, 'oz' ); ?>><?php esc_html_e( 'oz', 'woocommerce' ); ?></option>
					</select>
				</div>
				<div class="wc-setup-shipping-unit">
					<p>
						<label for="dimension_unit">
							<?php
								printf( wp_kses(
									__( '<strong>Dimension unit</strong>—helps for accurate package selection.', 'woocommerce' ),
									array( 'strong' => array() )
								) );
							?>
						</label>
					</p>
					<select id="dimension_unit" name="dimension_unit" class="wc-enhanced-select">
						<option value="m" <?php selected( $dimension_unit, 'm' ); ?>><?php esc_html_e( 'm', 'woocommerce' ); ?></option>
						<option value="cm" <?php selected( $dimension_unit, 'cm' ); ?>><?php esc_html_e( 'cm', 'woocommerce' ); ?></option>
						<option value="mm" <?php selected( $dimension_unit, 'mm' ); ?>><?php esc_html_e( 'mm', 'woocommerce' ); ?></option>
						<option value="in" <?php selected( $dimension_unit, 'in' ); ?>><?php esc_html_e( 'in', 'woocommerce' ); ?></option>
						<option value="yd" <?php selected( $dimension_unit, 'yd' ); ?>><?php esc_html_e( 'yd', 'woocommerce' ); ?></option>
					</select>
				</div>
			</div>

			<p class="wc-setup-actions step">
				<button type="submit" class="button-primary button button-large button-next" value="<?php esc_attr_e( 'Continue', 'woocommerce' ); ?>" name="save_step"><?php esc_html_e( 'Continue', 'woocommerce' ); ?></button>
				<?php wp_nonce_field( 'wc-setup' ); ?>
			</p>
		</form>
		<?php
	}

	/**
	 * Save shipping options.
	 */
	public function wc_setup_shipping_save() {
		check_admin_referer( 'wc-setup' );

		// If going through this step again, remove the live rates options.
		// in case the user saved different settings this time.
		delete_option( 'woocommerce_setup_domestic_live_rates_zone' );
		delete_option( 'woocommerce_setup_intl_live_rates_zone' );

		// @codingStandardsIgnoreStart
		$setup_domestic   = isset( $_POST['shipping_zones']['domestic']['enabled'] ) && ( 'yes' === $_POST['shipping_zones']['domestic']['enabled'] );
		$domestic_method  = sanitize_text_field( wp_unslash( $_POST['shipping_zones']['domestic']['method'] ) );
		$setup_intl       = isset( $_POST['shipping_zones']['intl']['enabled'] ) && ( 'yes' === $_POST['shipping_zones']['intl']['enabled'] );
		$intl_method      = sanitize_text_field( wp_unslash( $_POST['shipping_zones']['intl']['method'] ) );
		$weight_unit      = sanitize_text_field( wp_unslash( $_POST['weight_unit'] ) );
		$dimension_unit   = sanitize_text_field( wp_unslash( $_POST['dimension_unit'] ) );
		$existing_zones   = WC_Shipping_Zones::get_zones();
		// @codingStandardsIgnoreEnd

		update_option( 'woocommerce_ship_to_countries', '' );
		update_option( 'woocommerce_weight_unit', $weight_unit );
		update_option( 'woocommerce_dimension_unit', $dimension_unit );

		// For now, limit this setup to the first run.
		if ( ! empty( $existing_zones ) ) {
			wp_redirect( esc_url_raw( $this->get_next_step_link() ) );
			exit;
		}

		// Install WooCommerce Services if live rates were selected.
		if (
			( $setup_domestic && 'live_rates' === $domestic_method ) ||
			( $setup_intl && 'live_rates' === $intl_method )
		) {
			$this->install_woocommerce_services();
		}

		/*
		 * If enabled, create a shipping zone containing the country the
		 * store is located in, with the selected method preconfigured.
		 */
		if ( $setup_domestic ) {
			$country  = WC()->countries->get_base_country();

			$zone = new WC_Shipping_Zone( null );
			$zone->set_zone_order( 0 );
			$zone->add_location( $country, 'country' );

			if ( 'live_rates' === $domestic_method ) {
				// Signal WooCommerce Services to setup the domestic zone.
				update_option( 'woocommerce_setup_domestic_live_rates_zone', true, 'no' );
			} else {
				$instance_id = $zone->add_shipping_method( $domestic_method );
			}

			$zone->save();

			// Save chosen shipping method settings (using REST controller for convenience).
			if ( isset( $instance_id ) && ! empty( $_POST['shipping_zones']['domestic'][ $domestic_method ] ) ) {
				$method_controller = new WC_REST_Shipping_Zone_Methods_Controller();
				// @codingStandardsIgnoreStart
				$method_controller->update_item( array(
					'zone_id'     => $zone->get_id(),
					'instance_id' => $instance_id,
					'settings'    => wp_unslash( $_POST['shipping_zones']['domestic'][ $domestic_method ] ),
				) );
				// @codingStandardsIgnoreEnd
			}
		}

		// If enabled, set the selected method for the "rest of world" zone.
		if ( $setup_intl ) {
			if ( 'live_rates' === $intl_method ) {
				// Signal WooCommerce Services to setup the international zone.
				update_option( 'woocommerce_setup_intl_live_rates_zone', true, 'no' );
			} else {
				$zone        = new WC_Shipping_Zone( 0 );
				$instance_id = $zone->add_shipping_method( $intl_method );

				$zone->save();
			}

			// Save chosen shipping method settings (using REST controller for convenience).
			if ( isset( $instance_id ) && ! empty( $_POST['shipping_zones']['intl'][ $intl_method ] ) ) {
				$method_controller = new WC_REST_Shipping_Zone_Methods_Controller();
				// @codingStandardsIgnoreStart
				$method_controller->update_item( array(
					'zone_id'     => $zone->get_id(),
					'instance_id' => $instance_id,
					'settings'    => wp_unslash( $_POST['shipping_zones']['intl'][ $intl_method ] ),
				) );
				// @codingStandardsIgnoreEnd
			}
		}

		// Notify the user that no shipping methods are configured.
		if ( ! $setup_domestic && ! $setup_intl ) {
			WC_Admin_Notices::add_notice( 'no_shipping_methods' );
		}

		wp_redirect( esc_url_raw( $this->get_next_step_link() ) );
		exit;
	}

	/**
	 * Is Stripe country supported
	 * https://stripe.com/global .
	 *
	 * @param string $country_code Country code.
	 */
	protected function is_stripe_supported_country( $country_code ) {
		$stripe_supported_countries = array(
			'AU',
			'AT',
			'BE',
			'CA',
			'DK',
			'FI',
			'FR',
			'DE',
			'HK',
			'IE',
			'JP',
			'LU',
			'NL',
			'NZ',
			'NO',
			'SG',
			'ES',
			'SE',
			'CH',
			'GB',
			'US',
		);

		return in_array( $country_code, $stripe_supported_countries );
	}

	/**
	 * Is Klarna Checkout country supported
	 *
	 * @param string $country_code Country code.
	 */
	protected function is_klarna_checkout_supported_country( $country_code ) {
		$supported_countries = array(
			'SE', //Sweden
			'FI', //Finland
			'NO', //Norway
			'NL', //Netherlands
		);
		return in_array( $country_code, $supported_countries, true );
	}

	/**
	 * Is Klarna Payments country supported
	 *
	 * @param string $country_code Country code.
	 */
	protected function is_klarna_payments_supported_country( $country_code ) {
		$supported_countries = array(
			'DK', //Denmark
			'DE', //Germany
			'AT', //Austria
		);
		return in_array( $country_code, $supported_countries, true );
	}

	/**
	 * Is Square country supported
	 *
	 * @param string $country_code Country code.
	 */
	protected function is_square_supported_country( $country_code ) {
		$square_supported_countries = array(
			'US',
			'CA',
			'JP',
			'UK',
			'AU',
		);
		return in_array( $country_code, $square_supported_countries, true );
	}

	/**
	 * Helper method to retrieve the current user's email address.
	 *
	 * @return string Email address
	 */
	protected function get_current_user_email() {
		$current_user = wp_get_current_user();
		$user_email   = $current_user->user_email;

		return $user_email;
	}

	/**
	 * Simple array of "in cart" gateways to show in wizard.
	 *
	 * @return array
	 */
	protected function get_wizard_in_cart_payment_gateways() {
		$country    = WC()->countries->get_base_country();
		$can_stripe = $this->is_stripe_supported_country( $country );
		$should_display_klarna_checkout = $this->is_klarna_checkout_supported_country( $country );
		$should_display_klarna_payments = $this->is_klarna_payments_supported_country( $country );
		$should_display_square = $this->is_square_supported_country( $country ) && get_option( 'woocommerce_sell_in_person' );
		$user_email = $this->get_current_user_email();

		$stripe_description = '<p>' . sprintf(
			__( 'Accept debit and credit cards in 135+ currencies, methods such as Alipay, and one-touch checkout with Apple Pay. <a href="%s" target="_blank">Learn more</a>.', 'woocommerce' ),
			'https://woocommerce.com/products/stripe/'
		) . '</p>';
		$paypal_ec_description = '<p>' . sprintf(
			__( 'Safe and secure payments using credit cards or your customer\'s PayPal account. <a href="%s" target="_blank">Learn more</a>.', 'woocommerce' ),
			'https://wordpress.org/plugins/woocommerce-gateway-paypal-express-checkout/'
		) . '</p>';
		$klarna_checkout_description = '<p>' . sprintf(
			__( 'Pay now, pay later, slice it. No credit card numbers, no passwords, no worries. <a href="%s" target="_blank">Learn more about Klarna</a>.', 'woocommerce' ),
			'https://woocommerce.com/products/klarna/'
		) . '</p>';
		$klarna_payments_description = '<p>' . sprintf(
			__( 'Pay later, slice it. No credit card numbers, no passwords, no worries. <a href="%s" target="_blank">Learn more about Klarna</a>.', 'woocommerce' ),
			'https://woocommerce.com/products/klarna/'
		) . '</p>';
		$square_description = '<p>' . sprintf(
			__( 'Accept Visa, Mastercard, Discover, and American Express all for one low rate, with no surprise fees. <a href="%s" target="_blank">Learn more about Square</a>.', 'woocommerce' ),
			'https://woocommerce.com/products/square/'
		) . '</p>';

		$stripe = array(
			'name'        => __( 'Stripe', 'woocommerce' ),
			'image'       => WC()->plugin_url() . '/assets/images/stripe.png',
			'description' => $stripe_description,
			'class'       => $can_stripe ? 'checked' : '',
			'repo-slug'   => 'woocommerce-gateway-stripe',
			'settings'    => array(
				'create_account' => array(
					'label'       => __( 'Create a new Stripe account for me', 'woocommerce' ),
					'type'        => 'checkbox',
					'value'       => 'yes',
					'placeholder' => '',
					'required'    => false,
				),
				'email' => array(
					'label'       => __( 'Stripe email address:', 'woocommerce' ),
					'type'        => 'email',
					'value'       => $user_email,
					'placeholder' => __( 'Stripe email address', 'woocommerce' ),
					'description' => __( "Enter your email address and we'll handle account creation. WooCommerce Services and Jetpack will be installed and activated for you.", 'woocommerce' ),
					'required'    => true,
				),
<<<<<<< HEAD
=======
				'enabled' => $can_stripe,
				'featured' => true,
			),
			'ppec_paypal' => array(
				'name'        => __( 'PayPal Express Checkout', 'woocommerce' ),
				'image'       => WC()->plugin_url() . '/assets/images/paypal.png',
				'description' => $paypal_ec_description,
				'class'       => 'checked',
				'repo-slug'   => 'woocommerce-gateway-paypal-express-checkout',
				'enabled' => true,
				'settings'    => array(
					'reroute_requests' => array(
						'label'       => __( 'Accept payments without linking a PayPal account', 'woocommerce' ),
						'type'        => 'checkbox',
						'value'       => 'yes',
						'placeholder' => '',
						'required'    => false,
					),
					'api_subject' => array(
						'label'       => __( 'Direct payments to email address:', 'woocommerce' ),
						'type'        => 'email',
						'value'       => $user_email,
						'placeholder' => __( 'Email address to receive payments', 'woocommerce' ),
						'description' => __( "Enter your email address and we'll authenticate payments for you. To claim a payment, you'll need to have a PayPal Business account or create one later. WooCommerce Services and Jetpack will be installed and activated for you.", 'woocommerce' ),
						'required'    => true,
					),
				),
>>>>>>> 7b81d390
			),
			'enabled' => $can_stripe && ! ( $should_display_klarna_checkout || $should_display_klarna_payments || $should_display_square ),
			'featured' => ! ( $should_display_klarna_checkout || $should_display_klarna_payments || $should_display_square ),
		);
		$braintree_paypal = array(
			'name'        => __( 'PayPal by Braintree', 'woocommerce' ),
			'image'       => WC()->plugin_url() . '/assets/images/paypal-braintree.png',
			'description' => $paypal_bt_description,
			'repo-slug'   => 'woocommerce-gateway-paypal-powered-by-braintree',
		);
		$ppec_paypal = array(
			'name'        => __( 'PayPal Express Checkout', 'woocommerce' ),
			'image'       => WC()->plugin_url() . '/assets/images/paypal.png',
			'class'       => 'paypal-logo',
			'description' => $paypal_ec_description,
			'repo-slug'   => 'woocommerce-gateway-paypal-express-checkout',
			'enabled'     => $should_display_klarna_checkout || $should_display_klarna_payments || $should_display_square,
		);
		$paypal = array(
			'name'        => __( 'PayPal Standard', 'woocommerce' ),
			'description' => __( 'Accept payments via PayPal using account balance or credit card.', 'woocommerce' ),
			'image'       => '',
			'settings'    => array(
				'email' => array(
					'label'       => __( 'PayPal email address:', 'woocommerce' ),
					'type'        => 'email',
					'value'       => $user_email,
					'placeholder' => __( 'PayPal email address', 'woocommerce' ),
					'required'    => true,
				),
			),
		);
		$klarna_checkout = array(
			'name'        => __( 'Klarna Checkout', 'woocommerce' ),
			'description' => $klarna_checkout_description,
			'image'       => WC()->plugin_url() . '/assets/images/klarna-white.png',
			'enabled'     => true,
			'class'       => 'klarna-logo',
			'repo-slug'   => 'klarna-checkout-for-woocommerce',
		);
		$klarna_payments = array(
			'name'        => __( 'Klarna Checkout', 'woocommerce' ),
			'description' => $klarna_payments_description,
			'image'       => WC()->plugin_url() . '/assets/images/klarna-white.png',
			'enabled'     => true,
			'class'       => 'klarna-logo',
			'repo-slug'   => 'klarna-payments-for-woocommerce',
		);
		$square = array(
			'name'        => __( 'Square', 'woocommerce' ),
			'description' => $square_description,
			'image'       => WC()->plugin_url() . '/assets/images/square-white.png',
			'class'       => 'square-logo',
			'enabled'     => true,
			'repo-slug'   => 'woocommerce-square',
		);

		$gateways = array(
			'stripe'           => $stripe,
			'braintree_paypal' => $braintree_paypal,
			'ppec_paypal'      => $ppec_paypal,
			'paypal'           => $paypal,
		);

		if ( ! $can_stripe ) {
			unset( $gateways['stripe'] );
		}

<<<<<<< HEAD
		if ( 'US' === $country ) {
			unset( $gateways['ppec_paypal'] );
		} else {
			unset( $gateways['braintree_paypal'] );
		}

		if ( $should_display_klarna_checkout ) {
			$gateways = array(
				'klarna_checkout'  => $klarna_checkout,
				'ppec_paypal'      => $ppec_paypal,
				'stripe'           => $stripe,
			);
		}

		if ( $should_display_klarna_payments ) {
			$gateways = array(
				'klarna_payments'  => $klarna_payments,
				'ppec_paypal'      => $ppec_paypal,
				'stripe'           => $stripe,
			);
		}

		if ( $should_display_square ) {
			$gateways = array(
				'square'           => $square,
				'ppec_paypal'      => $ppec_paypal,
				'stripe'           => $stripe,
			);
		}

=======
>>>>>>> 7b81d390
		if ( ! current_user_can( 'install_plugins' ) ) {
			unset( $gateways['ppec_paypal'] );
			unset( $gateways['stripe'] );
			unset( $gateways['klarna_checkout'] );
			unset( $gateways['klarna_payments'] );
			unset( $gateways['square'] );
		}

		return $gateways;
	}

	/**
	 * Simple array of "manual" gateways to show in wizard.
	 *
	 * @return array
	 */
	protected function get_wizard_manual_payment_gateways() {
		$gateways = array(
			'cheque' => array(
				'name'        => _x( 'Check payments', 'Check payment method', 'woocommerce' ),
				'description' => __( 'A simple offline gateway that lets you accept a check as method of payment.', 'woocommerce' ),
				'image'       => '',
				'class'       => '',
			),
			'bacs' => array(
				'name'        => __( 'Bank transfer (BACS) payments', 'woocommerce' ),
				'description' => __( 'A simple offline gateway that lets you accept BACS payment.', 'woocommerce' ),
				'image'       => '',
				'class'       => '',
			),
			'cod' => array(
				'name'        => __( 'Cash on delivery', 'woocommerce' ),
				'description' => __( 'A simple offline gateway that lets you accept cash on delivery.', 'woocommerce' ),
				'image'       => '',
				'class'       => '',
			),
		);

		return $gateways;
	}

	/**
	 * Display service item in list.
	 *
	 * @param int   $item_id Item ID.
	 * @param array $item_info Item info array.
	 */
	public function display_service_item( $item_id, $item_info ) {
		$item_class = 'wc-wizard-service-item';
		if ( isset( $item_info['class'] ) ) {
			$item_class .= ' ' . $item_info['class'];
		}

		$previously_saved_settings = get_option( 'woocommerce_' . $item_id . '_settings' );

		// Show the user-saved state if it was previously saved.
		// Otherwise, rely on the item info.
		if ( is_array( $previously_saved_settings ) ) {
			$should_enable_toggle = 'yes' === $previously_saved_settings['enabled'];
		} else {
			$should_enable_toggle = isset( $item_info['enabled'] ) && $item_info['enabled'];
		}

		?>
		<li class="<?php echo esc_attr( $item_class ); ?>">
			<div class="wc-wizard-service-name">
				<?php if ( ! empty( $item_info['image'] ) ) : ?>
					<img src="<?php echo esc_attr( $item_info['image'] ); ?>" alt="<?php echo esc_attr( $item_info['name'] ); ?>" />
				<?php else : ?>
					<p><?php echo esc_html( $item_info['name'] ); ?></p>
				<?php endif; ?>
			</div>
			<div class="wc-wizard-service-description">
				<?php echo wp_kses_post( wpautop( $item_info['description'] ) ); ?>
				<?php if ( ! empty( $item_info['settings'] ) ) : ?>
					<div class="wc-wizard-service-settings <?php echo $should_enable_toggle ? '' : 'hide'; ?>">
						<?php foreach ( $item_info['settings'] as $setting_id => $setting ) : ?>
							<?php
							$is_checkbox = 'checkbox' === $setting['type'];

							if ( $is_checkbox ) {
								$checked = false;
								if ( isset( $previously_saved_settings[ $setting_id ] ) ) {
									$checked = 'yes' === $previously_saved_settings[ $setting_id ];
								}
							}
							if ( 'email' === $setting['type'] ) {
								$value = empty( $previously_saved_settings[ $setting_id ] )
									? $setting['value']
									: $previously_saved_settings[ $setting_id ];
							}
							?>
							<?php $input_id = $item_id . '_' . $setting_id; ?>
							<div class="<?php echo esc_attr( 'wc-wizard-service-setting-' . $input_id ); ?>">
								<label
									for="<?php echo esc_attr( $input_id ); ?>"
									class="<?php echo esc_attr( $input_id ); ?>"
								>
									<?php echo esc_html( $setting['label'] ); ?>
								</label>
								<input
									type="<?php echo esc_attr( $setting['type'] ); ?>"
									id="<?php echo esc_attr( $input_id ); ?>"
									class="<?php echo esc_attr( 'payment-' . $setting['type'] . '-input' ); ?>"
									name="<?php echo esc_attr( $input_id ); ?>"
									value="<?php echo esc_attr( isset( $value ) ? $value : $setting['value'] ); ?>"
									placeholder="<?php echo esc_attr( $setting['placeholder'] ); ?>"
									<?php echo ( $setting['required'] ) ? 'required' : ''; ?>
									<?php echo $is_checkbox ? checked( isset( $checked ) && $checked, true, false ) : ''; ?>
								/>
								<?php if ( ! empty( $setting['description'] ) ) : ?>
									<span class="wc-wizard-service-settings-description"><?php echo esc_html( $setting['description'] ); ?></span>
								<?php endif; ?>
							</div>
						<?php endforeach; ?>
					</div>
				<?php endif; ?>
			</div>
			<div class="wc-wizard-service-enable">
				<span class="wc-wizard-service-toggle <?php echo esc_attr( $should_enable_toggle ? '' : 'disabled' ); ?>">
					<input
						id="wc-wizard-service-<?php echo esc_attr( $item_id ); ?>"
						type="checkbox"
						name="wc-wizard-service-<?php echo esc_attr( $item_id ); ?>-enabled"
						value="yes" <?php checked( $should_enable_toggle ); ?>
					/>
					<label for="wc-wizard-service-<?php echo esc_attr( $item_id ); ?>">
				</span>
			</div>
		</li>
		<?php
	}

	/**
	 * Is it a featured service?
	 *
	 * @param array $service Service info array.
	 * @return boolean
	 */
	public function is_featured_service( $service ) {
		return ! empty( $service['featured'] );
	}

	/**
	 * Is this a non featured service?
	 *
	 * @param array $service Service info array.
	 * @return boolean
	 */
	public function is_not_featured_service( $service ) {
		return ! $this->is_featured_service( $service );
	}

	/**
	 * Payment Step.
	 */
	public function wc_setup_payment() {
		$featured_gateways = array_filter( $this->get_wizard_in_cart_payment_gateways(), array( $this, 'is_featured_service' ) );
		$in_cart_gateways  = array_filter( $this->get_wizard_in_cart_payment_gateways(), array( $this, 'is_not_featured_service' ) );
		$manual_gateways   = $this->get_wizard_manual_payment_gateways();
		?>
		<h1><?php esc_html_e( 'Payment', 'woocommerce' ); ?></h1>
		<form method="post" class="wc-wizard-payment-gateway-form">
			<p>
				<?php printf(
					wp_kses(
						__( 'WooCommerce can accept both online and offline payments. <a href="%1$s" target="_blank">Additional payment methods</a> can be installed later.', 'woocommerce' ),
						array(
							'a' => array(
								'href' => array(),
								'target' => array(),
							),
						)
					),
					esc_url( admin_url( 'admin.php?page=wc-addons&view=payment_gateways' ) )
				); ?>
			</p>
			<?php if ( $featured_gateways ) : ?>
			<ul class="wc-wizard-services featured">
				<?php foreach ( $featured_gateways as $gateway_id => $gateway ) :
					$this->display_service_item( $gateway_id, $gateway );
				endforeach; ?>
			</ul>
			<?php endif; ?>
			<?php if ( $in_cart_gateways ) : ?>
			<ul class="wc-wizard-services in-cart">
				<?php foreach ( $in_cart_gateways as $gateway_id => $gateway ) :
					$this->display_service_item( $gateway_id, $gateway );
				endforeach; ?>
			</ul>
			<?php endif; ?>
			<ul class="wc-wizard-services manual">
				<li class="wc-wizard-services-list-toggle closed">
					<div class="wc-wizard-service-name">
						<?php esc_html_e( 'Offline Payments', 'woocommerce' ); ?>
					</div>
					<div class="wc-wizard-service-description">
						<?php esc_html_e( 'Collect payments from customers offline.', 'woocommerce' ); ?>
					</div>
					<div class="wc-wizard-service-enable">
							<input class="wc-wizard-service-list-toggle" id="wc-wizard-service-list-toggle" type="checkbox">
							<label for="wc-wizard-service-list-toggle"></label>
					</div>
				</li>
				<?php foreach ( $manual_gateways as $gateway_id => $gateway ) :
					$this->display_service_item( $gateway_id, $gateway );
				endforeach; ?>
			</ul>
			<p class="wc-setup-actions step">
				<button type="submit" class="button-primary button button-large button-next" value="<?php esc_attr_e( 'Continue', 'woocommerce' ); ?>" name="save_step"><?php esc_html_e( 'Continue', 'woocommerce' ); ?></button>
				<?php wp_nonce_field( 'wc-setup' ); ?>
			</p>
		</form>
		<?php
	}

	/**
	 * Payment Step save.
	 */
	public function wc_setup_payment_save() {
		check_admin_referer( 'wc-setup' );

		if (
			(
				// Install WooCommerce Services with Stripe to enable deferred account creation.
				! empty( $_POST['wc-wizard-service-stripe-enabled'] ) &&
				! empty( $_POST['stripe_create_account'] )
			) || (
				// Install WooCommerce Services with PayPal EC to enable proxied payments.
				! empty( $_POST['wc-wizard-service-ppec_paypal-enabled'] ) &&
				! empty( $_POST['ppec_paypal_reroute_requests'] )
			)
		) {
			$this->install_woocommerce_services();
		}

		$gateways = $this->get_wizard_in_cart_payment_gateways();

		foreach ( $gateways as $gateway_id => $gateway ) {
			// If repo-slug is defined, download and install plugin from .org.
			if ( ! empty( $gateway['repo-slug'] ) && ! empty( $_POST[ 'wc-wizard-service-' . $gateway_id . '-enabled' ] ) ) {
				$this->install_plugin( $gateway_id, $gateway );
			}

			$settings_key        = 'woocommerce_' . $gateway_id . '_settings';
			$settings            = array_filter( (array) get_option( $settings_key, array() ) );
			$settings['enabled'] = ! empty( $_POST[ 'wc-wizard-service-' . $gateway_id . '-enabled' ] ) ? 'yes' : 'no';

			// @codingStandardsIgnoreStart
			if ( ! empty( $gateway['settings'] ) ) {
				foreach ( $gateway['settings'] as $setting_id => $setting ) {
					$settings[ $setting_id ] = 'yes' === $settings['enabled'] && isset( $_POST[ $gateway_id . '_' . $setting_id ] )
						? wc_clean( wp_unslash( $_POST[ $gateway_id . '_' . $setting_id ] ) )
						: false;
				}
			}
			// @codingStandardsIgnoreSEnd

			update_option( $settings_key, $settings );
		}

		wp_redirect( esc_url_raw( $this->get_next_step_link() ) );
		exit;
	}

	/**
	 * Extras.
	 */
	public function wc_setup_extras() {
		?>
		<h1><?php esc_html_e( 'Recommended Extras', 'woocommerce' ); ?></h1>
		<form method="post">
			<?php if ( $this->should_show_theme_extra() ) : ?>
			<ul class="wc-wizard-services featured">
				<li class="wc-wizard-service-item">
					<div class="wc-wizard-service-description">
						<h3><?php esc_html_e( 'Storefront Theme', 'woocommerce' ); ?></h3>
						<p>
							<?php esc_html_e( 'Your theme is not compatible with WooCommerce. We recommend you switch to Storefront, a free WordPress theme built and maintained by the makers of WooCommerce. If toggled on, Storefront will be installed and activated for you.', 'woocommerce' ); ?>
						</p>
						<p class="wc-wizard-service-learn-more">
							<a href="<?php echo esc_url( 'https://woocommerce.com/storefront/' ); ?>" target="_blank">
								<?php esc_html_e( 'Learn more about Storefront', 'woocommerce' ); ?>
							</a>
						</p>
					</div>

					<div class="wc-wizard-service-enable">
						<span class="wc-wizard-service-toggle">
							<input id="setup_storefront_theme" type="checkbox" name="setup_storefront_theme" value="yes" checked="checked" />
							<label for="setup_storefront_theme">
						</span>
					</div>
				</li>
			</ul>
			<?php endif; ?>
			<?php if ( $this->should_show_automated_tax_extra() ) : ?>
				<ul class="wc-wizard-services featured">
					<li class="wc-wizard-service-item <?php echo get_option( 'woocommerce_setup_automated_taxes' ) ? 'checked' : ''; ?>">
						<div class="wc-wizard-service-description">
							<h3><?php esc_html_e( 'Automated Taxes (powered by WooCommerce Services)', 'woocommerce' ); ?></h3>
							<p>
								<?php esc_html_e( 'Automatically calculate and charge the correct rate of tax for each time a customer checks out. If toggled on, WooCommerce Services and Jetpack will be installed and activated for you.', 'woocommerce' ); ?>
							</p>
							<p class="wc-wizard-service-learn-more">
								<a href="<?php echo esc_url( 'https://wordpress.org/plugins/woocommerce-services/' ); ?>" target="_blank">
									<?php esc_html_e( 'Learn more about WooCommerce Services', 'woocommerce' ); ?>
								</a>
							</p>
						</div>

						<div class="wc-wizard-service-enable">
						<span class="wc-wizard-service-toggle <?php echo get_option( 'woocommerce_setup_automated_taxes' ) ? '' : 'disabled'; ?>">
							<input
								id="setup_automated_taxes"
								type="checkbox"
								name="setup_automated_taxes"
								value="yes"
								<?php checked( get_option( 'woocommerce_setup_automated_taxes', 'no' ), 'yes' ); ?>
							/>
							<label for="setup_automated_taxes">
						</span>
						</div>
					</li>
				</ul>
			<?php endif; ?>
			<p class="wc-setup-actions step">
				<button type="submit" class="button-primary button button-large button-next" value="<?php esc_attr_e( 'Continue', 'woocommerce' ); ?>" name="save_step"><?php esc_html_e( 'Continue', 'woocommerce' ); ?></button>
				<?php wp_nonce_field( 'wc-setup' ); ?>
			</p>
		</form>
		<?php
	}

	/**
	 * Extras step save.
	 */
	public function wc_setup_extras_save() {
		check_admin_referer( 'wc-setup' );

		$setup_automated_tax = isset( $_POST['setup_automated_taxes'] ) && 'yes' === $_POST['setup_automated_taxes'];
		$install_storefront  = isset( $_POST['setup_storefront_theme'] ) && 'yes' === $_POST['setup_storefront_theme'];

		update_option( 'woocommerce_calc_taxes', $setup_automated_tax ? 'yes' : 'no' );
		update_option( 'woocommerce_setup_automated_taxes', $setup_automated_tax );

		if ( $setup_automated_tax ) {
			$this->install_woocommerce_services();
		}

		if ( $install_storefront ) {
			$this->install_theme( 'storefront' );
		}

		wp_redirect( esc_url_raw( $this->get_next_step_link() ) );
		exit;
	}

	/**
	 * Go to the next step if Jetpack was connected.
	 */
	protected function wc_setup_activate_actions() {
		if (
			isset( $_GET['from'] ) &&
			'wpcom' === $_GET['from'] &&
			class_exists( 'Jetpack' ) &&
			Jetpack::is_active()
		) {
			wp_redirect( esc_url_raw( remove_query_arg( 'from', $this->get_next_step_link() ) ) );
			exit;
		}
	}

	protected function wc_setup_activate_get_description() {
		$description     = false;
		$stripe_settings = get_option( 'woocommerce_stripe_settings', false );
		$stripe_enabled  = is_array( $stripe_settings )
			&& isset( $stripe_settings['create_account'] ) && 'yes' === $stripe_settings['create_account']
			&& isset( $stripe_settings['enabled'] ) && 'yes' === $stripe_settings['enabled'];
		$ppec_settings   = get_option( 'woocommerce_ppec_paypal_settings', false );
		$ppec_enabled    = is_array( $ppec_settings )
			&& isset( $ppec_settings['reroute_requests'] ) && 'yes' === $ppec_settings['reroute_requests']
			&& isset( $ppec_settings['enabled'] ) && 'yes' === $ppec_settings['enabled'];
		$payment_enabled = $stripe_enabled || $ppec_enabled;
		$taxes_enabled   = (bool) get_option( 'woocommerce_setup_automated_taxes', false );
		$domestic_rates  = (bool) get_option( 'woocommerce_setup_domestic_live_rates_zone', false );
		$intl_rates      = (bool) get_option( 'woocommerce_setup_intl_live_rates_zone', false );
		$rates_enabled   = $domestic_rates || $intl_rates;

		/* translators: %s: list of features, potentially comma separated */
		$description_base = __( 'Your store is almost ready! To activate services like %s, just connect with Jetpack.', 'woocommerce' );

		if ( $payment_enabled && $taxes_enabled && $rates_enabled ) {
			$description = sprintf( $description_base, __( 'payments, automated taxes, live rates and discounted shipping labels', 'woocommerce' ) );
		} else if ( $payment_enabled && $taxes_enabled ) {
			$description = sprintf( $description_base, __( 'payments and automated taxes', 'woocommerce' ) );
		} else if ( $payment_enabled && $rates_enabled ) {
			$description = sprintf( $description_base, __( 'payments, live rates and discounted shipping labels', 'woocommerce' ) );
		} else if ( $payment_enabled ) {
			$description = sprintf( $description_base, __( 'payments', 'woocommerce' ) );
		} else if ( $taxes_enabled && $rates_enabled ) {
			$description = sprintf( $description_base, __( 'automated taxes, live rates and discounted shipping labels', 'woocommerce' ) );
		} else if ( $taxes_enabled ) {
			$description = sprintf( $description_base, __( 'automated taxes', 'woocommerce' ) );
		} else if ( $rates_enabled ) {
			$description = sprintf( $description_base, __( 'live rates and discounted shipping labels', 'woocommerce' ) );
		}

		return $description;
	}

	/**
	 * Activate step.
	 */
	public function wc_setup_activate() {
		$this->wc_setup_activate_actions();

		$has_jetpack_error = false;
		if ( isset( $_GET['activate_error'] ) ) {
			$has_jetpack_error = true;

			$title = __( "Sorry, We couldn't connect your store to Jetpack", 'woocommerce' );

			$error_message = $this->get_activate_error_message( sanitize_text_field( wp_unslash( $_GET['activate_error'] ) ) );
			$description = $error_message;
		} else {
			$description = $this->wc_setup_activate_get_description();
			$title = $description ?
				__( 'Connect your store to Jetpack', 'woocommerce' ) :
				__( 'Connect your store to Jetpack to enable extra features', 'woocommerce' );
		}
		?>
		<h1><?php echo esc_html( $title ); ?></h1>
		<p><?php echo esc_html( $description ); ?></p>
		<img
			class="jetpack-logo"
			src="<?php echo esc_url( WC()->plugin_url() . '/assets/images/jetpack-green-logo.svg' ); ?>"
			alt="Jetpack logo"
		/>
		<?php if ( $has_jetpack_error ) : ?>
			<p class="wc-setup-actions step">
				<a
					href="<?php echo esc_url( $this->get_next_step_link() ); ?>"
					class="button-primary button button-large"
				>
					<?php esc_html_e( 'Finish setting up your store', 'woocommerce' ); ?>
				</a>
			</p>
		<?php else : ?>
			<p class="jetpack-terms">
				<?php
					printf(
						wp_kses_post( __( 'By connecting your site you agree to our fascinating <a href="%1$s" target="_blank">Terms of Service</a> and to <a href="%2$s" target="_blank">share details</a> with WordPress.com', 'woocommerce' ) ),
						'https://wordpress.com/tos',
						'https://jetpack.com/support/what-data-does-jetpack-sync'
					);
				?>
			</p>
			<form method="post" class="activate-jetpack">
				<p class="wc-setup-actions step">
					<button type="submit" class="button-primary button button-large" value="<?php esc_attr_e( 'Connect with Jetpack', 'woocommerce' ); ?>"><?php esc_html_e( 'Continue with Jetpack', 'woocommerce' ); ?></button>
				</p>
				<input type="hidden" name="save_step" value="activate" />
				<?php wp_nonce_field( 'wc-setup' ); ?>
			</form>
			<h3 class="jetpack-reasons"><?php esc_html_e( "Bonus reasons you'll love Jetpack", 'woocommerce' ); ?></h3>
			<ul class="wc-wizard-features">
				<li class="wc-wizard-feature-item">
					<p class="wc-wizard-feature-name">
						<strong><?php esc_html_e( 'Better security', 'woocommerce' ); ?></strong>
					</p>
					<p class="wc-wizard-feature-description">
						<?php esc_html_e( 'Protect your store from unauthorized access.', 'woocommerce' ); ?>
					</p>
				</li>
				<li class="wc-wizard-feature-item">
					<p class="wc-wizard-feature-name">
						<strong><?php esc_html_e( 'Store stats', 'woocommerce' ); ?></strong>
					</p>
					<p class="wc-wizard-feature-description">
						<?php esc_html_e( 'Get insights on how your store is doing, including total sales, top products, and more.', 'woocommerce' ); ?>
					</p>
				</li>
				<li class="wc-wizard-feature-item">
					<p class="wc-wizard-feature-name">
						<strong><?php esc_html_e( 'Store monitoring', 'woocommerce' ); ?></strong>
					</p>
					<p class="wc-wizard-feature-description">
						<?php esc_html_e( 'Get an alert if your store is down for even a few minutes.', 'woocommerce' ); ?>
					</p>
				</li>
				<li class="wc-wizard-feature-item">
					<p class="wc-wizard-feature-name">
						<strong><?php esc_html_e( 'Product promotion', 'woocommerce' ); ?></strong>
					</p>
					<p class="wc-wizard-feature-description">
						<?php esc_html_e( "Share new items on social media the moment they're live in your store.", 'woocommerce' ); ?>
					</p>
				</li>
			</ul>
		<?php endif; ?>
	<?php
	}

	protected function get_all_activate_errors() {
		return array(
			'default' => __( "Sorry! We tried, but we couldn't connect Jetpack just now 😭. Please go to the Plugins tab to connect Jetpack, so that you can finish setting up your store.", 'woocommerce' ),
			'jetpack_cant_be_installed' => __( "Sorry! We tried, but we couldn't install Jetpack for you 😭. Please go to the Plugins tab to install it, and finish setting up your store.", 'woocommerce' ),
			'register_http_request_failed' => __( "Sorry! We couldn't contact Jetpack just now 😭. Please make sure that your site is visible over the internet, and that it accepts incoming and outgoing requests via curl. You can also try to connect to Jetpack again, and if you run into any more issues, please contact support.", 'woocommerce' ),
			'siteurl_private_ip_dev' => __( "Your site might be on a private network. Jetpack can only connect to public sites. Please make sure your site is visible over the internet, and then try connecting again 🙏." , 'woocommerce' ),
		);
	}

	protected function get_activate_error_message( $code = '' ) {
		$errors = $this->get_all_activate_errors();
		return array_key_exists( $code, $errors ) ? $errors[ $code ] : $errors['default'];
	}

	/**
	 * Activate step save.
	 *
	 * Install, activate, and launch connection flow for Jetpack.
	 */
	public function wc_setup_activate_save() {
		check_admin_referer( 'wc-setup' );

		// Leave a note for WooCommerce Services that Jetpack has been opted into.
		update_option( 'woocommerce_setup_jetpack_opted_in', true );

		WC_Install::background_installer( 'jetpack', array(
			'file'      => 'jetpack/jetpack.php',
			'name'      => __( 'Jetpack', 'woocommerce' ),
			'repo-slug' => 'jetpack',
		) );

		// Did Jetpack get successfully installed?
		if ( ! class_exists( 'Jetpack' ) ) {
			wp_redirect( esc_url_raw( add_query_arg( 'activate_error', 'jetpack_cant_be_installed' ) ) );
			exit;
		}

		Jetpack::maybe_set_version_option();
		$register_result = Jetpack::try_registration();

		if ( is_wp_error( $register_result ) ) {
			$result_error_code = $register_result->get_error_code();
			$jetpack_error_code = array_key_exists( $result_error_code, $this->get_all_activate_errors() ) ? $result_error_code : 'register';
			wp_redirect( esc_url_raw( add_query_arg( 'activate_error', $jetpack_error_code ) ) );
			exit;
		}

		$redirect_url = esc_url_raw( add_query_arg( array(
			'page'           => 'wc-setup',
			'step'           => 'activate',
			'from'           => 'wpcom',
			'activate_error' => false,
		), admin_url() ) );
		$connection_url = Jetpack::init()->build_connect_url( true, $redirect_url, 'woocommerce-setup-wizard' );

		wp_redirect( esc_url_raw( $connection_url ) );
		exit;
	}

	/**
	 * Final step.
	 */
	public function wc_setup_ready() {
		// We've made it! Don't prompt the user to run the wizard again.
		WC_Admin_Notices::remove_notice( 'install' );

		$user_email   = $this->get_current_user_email();
		$videos_url   = 'https://docs.woocommerce.com/document/woocommerce-guided-tour-videos/?utm_source=setupwizard&utm_medium=product&utm_content=videos&utm_campaign=woocommerceplugin';
		$docs_url     = 'https://docs.woocommerce.com/documentation/plugins/woocommerce/getting-started/?utm_source=setupwizard&utm_medium=product&utm_content=docs&utm_campaign=woocommerceplugin';
		$help_text    = sprintf(
			/* translators: %1$s: link to videos, %2$s: link to docs */
			__( 'Watch our <a href="%1$s" target="_blank">guided tour videos</a> to learn more about WooCommerce, and visit WooCommerce.com to learn more about <a href="%2$s" target="_blank">getting started</a>.', 'woocommerce' ),
			$videos_url,
			$docs_url
		);
		?>
		<h1><?php esc_html_e( "You're ready to start selling!", 'woocommerce' ); ?></h1>

		<div class="woocommerce-message woocommerce-newsletter">
			<p><?php esc_html_e( "We're here for you — get tips, product updates, and inspiration straight to your mailbox.", 'woocommerce' ); ?></p>
			<form action="//woocommerce.us8.list-manage.com/subscribe/post?u=2c1434dc56f9506bf3c3ecd21&amp;id=13860df971" method="post" target="_blank" novalidate>
				<div class="newsletter-form-container">
					<input
						class="newsletter-form-email"
						type="email"
						value="<?php echo esc_attr( $user_email ); ?>"
						name="EMAIL"
						placeholder="<?php esc_attr_e( 'Email address', 'woocommerce' ); ?>"
						required
					>
					<p class="wc-setup-actions step newsletter-form-button-container">
						<button
							type="submit"
							value="<?php esc_html_e( 'Yes please!', 'woocommerce' ); ?>"
							name="subscribe"
							id="mc-embedded-subscribe"
							class="button-primary button newsletter-form-button"
						><?php esc_html_e( 'Yes please!', 'woocommerce' ); ?></button>
					</p>
				</div>
			</form>
		</div>

		<ul class="wc-wizard-next-steps">
			<li class="wc-wizard-next-step-item">
				<div class="wc-wizard-next-step-description">
					<p class="next-step-heading"><?php esc_html_e( 'Next step', 'woocommerce' ); ?></p>
					<h3 class="next-step-description"><?php esc_html_e( 'Create your first product', 'woocommerce' ); ?></h3>
					<p class="next-step-extra-info"><?php esc_html_e( "You're ready to add your first product.", 'woocommerce' ); ?></p>
				</div>
				<div class="wc-wizard-next-step-action">
					<p class="wc-setup-actions step">
						<a class="button button-primary button-large" href="<?php echo esc_url( admin_url( 'post-new.php?post_type=product&tutorial=true' ) ); ?>">
							<?php esc_html_e( 'Create a product', 'woocommerce' ); ?>
						</a>
					</p>
				</div>
			</li>
			<li class="wc-wizard-next-step-item">
				<div class="wc-wizard-next-step-description">
					<p class="next-step-heading"><?php esc_html_e( 'Have an existing store?', 'woocommerce' ); ?></p>
					<h3 class="next-step-description"><?php esc_html_e( 'Import products', 'woocommerce' ); ?></h3>
					<p class="next-step-extra-info"><?php esc_html_e( 'Transfer existing products to your new store — just import a CSV file.', 'woocommerce' ); ?></p>
				</div>
				<div class="wc-wizard-next-step-action">
					<p class="wc-setup-actions step">
						<a class="button button-large" href="<?php echo esc_url( admin_url( 'edit.php?post_type=product&page=product_importer' ) ); ?>">
							<?php esc_html_e( 'Import products', 'woocommerce' ); ?>
						</a>
					</p>
				</div>
			</li>
		</ul>
		<p class="next-steps-help-text"><?php echo wp_kses_post( $help_text ); ?></p>
		<?php
	}
}

new WC_Admin_Setup_Wizard();<|MERGE_RESOLUTION|>--- conflicted
+++ resolved
@@ -1130,52 +1130,33 @@
 					'description' => __( "Enter your email address and we'll handle account creation. WooCommerce Services and Jetpack will be installed and activated for you.", 'woocommerce' ),
 					'required'    => true,
 				),
-<<<<<<< HEAD
-=======
-				'enabled' => $can_stripe,
-				'featured' => true,
-			),
-			'ppec_paypal' => array(
-				'name'        => __( 'PayPal Express Checkout', 'woocommerce' ),
-				'image'       => WC()->plugin_url() . '/assets/images/paypal.png',
-				'description' => $paypal_ec_description,
-				'class'       => 'checked',
-				'repo-slug'   => 'woocommerce-gateway-paypal-express-checkout',
-				'enabled' => true,
-				'settings'    => array(
-					'reroute_requests' => array(
-						'label'       => __( 'Accept payments without linking a PayPal account', 'woocommerce' ),
-						'type'        => 'checkbox',
-						'value'       => 'yes',
-						'placeholder' => '',
-						'required'    => false,
-					),
-					'api_subject' => array(
-						'label'       => __( 'Direct payments to email address:', 'woocommerce' ),
-						'type'        => 'email',
-						'value'       => $user_email,
-						'placeholder' => __( 'Email address to receive payments', 'woocommerce' ),
-						'description' => __( "Enter your email address and we'll authenticate payments for you. To claim a payment, you'll need to have a PayPal Business account or create one later. WooCommerce Services and Jetpack will be installed and activated for you.", 'woocommerce' ),
-						'required'    => true,
-					),
-				),
->>>>>>> 7b81d390
 			),
 			'enabled' => $can_stripe && ! ( $should_display_klarna_checkout || $should_display_klarna_payments || $should_display_square ),
 			'featured' => ! ( $should_display_klarna_checkout || $should_display_klarna_payments || $should_display_square ),
 		);
-		$braintree_paypal = array(
-			'name'        => __( 'PayPal by Braintree', 'woocommerce' ),
-			'image'       => WC()->plugin_url() . '/assets/images/paypal-braintree.png',
-			'description' => $paypal_bt_description,
-			'repo-slug'   => 'woocommerce-gateway-paypal-powered-by-braintree',
-		);
 		$ppec_paypal = array(
 			'name'        => __( 'PayPal Express Checkout', 'woocommerce' ),
 			'image'       => WC()->plugin_url() . '/assets/images/paypal.png',
-			'class'       => 'paypal-logo',
 			'description' => $paypal_ec_description,
+			'class'       => 'checked',
 			'repo-slug'   => 'woocommerce-gateway-paypal-express-checkout',
+			'settings'    => array(
+				'reroute_requests' => array(
+					'label'       => __( 'Accept payments without linking a PayPal account', 'woocommerce' ),
+					'type'        => 'checkbox',
+					'value'       => 'yes',
+					'placeholder' => '',
+					'required'    => false,
+				),
+				'api_subject' => array(
+					'label'       => __( 'Direct payments to email address:', 'woocommerce' ),
+					'type'        => 'email',
+					'value'       => $user_email,
+					'placeholder' => __( 'Email address to receive payments', 'woocommerce' ),
+					'description' => __( "Enter your email address and we'll authenticate payments for you. To claim a payment, you'll need to have a PayPal Business account or create one later. WooCommerce Services and Jetpack will be installed and activated for you.", 'woocommerce' ),
+					'required'    => true,
+				),
+			),
 			'enabled'     => $should_display_klarna_checkout || $should_display_klarna_payments || $should_display_square,
 		);
 		$paypal = array(
@@ -1219,20 +1200,12 @@
 
 		$gateways = array(
 			'stripe'           => $stripe,
-			'braintree_paypal' => $braintree_paypal,
 			'ppec_paypal'      => $ppec_paypal,
 			'paypal'           => $paypal,
 		);
 
 		if ( ! $can_stripe ) {
 			unset( $gateways['stripe'] );
-		}
-
-<<<<<<< HEAD
-		if ( 'US' === $country ) {
-			unset( $gateways['ppec_paypal'] );
-		} else {
-			unset( $gateways['braintree_paypal'] );
 		}
 
 		if ( $should_display_klarna_checkout ) {
@@ -1259,8 +1232,6 @@
 			);
 		}
 
-=======
->>>>>>> 7b81d390
 		if ( ! current_user_can( 'install_plugins' ) ) {
 			unset( $gateways['ppec_paypal'] );
 			unset( $gateways['stripe'] );
