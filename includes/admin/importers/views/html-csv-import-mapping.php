--- conflicted
+++ resolved
@@ -15,29 +15,8 @@
 		<table class="widefat wc-importer-mapping-table">
 			<thead>
 				<tr>
-<<<<<<< HEAD
-					<td width="20%"><?php echo esc_html( $name ); ?></td>
-					<td width="30%"><code><?php echo '' !== ( $sample[ $index ] ) ? esc_html( $sample[ $index ] ) : '-'; ?></code></td>
-					<td>
-						<select name="map_to[<?php echo esc_attr( $name ); ?>]">
-							<option value=""><?php esc_html_e( 'Do not import', 'woocommerce' ); ?></option>
-							<?php foreach ( $this->get_mapping_options( $mapped_value ) as $key => $value ) : ?>
-								<?php if ( is_array( $value ) ) : ?>
-									<optgroup label="<?php echo esc_attr( $value['name'] ); ?>">
-										<?php foreach ( $value['options'] as $sub_key => $sub_value ) : ?>
-											<option value="<?php echo esc_attr( $sub_key ); ?>" <?php selected( $mapped_value, $sub_key ); ?>><?php echo esc_html( $sub_value ); ?></option>
-										<?php endforeach ?>
-									</optgroup>
-								<?php else : ?>
-									<option value="<?php echo esc_attr( $key ); ?>" <?php selected( $mapped_value, $key ); ?>><?php echo esc_html( $value ); ?></option>
-								<?php endif; ?>
-							<?php endforeach ?>
-						</select>
-					</td>
-=======
 					<th><?php _e( 'Column name', 'woocommerce' ); ?></th>
 					<th><?php _e( 'Map to field', 'woocommerce' ); ?></th>
->>>>>>> 54cc0b34
 				</tr>
 			</thead>
 			<tbody>
