<?php
/**
 * WooCommerce Admin
 *
 * @class    WC_Admin
 * @package  WooCommerce/Admin
 * @version  2.6.0
 */

if ( ! defined( 'ABSPATH' ) ) {
	exit; // Exit if accessed directly.
}

/**
 * WC_Admin class.
 */
class WC_Admin {

	/**
	 * Constructor.
	 */
	public function __construct() {
		add_action( 'plugins_loaded', array( $this, 'preload_helper' ), 9 );
		add_action( 'init', array( $this, 'includes' ) );
		add_action( 'current_screen', array( $this, 'conditional_includes' ) );
		add_action( 'admin_init', array( $this, 'buffer' ), 1 );
		add_action( 'admin_init', array( $this, 'preview_emails' ) );
		add_action( 'admin_init', array( $this, 'prevent_admin_access' ) );
		add_action( 'admin_init', array( $this, 'admin_redirects' ) );
		add_action( 'admin_footer', 'wc_print_js', 25 );
		add_filter( 'admin_footer_text', array( $this, 'admin_footer_text' ), 1 );
		add_action( 'wp_ajax_setup_wizard_check_jetpack', array( $this, 'setup_wizard_check_jetpack' ) );
		add_action( 'init', array( 'WC_Site_Tracking', 'init' ) );
	}

	/**
	 * Output buffering allows admin screens to make redirects later on.
	 */
	public function buffer() {
		ob_start();
	}

	/**
	 * Include any classes we need within admin.
	 */
	public function includes() {
		include_once dirname( __FILE__ ) . '/wc-admin-functions.php';
		include_once dirname( __FILE__ ) . '/wc-meta-box-functions.php';
		include_once dirname( __FILE__ ) . '/class-wc-admin-post-types.php';
		include_once dirname( __FILE__ ) . '/class-wc-admin-taxonomies.php';
		include_once dirname( __FILE__ ) . '/class-wc-admin-menus.php';
		include_once dirname( __FILE__ ) . '/class-wc-admin-customize.php';
		include_once dirname( __FILE__ ) . '/class-wc-admin-notices.php';
		include_once dirname( __FILE__ ) . '/class-wc-admin-assets.php';
		include_once dirname( __FILE__ ) . '/class-wc-admin-api-keys.php';
		include_once dirname( __FILE__ ) . '/class-wc-admin-webhooks.php';
		include_once dirname( __FILE__ ) . '/class-wc-admin-pointers.php';
		include_once dirname( __FILE__ ) . '/class-wc-admin-importers.php';
		include_once dirname( __FILE__ ) . '/class-wc-admin-exporters.php';

		include_once WC_ABSPATH . 'includes/tracks/class-wc-tracks.php';
		include_once WC_ABSPATH . 'includes/tracks/class-wc-tracks-event.php';
		include_once WC_ABSPATH . 'includes/tracks/class-wc-tracks-client.php';
		include_once WC_ABSPATH . 'includes/tracks/class-wc-tracks-footer-pixel.php';
		include_once WC_ABSPATH . 'includes/tracks/class-wc-site-tracking.php';

		// Help Tabs.
		if ( apply_filters( 'woocommerce_enable_admin_help_tab', true ) ) {
			include_once dirname( __FILE__ ) . '/class-wc-admin-help.php';
		}

		// Setup/welcome.
		if ( ! empty( $_GET['page'] ) ) {
			switch ( $_GET['page'] ) {
				case 'wc-setup':
					include_once dirname( __FILE__ ) . '/class-wc-admin-setup-wizard.php';
					break;
			}
		}

		// Importers.
		if ( defined( 'WP_LOAD_IMPORTERS' ) ) {
			include_once dirname( __FILE__ ) . '/class-wc-admin-importers.php';
		}

		// Helper.
		include_once dirname( __FILE__ ) . '/helper/class-wc-helper-options.php';
		include_once dirname( __FILE__ ) . '/helper/class-wc-helper-api.php';
		include_once dirname( __FILE__ ) . '/helper/class-wc-helper-updater.php';
		include_once dirname( __FILE__ ) . '/helper/class-wc-helper-plugin-info.php';
		include_once dirname( __FILE__ ) . '/helper/class-wc-helper-compat.php';
		include_once dirname( __FILE__ ) . '/helper/class-wc-helper.php';

		// Marketplace suggestions & related REST API.
		include_once dirname( __FILE__ ) . '/marketplace-suggestions/class-wc-marketplace-suggestions.php';
		include_once dirname( __FILE__ ) . '/marketplace-suggestions/class-wc-marketplace-updater.php';
	}

	/**
	 * Preloads some functionality of the Helper to be loaded on the `plugins_loaded` hook.
	 */
	public function preload_helper() {
		include_once dirname( __FILE__ ) . '/helper/class-wc-helper-file-headers.php';
	}

	/**
	 * Include admin files conditionally.
	 */
	public function conditional_includes() {
		$screen = get_current_screen();

		if ( ! $screen ) {
			return;
		}

		switch ( $screen->id ) {
			case 'dashboard':
			case 'dashboard-network':
				include 'class-wc-admin-dashboard.php';
				break;
			case 'options-permalink':
				include 'class-wc-admin-permalink-settings.php';
				break;
			case 'plugins':
				include 'plugin-updates/class-wc-plugins-screen-updates.php';
				break;
			case 'update-core':
				include 'plugin-updates/class-wc-updates-screen-updates.php';
				break;
			case 'users':
			case 'user':
			case 'profile':
			case 'user-edit':
				include 'class-wc-admin-profile.php';
				break;
		}
	}

	/**
	 * Handle redirects to setup/welcome page after install and updates.
	 *
	 * For setup wizard, transient must be present, the user must have access rights, and we must ignore the network/bulk plugin updaters.
	 */
	public function admin_redirects() {
<<<<<<< HEAD
=======
		// phpcs:disable WordPress.Security.NonceVerification.NoNonceVerification
>>>>>>> ddb134fe
		// Nonced plugin install redirects (whitelisted).
		if ( ! empty( $_GET['wc-install-plugin-redirect'] ) ) {
			$plugin_slug = wc_clean( wp_unslash( $_GET['wc-install-plugin-redirect'] ) );

			if ( current_user_can( 'install_plugins' ) && in_array( $plugin_slug, array( 'woocommerce-gateway-stripe' ), true ) ) {
				$nonce = wp_create_nonce( 'install-plugin_' . $plugin_slug );
				$url   = self_admin_url( 'update.php?action=install-plugin&plugin=' . $plugin_slug . '&_wpnonce=' . $nonce );
			} else {
				$url = admin_url( 'plugin-install.php?tab=search&type=term&s=' . $plugin_slug );
			}

			wp_safe_redirect( $url );
			exit;
		}

		// Setup wizard redirect.
<<<<<<< HEAD
		if ( get_transient( '_wc_activation_redirect' ) ) {
			delete_transient( '_wc_activation_redirect' );

			if ( ( ! empty( $_GET['page'] ) &&
					in_array( wp_unslash( $_GET['page'] ), array( 'wc-setup' ) ) ) ||
					is_network_admin() || isset( $_GET['activate-multi'] ) ||
					! current_user_can( 'manage_woocommerce' ) ||
					apply_filters( 'woocommerce_prevent_automatic_wizard_redirect', false ) ) {
				return;
			}

			// If the user needs to install, send them to the setup wizard.
			if ( WC_Admin_Notices::has_notice( 'install' ) ) {
=======
		if ( get_transient( '_wc_activation_redirect' ) && apply_filters( 'woocommerce_enable_setup_wizard', true ) ) {
			$do_redirect  = true;
			$current_page = isset( $_GET['page'] ) ? wc_clean( wp_unslash( $_GET['page'] ) ) : false;

			// On these pages, or during these events, postpone the redirect.
			if ( wp_doing_ajax() || is_network_admin() || ! current_user_can( 'manage_woocommerce' ) ) {
				$do_redirect = false;
			}

			// On these pages, or during these events, disable the redirect.
			if ( 'wc-setup' === $current_page || ! WC_Admin_Notices::has_notice( 'install' ) || apply_filters( 'woocommerce_prevent_automatic_wizard_redirect', false ) || isset( $_GET['activate-multi'] ) ) {
				delete_transient( '_wc_activation_redirect' );
				$do_redirect = false;
			}

			if ( $do_redirect ) {
				delete_transient( '_wc_activation_redirect' );
>>>>>>> ddb134fe
				wp_safe_redirect( admin_url( 'index.php?page=wc-setup' ) );
				exit;
			}
		}
		// phpcs:enable WordPress.Security.NonceVerification.NoNonceVerification
	}

	/**
	 * Prevent any user who cannot 'edit_posts' (subscribers, customers etc) from accessing admin.
	 */
	public function prevent_admin_access() {
		$prevent_access = false;

		if ( apply_filters( 'woocommerce_disable_admin_bar', true ) && ! is_ajax() && isset( $_SERVER['SCRIPT_FILENAME'] ) && basename( sanitize_text_field( wp_unslash( $_SERVER['SCRIPT_FILENAME'] ) ) ) !== 'admin-post.php' ) {
			$has_cap     = false;
			$access_caps = array( 'edit_posts', 'manage_woocommerce', 'view_admin_dashboard' );

			foreach ( $access_caps as $access_cap ) {
				if ( current_user_can( $access_cap ) ) {
					$has_cap = true;
					break;
				}
			}

			if ( ! $has_cap ) {
				$prevent_access = true;
			}
		}

		if ( apply_filters( 'woocommerce_prevent_admin_access', $prevent_access ) ) {
			wp_safe_redirect( wc_get_page_permalink( 'myaccount' ) );
			exit;
		}
	}

	/**
	 * Preview email template.
	 */
	public function preview_emails() {

		if ( isset( $_GET['preview_woocommerce_mail'] ) ) {
			if ( ! ( isset( $_REQUEST['_wpnonce'] ) && wp_verify_nonce( sanitize_text_field( wp_unslash( $_REQUEST['_wpnonce'], 'preview-mail' ) ) ) ) ) {
				die( 'Security check' );
			}

			// load the mailer class.
			$mailer = WC()->mailer();

			// get the preview email subject.
			$email_heading = __( 'HTML email template', 'woocommerce' );

			// get the preview email content.
			ob_start();
			include 'views/html-email-template-preview.php';
			$message = ob_get_clean();

			// create a new email.
			$email = new WC_Email();

			// wrap the content with the email template and then add styles.
			$message = apply_filters( 'woocommerce_mail_content', $email->style_inline( $mailer->wrap_message( $email_heading, $message ) ) );

			// print the preview email.
			// phpcs:ignore WordPress.Security.EscapeOutput
			echo $message;
			// phpcs:enable
			exit;
		}
	}

	/**
	 * Change the admin footer text on WooCommerce admin pages.
	 *
	 * @since  2.3
	 * @param  string $footer_text text to be rendered in the footer.
	 * @return string
	 */
	public function admin_footer_text( $footer_text ) {
		if ( ! current_user_can( 'manage_woocommerce' ) || ! function_exists( 'wc_get_screen_ids' ) ) {
			return $footer_text;
		}
		$current_screen = get_current_screen();
		$wc_pages       = wc_get_screen_ids();

		// Set only WC pages.
		$wc_pages = array_diff( $wc_pages, array( 'profile', 'user-edit' ) );

		// Check to make sure we're on a WooCommerce admin page.
		if ( isset( $current_screen->id ) && apply_filters( 'woocommerce_display_admin_footer_text', in_array( $current_screen->id, $wc_pages ) ) ) {
			// Change the footer text.
			if ( ! get_option( 'woocommerce_admin_footer_text_rated' ) ) {
				$footer_text = sprintf(
					/* translators: 1: WooCommerce 2:: five stars */
					__( 'If you like %1$s please leave us a %2$s rating. A huge thanks in advance!', 'woocommerce' ),
					sprintf( '<strong>%s</strong>', esc_html__( 'WooCommerce', 'woocommerce' ) ),
					'<a href="https://wordpress.org/support/plugin/woocommerce/reviews?rate=5#new-post" target="_blank" class="wc-rating-link" data-rated="' . esc_attr__( 'Thanks :)', 'woocommerce' ) . '">&#9733;&#9733;&#9733;&#9733;&#9733;</a>'
				);
				wc_enqueue_js(
					"jQuery( 'a.wc-rating-link' ).click( function() {
						jQuery.post( '" . WC()->ajax_url() . "', { action: 'woocommerce_rated' } );
						jQuery( this ).parent().text( jQuery( this ).data( 'rated' ) );
					});"
				);
			} else {
				$footer_text = __( 'Thank you for selling with WooCommerce.', 'woocommerce' );
			}
		}

		return $footer_text;
	}

	/**
	 * Check on a Jetpack install queued by the Setup Wizard.
	 *
	 * See: WC_Admin_Setup_Wizard::install_jetpack()
	 */
	public function setup_wizard_check_jetpack() {
		$jetpack_active = class_exists( 'Jetpack' );

		wp_send_json_success(
			array(
				'is_active' => $jetpack_active ? 'yes' : 'no',
			)
		);
	}
}

return new WC_Admin();<|MERGE_RESOLUTION|>--- conflicted
+++ resolved
@@ -142,10 +142,7 @@
 	 * For setup wizard, transient must be present, the user must have access rights, and we must ignore the network/bulk plugin updaters.
 	 */
 	public function admin_redirects() {
-<<<<<<< HEAD
-=======
 		// phpcs:disable WordPress.Security.NonceVerification.NoNonceVerification
->>>>>>> ddb134fe
 		// Nonced plugin install redirects (whitelisted).
 		if ( ! empty( $_GET['wc-install-plugin-redirect'] ) ) {
 			$plugin_slug = wc_clean( wp_unslash( $_GET['wc-install-plugin-redirect'] ) );
@@ -162,21 +159,6 @@
 		}
 
 		// Setup wizard redirect.
-<<<<<<< HEAD
-		if ( get_transient( '_wc_activation_redirect' ) ) {
-			delete_transient( '_wc_activation_redirect' );
-
-			if ( ( ! empty( $_GET['page'] ) &&
-					in_array( wp_unslash( $_GET['page'] ), array( 'wc-setup' ) ) ) ||
-					is_network_admin() || isset( $_GET['activate-multi'] ) ||
-					! current_user_can( 'manage_woocommerce' ) ||
-					apply_filters( 'woocommerce_prevent_automatic_wizard_redirect', false ) ) {
-				return;
-			}
-
-			// If the user needs to install, send them to the setup wizard.
-			if ( WC_Admin_Notices::has_notice( 'install' ) ) {
-=======
 		if ( get_transient( '_wc_activation_redirect' ) && apply_filters( 'woocommerce_enable_setup_wizard', true ) ) {
 			$do_redirect  = true;
 			$current_page = isset( $_GET['page'] ) ? wc_clean( wp_unslash( $_GET['page'] ) ) : false;
@@ -194,7 +176,6 @@
 
 			if ( $do_redirect ) {
 				delete_transient( '_wc_activation_redirect' );
->>>>>>> ddb134fe
 				wp_safe_redirect( admin_url( 'index.php?page=wc-setup' ) );
 				exit;
 			}
