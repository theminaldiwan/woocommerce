<?php

if ( ! defined( 'ABSPATH' ) ) exit; // Exit if accessed directly

/**
 * Cash on Delivery Gateway
 *
 * Provides a Cash on Delivery Payment Gateway.
 *
 * @class 		WC_Gateway_COD
 * @extends		WC_Payment_Gateway
 * @version		2.1.0
 * @package		WooCommerce/Classes/Payment
 * @author 		WooThemes
 */
class WC_Gateway_COD extends WC_Payment_Gateway {

    /**
     * Constructor for the gateway.
     */
	public function __construct() {
		$this->id                 = 'cod';
		$this->icon               = apply_filters( 'woocommerce_cod_icon', '' );
		$this->method_title       = __( 'Cash on Delivery', 'woocommerce' );
		$this->method_description = __( 'Have your customers pay with cash (or by other means) upon delivery.', 'woocommerce' );
		$this->has_fields         = false;

		// Load the settings
		$this->init_form_fields();
		$this->init_settings();

		// Get settings
		$this->title              = $this->get_option( 'title' );
		$this->description        = $this->get_option( 'description' );
		$this->instructions       = $this->get_option( 'instructions', $this->description );
		$this->enable_for_methods = $this->get_option( 'enable_for_methods', array() );
		$this->enable_for_virtual = $this->get_option( 'enable_for_virtual', 'yes' ) === 'yes' ? true : false;

		add_action( 'woocommerce_update_options_payment_gateways_' . $this->id, array( $this, 'process_admin_options' ) );
		add_action( 'woocommerce_thankyou_cod', array( $this, 'thankyou_page' ) );

    	// Customer Emails
    	add_action( 'woocommerce_email_before_order_table', array( $this, 'email_instructions' ), 10, 3 );
	}

    /**
     * Initialise Gateway Settings Form Fields
     */
    public function init_form_fields() {
    	global $woocommerce;

    	$shipping_methods = array();

    	if ( is_admin() )
	    	foreach ( WC()->shipping->load_shipping_methods() as $method ) {
		    	$shipping_methods[ $method->id ] = $method->get_title();
	    	}

    	$this->form_fields = array(
			'enabled' => array(
				'title'       => __( 'Enable COD', 'woocommerce' ),
				'label'       => __( 'Enable Cash on Delivery', 'woocommerce' ),
				'type'        => 'checkbox',
				'description' => '',
				'default'     => 'no'
			),
			'title' => array(
				'title'       => __( 'Title', 'woocommerce' ),
				'type'        => 'text',
				'description' => __( 'Payment method description that the customer will see on your checkout.', 'woocommerce' ),
				'default'     => __( 'Cash on Delivery', 'woocommerce' ),
				'desc_tip'    => true,
			),
			'description' => array(
				'title'       => __( 'Description', 'woocommerce' ),
				'type'        => 'textarea',
				'description' => __( 'Payment method description that the customer will see on your website.', 'woocommerce' ),
				'default'     => __( 'Pay with cash upon delivery.', 'woocommerce' ),
				'desc_tip'    => true,
			),
			'instructions' => array(
				'title'       => __( 'Instructions', 'woocommerce' ),
				'type'        => 'textarea',
				'description' => __( 'Instructions that will be added to the thank you page.', 'woocommerce' ),
				'default'     => __( 'Pay with cash upon delivery.', 'woocommerce' ),
				'desc_tip'    => true,
			),
			'enable_for_methods' => array(
				'title'             => __( 'Enable for shipping methods', 'woocommerce' ),
				'type'              => 'multiselect',
				'class'             => 'chosen_select',
				'css'               => 'width: 450px;',
				'default'           => '',
				'description'       => __( 'If COD is only available for certain methods, set it up here. Leave blank to enable for all methods.', 'woocommerce' ),
				'options'           => $shipping_methods,
				'desc_tip'          => true,
				'custom_attributes' => array(
					'data-placeholder' => __( 'Select shipping methods', 'woocommerce' )
				)
			),
			'enable_for_virtual' => array(
				'title'             => __( 'Enable for virtual orders', 'woocommerce' ),
				'label'             => __( 'Enable COD if the order is virtual', 'woocommerce' ),
				'type'              => 'checkbox',
				'default'           => 'yes'
			)
 	   );
    }

	/**
	 * Check If The Gateway Is Available For Use
	 *
	 * @return bool
	 */
	public function is_available() {
		$order = null;

<<<<<<< HEAD
		if ( ! $this->enable_for_virtual )
			if ( ! WC()->cart->needs_shipping() ) {
				return false;
			}
=======
		if ( WC()->cart && ! WC()->cart->needs_shipping() ) {
			return false;
		}
>>>>>>> a4b6c4eb

			if ( is_page( wc_get_page_id( 'checkout' ) ) && 0 < get_query_var( 'order-pay' ) ) {
				$order_id = absint( get_query_var( 'order-pay' ) );
				$order    = new WC_Order( $order_id );

				// Test if order needs shipping.
				$needs_shipping = false;

				if ( 0 < sizeof( $order->get_items() ) ) {
					foreach ( $order->get_items() as $item ) {
						$_product = $order->get_product_from_item( $item );

						if ( $_product->needs_shipping() ) {
							$needs_shipping = true;
							break;
						}
					}
				}

				$needs_shipping = apply_filters( 'woocommerce_cart_needs_shipping', $needs_shipping );

				if ( $needs_shipping ) {
					return false;
				}
			}
		}

		if ( ! empty( $this->enable_for_methods ) ) {

			// Only apply if all packages are being shipped via local pickup
			$chosen_shipping_methods_session = WC()->session->get( 'chosen_shipping_methods' );

			if ( isset( $chosen_shipping_methods_session ) ) {
				$chosen_shipping_methods = array_unique( $chosen_shipping_methods_session );
			} else {
				$chosen_shipping_methods = array();
			}

			$check_method = false;

			if ( is_object( $order ) ) {
				if ( $order->shipping_method ) {
					$check_method = $order->shipping_method;
				}

			} elseif ( empty( $chosen_shipping_methods ) || sizeof( $chosen_shipping_methods ) > 1 ) {
				$check_method = false;
			} elseif ( sizeof( $chosen_shipping_methods ) == 1 ) {
				$check_method = $chosen_shipping_methods[0];
			}

			if ( ! $check_method ) {
				return false;
			}

			$found = false;

			foreach ( $this->enable_for_methods as $method_id ) {
				if ( strpos( $check_method, $method_id ) === 0 ) {
					$found = true;
					break;
				}
			}

			if ( ! $found ) {
				return false;
			}
		}

		return parent::is_available();
	}


    /**
     * Process the payment and return the result
     *
     * @param int $order_id
     * @return array
     */
	public function process_payment( $order_id ) {

		$order = new WC_Order( $order_id );

		// Mark as processing (payment won't be taken until delivery)
		$order->update_status( 'processing', __( 'Payment to be made upon delivery.', 'woocommerce' ) );

		// Reduce stock levels
		$order->reduce_order_stock();

		// Remove cart
		WC()->cart->empty_cart();

		// Return thankyou redirect
		return array(
			'result' 	=> 'success',
			'redirect'	=> $this->get_return_url( $order )
		);
	}

    /**
     * Output for the order received page.
     */
	public function thankyou_page() {
		if ( $this->instructions ) {
        	echo wpautop( wptexturize( $this->instructions ) );
		}
	}

    /**
     * Add content to the WC emails.
     *
     * @access public
     * @param WC_Order $order
     * @param bool $sent_to_admin
     * @param bool $plain_text
     */
	public function email_instructions( $order, $sent_to_admin, $plain_text = false ) {
		if ( $this->instructions && ! $sent_to_admin && 'cod' === $order->payment_method ) {
			echo wpautop( wptexturize( $this->instructions ) ) . PHP_EOL;
		}
	}
}<|MERGE_RESOLUTION|>--- conflicted
+++ resolved
@@ -115,16 +115,10 @@
 	public function is_available() {
 		$order = null;
 
-<<<<<<< HEAD
-		if ( ! $this->enable_for_virtual )
-			if ( ! WC()->cart->needs_shipping() ) {
+		if ( ! $this->enable_for_virtual ) {
+			if ( WC()->cart && ! WC()->cart->needs_shipping() ) {
 				return false;
 			}
-=======
-		if ( WC()->cart && ! WC()->cart->needs_shipping() ) {
-			return false;
-		}
->>>>>>> a4b6c4eb
 
 			if ( is_page( wc_get_page_id( 'checkout' ) ) && 0 < get_query_var( 'order-pay' ) ) {
 				$order_id = absint( get_query_var( 'order-pay' ) );
