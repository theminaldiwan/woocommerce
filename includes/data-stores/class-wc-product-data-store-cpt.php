<?php
/**
 * WC_Product_Data_Store_CPT class file.
 *
 * @package WooCommerce/Classes
 */

if ( ! defined( 'ABSPATH' ) ) {
	exit;
}

/**
 * WC Product Data Store: Stored in CPT.
 *
 * @version  3.0.0
 */
class WC_Product_Data_Store_CPT extends WC_Data_Store_WP implements WC_Object_Data_Store_Interface, WC_Product_Data_Store_Interface {

	/**
	 * Data stored in meta keys, but not considered "meta".
	 *
	 * @since 3.0.0
	 * @var array
	 */
	protected $internal_meta_keys = array(
		'_visibility',
		'_sku',
		'_price',
		'_regular_price',
		'_sale_price',
		'_sale_price_dates_from',
		'_sale_price_dates_to',
		'total_sales',
		'_tax_status',
		'_tax_class',
		'_manage_stock',
		'_stock',
		'_stock_status',
		'_backorders',
		'_sold_individually',
		'_weight',
		'_length',
		'_width',
		'_height',
		'_upsell_ids',
		'_crosssell_ids',
		'_purchase_note',
		'_default_attributes',
		'_product_attributes',
		'_virtual',
		'_downloadable',
		'_download_limit',
		'_download_expiry',
		'_featured',
		'_downloadable_files',
		'_wc_rating_count',
		'_wc_average_rating',
		'_wc_review_count',
		'_variation_description',
		'_thumbnail_id',
		'_file_paths',
		'_product_image_gallery',
		'_product_version',
		'_wp_old_slug',
		'_edit_last',
		'_edit_lock',
	);

	/**
	 * If we have already saved our extra data, don't do automatic / default handling.
	 *
	 * @var bool
	 */
	protected $extra_data_saved = false;

	/**
	 * Stores updated props.
	 *
	 * @var array
	 */
	protected $updated_props = array();

	/*
	|--------------------------------------------------------------------------
	| CRUD Methods
	|--------------------------------------------------------------------------
	*/

	/**
	 * Method to create a new product in the database.
	 *
	 * @param WC_Product $product Product object.
	 */
	public function create( &$product ) {
		if ( ! $product->get_date_created( 'edit' ) ) {
			$product->set_date_created( current_time( 'timestamp', true ) );
		}

		$id = wp_insert_post(
			apply_filters(
				'woocommerce_new_product_data', array(
					'post_type'      => 'product',
					'post_status'    => $product->get_status() ? $product->get_status() : 'publish',
					'post_author'    => get_current_user_id(),
					'post_title'     => $product->get_name() ? $product->get_name() : __( 'Product', 'woocommerce' ),
					'post_content'   => $product->get_description(),
					'post_excerpt'   => $product->get_short_description(),
					'post_parent'    => $product->get_parent_id(),
					'comment_status' => $product->get_reviews_allowed() ? 'open' : 'closed',
					'ping_status'    => 'closed',
					'menu_order'     => $product->get_menu_order(),
					'post_date'      => gmdate( 'Y-m-d H:i:s', $product->get_date_created( 'edit' )->getOffsetTimestamp() ),
					'post_date_gmt'  => gmdate( 'Y-m-d H:i:s', $product->get_date_created( 'edit' )->getTimestamp() ),
					'post_name'      => $product->get_slug( 'edit' ),
				)
			), true
		);

		if ( $id && ! is_wp_error( $id ) ) {
			$product->set_id( $id );

			$this->update_post_meta( $product, true );
			$this->update_terms( $product, true );
			$this->update_visibility( $product, true );
			$this->update_attributes( $product, true );
			$this->update_version_and_type( $product );
			$this->handle_updated_props( $product );

			$product->save_meta_data();
			$product->apply_changes();

			$this->clear_caches( $product );

			do_action( 'woocommerce_new_product', $id );
		}
	}

	/**
	 * Method to read a product from the database.
	 *
	 * @param WC_Product $product Product object.
	 * @throws Exception If invalid product.
	 */
	public function read( &$product ) {
		$product->set_defaults();
		$post_object = get_post( $product->get_id() );

		if ( ! $product->get_id() || ! $post_object || 'product' !== $post_object->post_type ) {
			throw new Exception( __( 'Invalid product.', 'woocommerce' ) );
		}

		$product->set_props(
			array(
				'name'              => $post_object->post_title,
				'slug'              => $post_object->post_name,
				'date_created'      => 0 < $post_object->post_date_gmt ? wc_string_to_timestamp( $post_object->post_date_gmt ) : null,
				'date_modified'     => 0 < $post_object->post_modified_gmt ? wc_string_to_timestamp( $post_object->post_modified_gmt ) : null,
				'status'            => $post_object->post_status,
				'description'       => $post_object->post_content,
				'short_description' => $post_object->post_excerpt,
				'parent_id'         => $post_object->post_parent,
				'menu_order'        => $post_object->menu_order,
				'reviews_allowed'   => 'open' === $post_object->comment_status,
			)
		);

		$this->read_attributes( $product );
		$this->read_downloads( $product );
		$this->read_visibility( $product );
		$this->read_product_data( $product );
		$this->read_extra_data( $product );
		$product->set_object_read( true );
	}

	/**
	 * Method to update a product in the database.
	 *
	 * @param WC_Product $product Product object.
	 */
	public function update( &$product ) {
		$product->save_meta_data();
		$changes = $product->get_changes();

		// Only update the post when the post data changes.
		if ( array_intersect( array( 'description', 'short_description', 'name', 'parent_id', 'reviews_allowed', 'status', 'menu_order', 'date_created', 'date_modified', 'slug' ), array_keys( $changes ) ) ) {
			$post_data = array(
				'post_content'   => $product->get_description( 'edit' ),
				'post_excerpt'   => $product->get_short_description( 'edit' ),
				'post_title'     => $product->get_name( 'edit' ),
				'post_parent'    => $product->get_parent_id( 'edit' ),
				'comment_status' => $product->get_reviews_allowed( 'edit' ) ? 'open' : 'closed',
				'post_status'    => $product->get_status( 'edit' ) ? $product->get_status( 'edit' ) : 'publish',
				'menu_order'     => $product->get_menu_order( 'edit' ),
				'post_name'      => $product->get_slug( 'edit' ),
				'post_type'      => 'product',
			);
			if ( $product->get_date_created( 'edit' ) ) {
				$post_data['post_date']     = gmdate( 'Y-m-d H:i:s', $product->get_date_created( 'edit' )->getOffsetTimestamp() );
				$post_data['post_date_gmt'] = gmdate( 'Y-m-d H:i:s', $product->get_date_created( 'edit' )->getTimestamp() );
			}
			if ( isset( $changes['date_modified'] ) && $product->get_date_modified( 'edit' ) ) {
				$post_data['post_modified']     = gmdate( 'Y-m-d H:i:s', $product->get_date_modified( 'edit' )->getOffsetTimestamp() );
				$post_data['post_modified_gmt'] = gmdate( 'Y-m-d H:i:s', $product->get_date_modified( 'edit' )->getTimestamp() );
			} else {
				$post_data['post_modified']     = current_time( 'mysql' );
				$post_data['post_modified_gmt'] = current_time( 'mysql', 1 );
			}

			/**
			 * When updating this object, to prevent infinite loops, use $wpdb
			 * to update data, since wp_update_post spawns more calls to the
			 * save_post action.
			 *
			 * This ensures hooks are fired by either WP itself (admin screen save),
			 * or an update purely from CRUD.
			 */
			if ( doing_action( 'save_post' ) ) {
				$GLOBALS['wpdb']->update( $GLOBALS['wpdb']->posts, $post_data, array( 'ID' => $product->get_id() ) );
				clean_post_cache( $product->get_id() );
			} else {
				wp_update_post( array_merge( array( 'ID' => $product->get_id() ), $post_data ) );
			}
			$product->read_meta_data( true ); // Refresh internal meta data, in case things were hooked into `save_post` or another WP hook.
		}

		$this->update_post_meta( $product );
		$this->update_terms( $product );
		$this->update_visibility( $product );
		$this->update_attributes( $product );
		$this->update_version_and_type( $product );
		$this->handle_updated_props( $product );

		$product->apply_changes();

		$this->clear_caches( $product );

		do_action( 'woocommerce_update_product', $product->get_id() );
	}

	/**
	 * Method to delete a product from the database.
	 *
	 * @param WC_Product $product Product object.
	 * @param array      $args Array of args to pass to the delete method.
	 */
	public function delete( &$product, $args = array() ) {
		$id        = $product->get_id();
		$post_type = $product->is_type( 'variation' ) ? 'product_variation' : 'product';

		$args = wp_parse_args(
			$args, array(
				'force_delete' => false,
			)
		);

		if ( ! $id ) {
			return;
		}

		if ( $args['force_delete'] ) {
			wp_delete_post( $id );
			$product->set_id( 0 );
			do_action( 'woocommerce_delete_' . $post_type, $id );
		} else {
			wp_trash_post( $id );
			$product->set_status( 'trash' );
			do_action( 'woocommerce_trash_' . $post_type, $id );
		}
	}

	/*
	|--------------------------------------------------------------------------
	| Additional Methods
	|--------------------------------------------------------------------------
	*/

	/**
	 * Read product data. Can be overridden by child classes to load other props.
	 *
	 * @param WC_Product $product Product object.
	 * @since 3.0.0
	 */
	protected function read_product_data( &$product ) {
		$id             = $product->get_id();
		$review_count   = get_post_meta( $id, '_wc_review_count', true );
		$rating_counts  = get_post_meta( $id, '_wc_rating_count', true );
		$average_rating = get_post_meta( $id, '_wc_average_rating', true );

		if ( '' === $review_count ) {
			WC_Comments::get_review_count_for_product( $product );
		} else {
			$product->set_review_count( $review_count );
		}

		if ( '' === $rating_counts ) {
			WC_Comments::get_rating_counts_for_product( $product );
		} else {
			$product->set_rating_counts( $rating_counts );
		}

		if ( '' === $average_rating ) {
			WC_Comments::get_average_rating_for_product( $product );
		} else {
			$product->set_average_rating( $average_rating );
		}

		$product->set_props(
			array(
				'sku'                => get_post_meta( $id, '_sku', true ),
				'regular_price'      => get_post_meta( $id, '_regular_price', true ),
				'sale_price'         => get_post_meta( $id, '_sale_price', true ),
				'price'              => get_post_meta( $id, '_price', true ),
				'date_on_sale_from'  => get_post_meta( $id, '_sale_price_dates_from', true ),
				'date_on_sale_to'    => get_post_meta( $id, '_sale_price_dates_to', true ),
				'total_sales'        => get_post_meta( $id, 'total_sales', true ),
				'tax_status'         => get_post_meta( $id, '_tax_status', true ),
				'tax_class'          => get_post_meta( $id, '_tax_class', true ),
				'manage_stock'       => get_post_meta( $id, '_manage_stock', true ),
				'stock_quantity'     => get_post_meta( $id, '_stock', true ),
				'stock_status'       => get_post_meta( $id, '_stock_status', true ),
				'backorders'         => get_post_meta( $id, '_backorders', true ),
				'sold_individually'  => get_post_meta( $id, '_sold_individually', true ),
				'weight'             => get_post_meta( $id, '_weight', true ),
				'length'             => get_post_meta( $id, '_length', true ),
				'width'              => get_post_meta( $id, '_width', true ),
				'height'             => get_post_meta( $id, '_height', true ),
				'upsell_ids'         => get_post_meta( $id, '_upsell_ids', true ),
				'cross_sell_ids'     => get_post_meta( $id, '_crosssell_ids', true ),
				'purchase_note'      => get_post_meta( $id, '_purchase_note', true ),
				'default_attributes' => get_post_meta( $id, '_default_attributes', true ),
				'category_ids'       => $this->get_term_ids( $product, 'product_cat' ),
				'tag_ids'            => $this->get_term_ids( $product, 'product_tag' ),
				'shipping_class_id'  => current( $this->get_term_ids( $product, 'product_shipping_class' ) ),
				'virtual'            => get_post_meta( $id, '_virtual', true ),
				'downloadable'       => get_post_meta( $id, '_downloadable', true ),
				'gallery_image_ids'  => array_filter( explode( ',', get_post_meta( $id, '_product_image_gallery', true ) ) ),
				'download_limit'     => get_post_meta( $id, '_download_limit', true ),
				'download_expiry'    => get_post_meta( $id, '_download_expiry', true ),
				'image_id'           => get_post_thumbnail_id( $id ),
			)
		);

		// Handle sale dates on the fly in case of missed cron schedule.
		if ( $product->is_type( 'simple' ) && $product->is_on_sale( 'edit' ) && $product->get_sale_price( 'edit' ) !== $product->get_price( 'edit' ) ) {
			update_post_meta( $product->get_id(), '_price', $product->get_sale_price( 'edit' ) );
			$product->set_price( $product->get_sale_price( 'edit' ) );
		}
	}

	/**
	 * Read extra data associated with the product, like button text or product URL for external products.
	 *
	 * @param WC_Product $product Product object.
	 * @since 3.0.0
	 */
	protected function read_extra_data( &$product ) {
		foreach ( $product->get_extra_data_keys() as $key ) {
			$function = 'set_' . $key;
			if ( is_callable( array( $product, $function ) ) ) {
				$product->{$function}( get_post_meta( $product->get_id(), '_' . $key, true ) );
			}
		}
	}

	/**
	 * Convert visibility terms to props.
	 * Catalog visibility valid values are 'visible', 'catalog', 'search', and 'hidden'.
	 *
	 * @param WC_Product $product Product object.
	 * @since 3.0.0
	 */
	protected function read_visibility( &$product ) {
		$terms           = get_the_terms( $product->get_id(), 'product_visibility' );
		$term_names      = is_array( $terms ) ? wp_list_pluck( $terms, 'name' ) : array();
		$featured        = in_array( 'featured', $term_names, true );
		$exclude_search  = in_array( 'exclude-from-search', $term_names, true );
		$exclude_catalog = in_array( 'exclude-from-catalog', $term_names, true );

		if ( $exclude_search && $exclude_catalog ) {
			$catalog_visibility = 'hidden';
		} elseif ( $exclude_search ) {
			$catalog_visibility = 'catalog';
		} elseif ( $exclude_catalog ) {
			$catalog_visibility = 'search';
		} else {
			$catalog_visibility = 'visible';
		}

		$product->set_props(
			array(
				'featured'           => $featured,
				'catalog_visibility' => $catalog_visibility,
			)
		);
	}

	/**
	 * Read attributes from post meta.
	 *
	 * @param WC_Product $product Product object.
	 */
	protected function read_attributes( &$product ) {
		$meta_attributes = get_post_meta( $product->get_id(), '_product_attributes', true );

		if ( ! empty( $meta_attributes ) && is_array( $meta_attributes ) ) {
			$attributes = array();
			foreach ( $meta_attributes as $meta_attribute_key => $meta_attribute_value ) {
				$meta_value = array_merge(
					array(
						'name'         => '',
						'value'        => '',
						'position'     => 0,
						'is_visible'   => 0,
						'is_variation' => 0,
						'is_taxonomy'  => 0,
					), (array) $meta_attribute_value
				);

				// Check if is a taxonomy attribute.
				if ( ! empty( $meta_value['is_taxonomy'] ) ) {
					if ( ! taxonomy_exists( $meta_value['name'] ) ) {
						continue;
					}
					$id      = wc_attribute_taxonomy_id_by_name( $meta_value['name'] );
					$options = wc_get_object_terms( $product->get_id(), $meta_value['name'], 'term_id' );
				} else {
					$id      = 0;
					$options = wc_get_text_attributes( $meta_value['value'] );
				}

				$attribute = new WC_Product_Attribute();
				$attribute->set_id( $id );
				$attribute->set_name( $meta_value['name'] );
				$attribute->set_options( $options );
				$attribute->set_position( $meta_value['position'] );
				$attribute->set_visible( $meta_value['is_visible'] );
				$attribute->set_variation( $meta_value['is_variation'] );
				$attributes[] = $attribute;
			}
			$product->set_attributes( $attributes );
		}
	}

	/**
	 * Read downloads from post meta.
	 *
	 * @param WC_Product $product Product object.
	 * @since 3.0.0
	 */
	protected function read_downloads( &$product ) {
		$meta_values = array_filter( (array) get_post_meta( $product->get_id(), '_downloadable_files', true ) );

		if ( $meta_values ) {
			$downloads = array();
			foreach ( $meta_values as $key => $value ) {
				if ( ! isset( $value['name'], $value['file'] ) ) {
					continue;
				}
				$download = new WC_Product_Download();
				$download->set_id( $key );
				$download->set_name( $value['name'] ? $value['name'] : wc_get_filename_from_url( $value['file'] ) );
				$download->set_file( apply_filters( 'woocommerce_file_download_path', $value['file'], $product, $key ) );
				$downloads[] = $download;
			}
			$product->set_downloads( $downloads );
		}
	}

	/**
	 * Helper method that updates all the post meta for a product based on it's settings in the WC_Product class.
	 *
	 * @param WC_Product $product Product object.
	 * @param bool       $force Force update. Used during create.
	 * @since 3.0.0
	 */
	protected function update_post_meta( &$product, $force = false ) {
		$meta_key_to_props = array(
			'_sku'                   => 'sku',
			'_regular_price'         => 'regular_price',
			'_sale_price'            => 'sale_price',
			'_sale_price_dates_from' => 'date_on_sale_from',
			'_sale_price_dates_to'   => 'date_on_sale_to',
			'total_sales'            => 'total_sales',
			'_tax_status'            => 'tax_status',
			'_tax_class'             => 'tax_class',
			'_manage_stock'          => 'manage_stock',
			'_backorders'            => 'backorders',
			'_sold_individually'     => 'sold_individually',
			'_weight'                => 'weight',
			'_length'                => 'length',
			'_width'                 => 'width',
			'_height'                => 'height',
			'_upsell_ids'            => 'upsell_ids',
			'_crosssell_ids'         => 'cross_sell_ids',
			'_purchase_note'         => 'purchase_note',
			'_default_attributes'    => 'default_attributes',
			'_virtual'               => 'virtual',
			'_downloadable'          => 'downloadable',
			'_product_image_gallery' => 'gallery_image_ids',
			'_download_limit'        => 'download_limit',
			'_download_expiry'       => 'download_expiry',
			'_thumbnail_id'          => 'image_id',
			'_stock'                 => 'stock_quantity',
			'_stock_status'          => 'stock_status',
			'_wc_average_rating'     => 'average_rating',
			'_wc_rating_count'       => 'rating_counts',
			'_wc_review_count'       => 'review_count',
		);

		// Make sure to take extra data (like product url or text for external products) into account.
		$extra_data_keys = $product->get_extra_data_keys();

		foreach ( $extra_data_keys as $key ) {
			$meta_key_to_props[ '_' . $key ] = $key;
		}

		$props_to_update = $force ? $meta_key_to_props : $this->get_props_to_update( $product, $meta_key_to_props );

		foreach ( $props_to_update as $meta_key => $prop ) {
			$value = $product->{"get_$prop"}( 'edit' );
			switch ( $prop ) {
				case 'virtual':
				case 'downloadable':
				case 'manage_stock':
				case 'sold_individually':
					$updated = update_post_meta( $product->get_id(), $meta_key, wc_bool_to_string( $value ) );
					break;
				case 'gallery_image_ids':
					$updated = update_post_meta( $product->get_id(), $meta_key, implode( ',', $value ) );
					break;
				case 'image_id':
					if ( ! empty( $value ) ) {
						set_post_thumbnail( $product->get_id(), $value );
					} else {
						delete_post_meta( $product->get_id(), '_thumbnail_id' );
					}
					$updated = true;
					break;
				case 'date_on_sale_from':
				case 'date_on_sale_to':
					$updated = update_post_meta( $product->get_id(), $meta_key, $value ? $value->getTimestamp() : '' );
					break;
				default:
					$updated = update_post_meta( $product->get_id(), $meta_key, $value );
					break;
			}
			if ( $updated ) {
				$this->updated_props[] = $prop;
			}
		}

		// Update extra data associated with the product like button text or product URL for external products.
		if ( ! $this->extra_data_saved ) {
			foreach ( $extra_data_keys as $key ) {
				if ( ! array_key_exists( $key, $props_to_update ) ) {
					continue;
				}
				$function = 'get_' . $key;
				if ( is_callable( array( $product, $function ) ) ) {
					if ( update_post_meta( $product->get_id(), '_' . $key, $product->{$function}( 'edit' ) ) ) {
						$this->updated_props[] = $key;
					}
				}
			}
		}

		if ( $this->update_downloads( $product, $force ) ) {
			$this->updated_props[] = 'downloads';
		}
	}

	/**
	 * Handle updated meta props after updating meta data.
	 *
	 * @since 3.0.0
	 * @param WC_Product $product Product Object.
	 */
	protected function handle_updated_props( &$product ) {
		if ( in_array( 'regular_price', $this->updated_props, true ) || in_array( 'sale_price', $this->updated_props, true ) ) {
			if ( $product->get_sale_price( 'edit' ) >= $product->get_regular_price( 'edit' ) ) {
				update_post_meta( $product->get_id(), '_sale_price', '' );
				$product->set_sale_price( '' );
			}
		}
		if ( in_array( 'date_on_sale_from', $this->updated_props, true ) || in_array( 'date_on_sale_to', $this->updated_props, true ) || in_array( 'regular_price', $this->updated_props, true ) || in_array( 'sale_price', $this->updated_props, true ) || in_array( 'product_type', $this->updated_props, true ) ) {
			if ( $product->is_on_sale( 'edit' ) ) {
				update_post_meta( $product->get_id(), '_price', $product->get_sale_price( 'edit' ) );
				$product->set_price( $product->get_sale_price( 'edit' ) );
			} else {
				update_post_meta( $product->get_id(), '_price', $product->get_regular_price( 'edit' ) );
				$product->set_price( $product->get_regular_price( 'edit' ) );
			}
		}

		if ( in_array( 'stock_quantity', $this->updated_props, true ) ) {
			do_action( $product->is_type( 'variation' ) ? 'woocommerce_variation_set_stock' : 'woocommerce_product_set_stock', $product );
		}

		if ( in_array( 'stock_status', $this->updated_props, true ) ) {
			do_action( $product->is_type( 'variation' ) ? 'woocommerce_variation_set_stock_status' : 'woocommerce_product_set_stock_status', $product->get_id(), $product->get_stock_status(), $product );
		}

		// Trigger action so 3rd parties can deal with updated props.
		do_action( 'woocommerce_product_object_updated_props', $product, $this->updated_props );

		// After handling, we can reset the props array.
		$this->updated_props = array();
	}

	/**
	 * For all stored terms in all taxonomies, save them to the DB.
	 *
	 * @param WC_Product $product Product object.
	 * @param bool       $force Force update. Used during create.
	 * @since 3.0.0
	 */
	protected function update_terms( &$product, $force = false ) {
		$changes = $product->get_changes();

		if ( $force || array_key_exists( 'category_ids', $changes ) ) {
			$categories = $product->get_category_ids( 'edit' );

			if ( empty( $categories ) && get_option( 'default_product_cat', 0 ) ) {
				$categories = array( get_option( 'default_product_cat', 0 ) );
			}

			wp_set_post_terms( $product->get_id(), $categories, 'product_cat', false );
		}
		if ( $force || array_key_exists( 'tag_ids', $changes ) ) {
			wp_set_post_terms( $product->get_id(), $product->get_tag_ids( 'edit' ), 'product_tag', false );
		}
		if ( $force || array_key_exists( 'shipping_class_id', $changes ) ) {
			wp_set_post_terms( $product->get_id(), array( $product->get_shipping_class_id( 'edit' ) ), 'product_shipping_class', false );
		}
	}

	/**
	 * Update visibility terms based on props.
	 *
	 * @since 3.0.0
	 *
	 * @param WC_Product $product Product object.
	 * @param bool       $force Force update. Used during create.
	 */
	protected function update_visibility( &$product, $force = false ) {
		$changes = $product->get_changes();

		if ( $force || array_intersect( array( 'featured', 'stock_status', 'average_rating', 'catalog_visibility' ), array_keys( $changes ) ) ) {
			$terms = array();

			if ( $product->get_featured() ) {
				$terms[] = 'featured';
			}

			if ( 'outofstock' === $product->get_stock_status() ) {
				$terms[] = 'outofstock';
			}

			$rating = min( 5, round( $product->get_average_rating(), 0 ) );

			if ( $rating > 0 ) {
				$terms[] = 'rated-' . $rating;
			}

			switch ( $product->get_catalog_visibility() ) {
				case 'hidden':
					$terms[] = 'exclude-from-search';
					$terms[] = 'exclude-from-catalog';
					break;
				case 'catalog':
					$terms[] = 'exclude-from-search';
					break;
				case 'search':
					$terms[] = 'exclude-from-catalog';
					break;
			}

			if ( ! is_wp_error( wp_set_post_terms( $product->get_id(), $terms, 'product_visibility', false ) ) ) {
				delete_transient( 'wc_featured_products' );
				do_action( 'woocommerce_product_set_visibility', $product->get_id(), $product->get_catalog_visibility() );
			}
		}
	}

	/**
	 * Update attributes which are a mix of terms and meta data.
	 *
	 * @param WC_Product $product Product object.
	 * @param bool       $force Force update. Used during create.
	 * @since 3.0.0
	 */
	protected function update_attributes( &$product, $force = false ) {
		$changes = $product->get_changes();

		if ( $force || array_key_exists( 'attributes', $changes ) ) {
			$attributes  = $product->get_attributes();
			$meta_values = array();

			if ( $attributes ) {
				foreach ( $attributes as $attribute_key => $attribute ) {
					$value = '';

					delete_transient( 'wc_layered_nav_counts_' . $attribute_key );

					if ( is_null( $attribute ) ) {
						if ( taxonomy_exists( $attribute_key ) ) {
							// Handle attributes that have been unset.
							wp_set_object_terms( $product->get_id(), array(), $attribute_key );
						}
						continue;

					} elseif ( $attribute->is_taxonomy() ) {
						wp_set_object_terms( $product->get_id(), wp_list_pluck( $attribute->get_terms(), 'term_id' ), $attribute->get_name() );
					} else {
						$value = wc_implode_text_attributes( $attribute->get_options() );
					}

					// Store in format WC uses in meta.
					$meta_values[ $attribute_key ] = array(
						'name'         => $attribute->get_name(),
						'value'        => $value,
						'position'     => $attribute->get_position(),
						'is_visible'   => $attribute->get_visible() ? 1 : 0,
						'is_variation' => $attribute->get_variation() ? 1 : 0,
						'is_taxonomy'  => $attribute->is_taxonomy() ? 1 : 0,
					);
				}
			}
			update_post_meta( $product->get_id(), '_product_attributes', $meta_values );
		}
	}

	/**
	 * Update downloads.
	 *
	 * @since 3.0.0
	 * @param WC_Product $product Product object.
	 * @param bool       $force Force update. Used during create.
	 * @return bool If updated or not.
	 */
	protected function update_downloads( &$product, $force = false ) {
		$changes = $product->get_changes();

		if ( $force || array_key_exists( 'downloads', $changes ) ) {
			$downloads   = $product->get_downloads();
			$meta_values = array();

			if ( $downloads ) {
				foreach ( $downloads as $key => $download ) {
					// Store in format WC uses in meta.
					$meta_values[ $key ] = $download->get_data();
				}
			}

			if ( $product->is_type( 'variation' ) ) {
				do_action( 'woocommerce_process_product_file_download_paths', $product->get_parent_id(), $product->get_id(), $downloads );
			} else {
				do_action( 'woocommerce_process_product_file_download_paths', $product->get_id(), 0, $downloads );
			}

			return update_post_meta( $product->get_id(), '_downloadable_files', $meta_values );
		}
		return false;
	}

	/**
	 * Make sure we store the product type and version (to track data changes).
	 *
	 * @param WC_Product $product Product object.
	 * @since 3.0.0
	 */
	protected function update_version_and_type( &$product ) {
		$old_type = WC_Product_Factory::get_product_type( $product->get_id() );
		$new_type = $product->get_type();

		wp_set_object_terms( $product->get_id(), $new_type, 'product_type' );
		update_post_meta( $product->get_id(), '_product_version', WC_VERSION );

		// Action for the transition.
		if ( $old_type !== $new_type ) {
			$this->updated_props[] = 'product_type';
			do_action( 'woocommerce_product_type_changed', $product, $old_type, $new_type );
		}
	}

	/**
	 * Clear any caches.
	 *
	 * @param WC_Product $product Product object.
	 * @since 3.0.0
	 */
	protected function clear_caches( &$product ) {
		wc_delete_product_transients( $product->get_id() );
		WC_Cache_Helper::incr_cache_prefix( 'product_' . $product->get_id() );
	}

	/*
	|--------------------------------------------------------------------------
	| wc-product-functions.php methods
	|--------------------------------------------------------------------------
	*/

	/**
	 * Returns an array of on sale products, as an array of objects with an
	 * ID and parent_id present. Example: $return[0]->id, $return[0]->parent_id.
	 *
	 * @return array
	 * @since 3.0.0
	 */
	public function get_on_sale_products() {
		global $wpdb;

		$decimals                    = absint( wc_get_price_decimals() );
		$exclude_term_ids            = array();
		$outofstock_join             = '';
		$outofstock_where            = '';
		$product_visibility_term_ids = wc_get_product_visibility_term_ids();

		if ( 'yes' === get_option( 'woocommerce_hide_out_of_stock_items' ) && $product_visibility_term_ids['outofstock'] ) {
			$exclude_term_ids[] = $product_visibility_term_ids['outofstock'];
		}

		if ( count( $exclude_term_ids ) ) {
			$outofstock_join  = " LEFT JOIN ( SELECT object_id FROM {$wpdb->term_relationships} WHERE term_taxonomy_id IN ( " . implode( ',', array_map( 'absint', $exclude_term_ids ) ) . ' ) ) AS exclude_join ON exclude_join.object_id = id';
			$outofstock_where = ' AND exclude_join.object_id IS NULL';
		}

		return $wpdb->get_results(
			// phpcs:disable WordPress.WP.PreparedSQL.NotPrepared
			$wpdb->prepare(
				"SELECT post.ID as id, post.post_parent as parent_id FROM `$wpdb->posts` AS post
				LEFT JOIN `$wpdb->postmeta` AS meta ON post.ID = meta.post_id
				LEFT JOIN `$wpdb->postmeta` AS meta2 ON post.ID = meta2.post_id
				$outofstock_join
				WHERE post.post_type IN ( 'product', 'product_variation' )
					AND post.post_status = 'publish'
					AND meta.meta_key = '_sale_price'
					AND meta2.meta_key = '_price'
					AND CAST( meta.meta_value AS DECIMAL ) >= 0
					AND CAST( meta.meta_value AS CHAR ) != ''
					AND CAST( meta.meta_value AS DECIMAL( 10, %d ) ) = CAST( meta2.meta_value AS DECIMAL( 10, %d ) )
					$outofstock_where
				GROUP BY post.ID",
				$decimals,
				$decimals
			)
			// phpcs:enable
		);
	}

	/**
	 * Returns a list of product IDs ( id as key => parent as value) that are
	 * featured. Uses get_posts instead of wc_get_products since we want
	 * some extra meta queries and ALL products (posts_per_page = -1).
	 *
	 * @return array
	 * @since 3.0.0
	 */
	public function get_featured_product_ids() {
		$product_visibility_term_ids = wc_get_product_visibility_term_ids();

		return get_posts(
			array(
				'post_type'      => array( 'product', 'product_variation' ),
				'posts_per_page' => -1,
				'post_status'    => 'publish',
				// phpcs:ignore WordPress.VIP.SlowDBQuery.slow_db_query_tax_query
				'tax_query'      => array(
					'relation' => 'AND',
					array(
						'taxonomy' => 'product_visibility',
						'field'    => 'term_taxonomy_id',
						'terms'    => array( $product_visibility_term_ids['featured'] ),
					),
					array(
						'taxonomy' => 'product_visibility',
						'field'    => 'term_taxonomy_id',
						'terms'    => array( $product_visibility_term_ids['exclude-from-catalog'] ),
						'operator' => 'NOT IN',
					),
				),
				'fields'         => 'id=>parent',
			)
		);
	}

	/**
	 * Check if product sku is found for any other product IDs.
	 *
	 * @since 3.0.0
	 * @param int    $product_id Product ID.
	 * @param string $sku Will be slashed to work around https://core.trac.wordpress.org/ticket/27421.
	 * @return bool
	 */
	public function is_existing_sku( $product_id, $sku ) {
		global $wpdb;

		// phpcs:ignore WordPress.VIP.DirectDatabaseQuery.DirectQuery
		return $wpdb->get_var(
			$wpdb->prepare(
				"SELECT $wpdb->posts.ID
				FROM $wpdb->posts
				LEFT JOIN $wpdb->postmeta ON ( $wpdb->posts.ID = $wpdb->postmeta.post_id )
				WHERE $wpdb->posts.post_type IN ( 'product', 'product_variation' )
					AND $wpdb->posts.post_status != 'trash'
					AND $wpdb->postmeta.meta_key = '_sku' AND $wpdb->postmeta.meta_value = %s
					AND $wpdb->postmeta.post_id <> %d
				LIMIT 1",
				wp_slash( $sku ), $product_id
			)
		);
	}

	/**
	 * Return product ID based on SKU.
	 *
	 * @since 3.0.0
	 * @param string $sku Product SKU.
	 * @return int
	 */
	public function get_product_id_by_sku( $sku ) {
		global $wpdb;

		// phpcs:ignore WordPress.VIP.DirectDatabaseQuery.DirectQuery
		$id = $wpdb->get_var(
			$wpdb->prepare(
				"SELECT posts.ID
				FROM $wpdb->posts AS posts
				LEFT JOIN $wpdb->postmeta AS postmeta ON ( posts.ID = postmeta.post_id )
				WHERE posts.post_type IN ( 'product', 'product_variation' )
					AND posts.post_status != 'trash'
					AND postmeta.meta_key = '_sku'
					AND postmeta.meta_value = %s
				LIMIT 1",
				$sku
			)
		);

		return (int) apply_filters( 'woocommerce_get_product_id_by_sku', $id, $sku );
	}

	/**
	 * Returns an array of IDs of products that have sales starting soon.
	 *
	 * @since 3.0.0
	 * @return array
	 */
	public function get_starting_sales() {
		global $wpdb;

		// phpcs:ignore WordPress.VIP.DirectDatabaseQuery.DirectQuery
		return $wpdb->get_col(
			$wpdb->prepare(
				"SELECT postmeta.post_id FROM {$wpdb->postmeta} as postmeta
				LEFT JOIN {$wpdb->postmeta} as postmeta_2 ON postmeta.post_id = postmeta_2.post_id
				LEFT JOIN {$wpdb->postmeta} as postmeta_3 ON postmeta.post_id = postmeta_3.post_id
				WHERE postmeta.meta_key = '_sale_price_dates_from'
					AND postmeta_2.meta_key = '_price'
					AND postmeta_3.meta_key = '_sale_price'
					AND postmeta.meta_value > 0
					AND postmeta.meta_value < %s
					AND postmeta_2.meta_value != postmeta_3.meta_value",
				current_time( 'timestamp', true )
			)
		);
	}

	/**
	 * Returns an array of IDs of products that have sales which are due to end.
	 *
	 * @since 3.0.0
	 * @return array
	 */
	public function get_ending_sales() {
		global $wpdb;

		// phpcs:ignore WordPress.VIP.DirectDatabaseQuery.DirectQuery
		return $wpdb->get_col(
			$wpdb->prepare(
				"SELECT postmeta.post_id FROM {$wpdb->postmeta} as postmeta
				LEFT JOIN {$wpdb->postmeta} as postmeta_2 ON postmeta.post_id = postmeta_2.post_id
				LEFT JOIN {$wpdb->postmeta} as postmeta_3 ON postmeta.post_id = postmeta_3.post_id
				WHERE postmeta.meta_key = '_sale_price_dates_to'
					AND postmeta_2.meta_key = '_price'
					AND postmeta_3.meta_key = '_regular_price'
					AND postmeta.meta_value > 0
					AND postmeta.meta_value < %s
					AND postmeta_2.meta_value != postmeta_3.meta_value",
				current_time( 'timestamp', true )
			)
		);
	}

	/**
	 * Find a matching (enabled) variation within a variable product.
	 *
	 * @since  3.0.0
	 * @param  WC_Product $product Variable product.
	 * @param  array      $match_attributes Array of attributes we want to try to match.
	 * @return int Matching variation ID or 0.
	 */
	public function find_matching_product_variation( $product, $match_attributes = array() ) {
		$query_args = array(
			'post_parent' => $product->get_id(),
			'post_type'   => 'product_variation',
			'orderby'     => 'menu_order',
			'order'       => 'ASC',
			'fields'      => 'ids',
			'post_status' => 'publish',
			'numberposts' => 1,
			'meta_query'  => array(), // phpcs:ignore WordPress.VIP.SlowDBQuery.slow_db_query_meta_query
		);

		// Allow large queries in case user has many variations or attributes.
		$GLOBALS['wpdb']->query( 'SET SESSION SQL_BIG_SELECTS=1' );

		foreach ( $product->get_attributes() as $attribute ) {
			if ( ! $attribute->get_variation() ) {
				continue;
			}

			$attribute_field_name = 'attribute_' . sanitize_title( $attribute->get_name() );

			if ( ! isset( $match_attributes[ $attribute_field_name ] ) ) {
				return 0;
			}

			// Note not wc_clean here to prevent removal of entities.
			$value = $match_attributes[ $attribute_field_name ];

			$query_args['meta_query'][] = array(
				'relation' => 'OR',
				array(
					'key'     => $attribute_field_name,
					'value'   => array( '', $value ),
					'compare' => 'IN',
				),
				array(
					'key'     => $attribute_field_name,
					'compare' => 'NOT EXISTS',
				),
			);
		}

		$variations = get_posts( $query_args );

		if ( $variations && ! is_wp_error( $variations ) ) {
			return current( $variations );
		} elseif ( version_compare( get_post_meta( $product->get_id(), '_product_version', true ), '2.4.0', '<' ) ) {
			/**
			 * Pre 2.4 handling where 'slugs' were saved instead of the full text attribute.
			 * Fallback is here because there are cases where data will be 'synced' but the product version will remain the same.
			 */
			return ( array_map( 'sanitize_title', $match_attributes ) === $match_attributes ) ? 0 : $this->find_matching_product_variation( $product, array_map( 'sanitize_title', $match_attributes ) );
		}

		return 0;
	}

	/**
	 * Make sure all variations have a sort order set so they can be reordered correctly.
	 *
	 * @param int $parent_id Product ID.
	 */
	public function sort_all_product_variations( $parent_id ) {
		global $wpdb;

		// phpcs:ignore WordPress.VIP.DirectDatabaseQuery.DirectQuery
		$ids   = $wpdb->get_col(
			$wpdb->prepare(
				"SELECT ID FROM {$wpdb->posts} WHERE post_type = 'product_variation' AND post_parent = %d AND post_status = 'publish' ORDER BY menu_order ASC, ID ASC",
				$parent_id
			)
		);
		$index = 1;

		foreach ( $ids as $id ) {
			// phpcs:ignore WordPress.VIP.DirectDatabaseQuery.DirectQuery
			$wpdb->update( $wpdb->posts, array( 'menu_order' => ( $index++ ) ), array( 'ID' => absint( $id ) ) );
		}
	}

	/**
	 * Return a list of related products (using data like categories and IDs).
	 *
	 * @since 3.0.0
	 * @param array $cats_array  List of categories IDs.
	 * @param array $tags_array  List of tags IDs.
	 * @param array $exclude_ids Excluded IDs.
	 * @param int   $limit       Limit of results.
	 * @param int   $product_id  Product ID.
	 * @return array
	 */
	public function get_related_products( $cats_array, $tags_array, $exclude_ids, $limit, $product_id ) {
		global $wpdb;

		$args = array(
			'categories'  => $cats_array,
			'tags'        => $tags_array,
			'exclude_ids' => $exclude_ids,
			'limit'       => $limit + 10,
		);

		$related_product_query = (array) apply_filters( 'woocommerce_product_related_posts_query', $this->get_related_products_query( $cats_array, $tags_array, $exclude_ids, $limit + 10 ), $product_id, $args );

		// phpcs:ignore WordPress.VIP.DirectDatabaseQuery.DirectQuery, WordPress.WP.PreparedSQL.NotPrepared
		return $wpdb->get_col( implode( ' ', $related_product_query ) );
	}

	/**
	 * Builds the related posts query.
	 *
	 * @since 3.0.0
	 *
	 * @param array $cats_array  List of categories IDs.
	 * @param array $tags_array  List of tags IDs.
	 * @param array $exclude_ids Excluded IDs.
	 * @param int   $limit       Limit of results.
	 *
	 * @return array
	 */
	public function get_related_products_query( $cats_array, $tags_array, $exclude_ids, $limit ) {
		global $wpdb;

		$include_term_ids            = array_merge( $cats_array, $tags_array );
		$exclude_term_ids            = array();
		$product_visibility_term_ids = wc_get_product_visibility_term_ids();

		if ( $product_visibility_term_ids['exclude-from-catalog'] ) {
			$exclude_term_ids[] = $product_visibility_term_ids['exclude-from-catalog'];
		}

		if ( 'yes' === get_option( 'woocommerce_hide_out_of_stock_items' ) && $product_visibility_term_ids['outofstock'] ) {
			$exclude_term_ids[] = $product_visibility_term_ids['outofstock'];
		}

		$query = array(
			'fields' => "
				SELECT DISTINCT ID FROM {$wpdb->posts} p
			",
			'join'   => '',
			'where'  => "
				WHERE 1=1
				AND p.post_status = 'publish'
				AND p.post_type = 'product'

			",
			'limits' => '
				LIMIT ' . absint( $limit ) . '
			',
		);

		if ( count( $exclude_term_ids ) ) {
			$query['join']  .= " LEFT JOIN ( SELECT object_id FROM {$wpdb->term_relationships} WHERE term_taxonomy_id IN ( " . implode( ',', array_map( 'absint', $exclude_term_ids ) ) . ' ) ) AS exclude_join ON exclude_join.object_id = p.ID';
			$query['where'] .= ' AND exclude_join.object_id IS NULL';
		}

		if ( count( $include_term_ids ) ) {
			$query['join'] .= " INNER JOIN ( SELECT object_id FROM {$wpdb->term_relationships} INNER JOIN {$wpdb->term_taxonomy} using( term_taxonomy_id ) WHERE term_id IN ( " . implode( ',', array_map( 'absint', $include_term_ids ) ) . ' ) ) AS include_join ON include_join.object_id = p.ID';
		}

		if ( count( $exclude_ids ) ) {
			$query['where'] .= ' AND p.ID NOT IN ( ' . implode( ',', array_map( 'absint', $exclude_ids ) ) . ' )';
		}

		return $query;
	}

	/**
	 * Update a product's stock amount directly.
	 *
	 * Uses queries rather than update_post_meta so we can do this in one query (to avoid stock issues).
	 *
	 * @since  3.0.0 this supports set, increase and decrease.
	 * @param  int      $product_id_with_stock Product ID.
	 * @param  int|null $stock_quantity Stock quantity.
	 * @param  string   $operation Set, increase and decrease.
	 */
	public function update_product_stock( $product_id_with_stock, $stock_quantity = null, $operation = 'set' ) {
		global $wpdb;
		add_post_meta( $product_id_with_stock, '_stock', 0, true );

		// Update stock in DB directly.
		switch ( $operation ) {
			case 'increase':
				// phpcs:ignore WordPress.VIP.DirectDatabaseQuery.DirectQuery
				$wpdb->query(
					$wpdb->prepare(
						"UPDATE {$wpdb->postmeta} SET meta_value = meta_value + %f WHERE post_id = %d AND meta_key='_stock'", $stock_quantity, $product_id_with_stock
					)
				);
				break;
			case 'decrease':
				// phpcs:ignore WordPress.VIP.DirectDatabaseQuery.DirectQuery
				$wpdb->query(
					$wpdb->prepare(
						"UPDATE {$wpdb->postmeta} SET meta_value = meta_value - %f WHERE post_id = %d AND meta_key='_stock'", $stock_quantity, $product_id_with_stock
					)
				);
				break;
			default:
				// phpcs:ignore WordPress.VIP.DirectDatabaseQuery.DirectQuery
				$wpdb->query(
					$wpdb->prepare(
						"UPDATE {$wpdb->postmeta} SET meta_value = %f WHERE post_id = %d AND meta_key='_stock'", $stock_quantity, $product_id_with_stock
					)
				);
				break;
		}

		wp_cache_delete( $product_id_with_stock, 'post_meta' );
	}

	/**
	 * Update a product's sale count directly.
	 *
	 * Uses queries rather than update_post_meta so we can do this in one query for performance.
	 *
	 * @since  3.0.0 this supports set, increase and decrease.
	 * @param  int      $product_id Product ID.
	 * @param  int|null $quantity Quantity.
	 * @param  string   $operation set, increase and decrease.
	 */
	public function update_product_sales( $product_id, $quantity = null, $operation = 'set' ) {
		global $wpdb;
		add_post_meta( $product_id, 'total_sales', 0, true );

		// Update stock in DB directly.
		switch ( $operation ) {
			case 'increase':
				// phpcs:ignore WordPress.VIP.DirectDatabaseQuery.DirectQuery
				$wpdb->query(
					$wpdb->prepare(
						"UPDATE {$wpdb->postmeta} SET meta_value = meta_value + %f WHERE post_id = %d AND meta_key='total_sales'", $quantity, $product_id
					)
				);
				break;
			case 'decrease':
				// phpcs:ignore WordPress.VIP.DirectDatabaseQuery.DirectQuery
				$wpdb->query(
					$wpdb->prepare(
						"UPDATE {$wpdb->postmeta} SET meta_value = meta_value - %f WHERE post_id = %d AND meta_key='total_sales'", $quantity, $product_id
					)
				);
				break;
			default:
				// phpcs:ignore WordPress.VIP.DirectDatabaseQuery.DirectQuery
				$wpdb->query(
					$wpdb->prepare(
						"UPDATE {$wpdb->postmeta} SET meta_value = %f WHERE post_id = %d AND meta_key='total_sales'", $quantity, $product_id
					)
				);
				break;
		}

		wp_cache_delete( $product_id, 'post_meta' );
	}

	/**
	 * Update a products average rating meta.
	 *
	 * @since 3.0.0
	 * @param WC_Product $product Product object.
	 */
	public function update_average_rating( $product ) {
		update_post_meta( $product->get_id(), '_wc_average_rating', $product->get_average_rating( 'edit' ) );
		self::update_visibility( $product, true );
	}

	/**
	 * Update a products review count meta.
	 *
	 * @since 3.0.0
	 * @param WC_Product $product Product object.
	 */
	public function update_review_count( $product ) {
		update_post_meta( $product->get_id(), '_wc_review_count', $product->get_review_count( 'edit' ) );
	}

	/**
	 * Update a products rating counts.
	 *
	 * @since 3.0.0
	 * @param WC_Product $product Product object.
	 */
	public function update_rating_counts( $product ) {
		update_post_meta( $product->get_id(), '_wc_rating_count', $product->get_rating_counts( 'edit' ) );
	}

	/**
	 * Get shipping class ID by slug.
	 *
	 * @since 3.0.0
	 * @param string $slug Product shipping class slug.
	 * @return int|false
	 */
	public function get_shipping_class_id_by_slug( $slug ) {
		$shipping_class_term = get_term_by( 'slug', $slug, 'product_shipping_class' );
		if ( $shipping_class_term ) {
			return $shipping_class_term->term_id;
		} else {
			return false;
		}
	}

	/**
	 * Returns an array of products.
	 *
	 * @param  array $args Args to pass to WC_Product_Query().
	 * @return array|object
	 * @see wc_get_products
	 */
	public function get_products( $args = array() ) {
		$query = new WC_Product_Query( $args );
		return $query->get_products();
	}

	/**
	 * Search product data for a term and return ids.
	 *
	 * @param  string $term Search term.
	 * @param  string $type Type of product.
	 * @param  bool   $include_variations Include variations in search or not.
	 * @param  bool   $all_statuses Should we search all statuses or limit to published.
	 * @return array of ids
	 */
	public function search_products( $term, $type = '', $include_variations = false, $all_statuses = false ) {
		global $wpdb;

		$post_types    = $include_variations ? array( 'product', 'product_variation' ) : array( 'product' );
		$post_statuses = current_user_can( 'edit_private_products' ) ? array( 'private', 'publish' ) : array( 'publish' );
		$type_join     = '';
		$type_where    = '';
		$status_where  = '';
		$term          = wc_strtolower( $term );

		// See if search term contains OR keywords.
		if ( strstr( $term, ' or ' ) ) {
			$term_groups = explode( ' or ', $term );
		} else {
			$term_groups = array( $term );
		}

		$search_where   = '';
		$search_queries = array();

		foreach ( $term_groups as $term_group ) {
			// Parse search terms.
			if ( preg_match_all( '/".*?("|$)|((?<=[\t ",+])|^)[^\t ",+]+/', $term_group, $matches ) ) {
				$search_terms = $this->get_valid_search_terms( $matches[0] );
				$count        = count( $search_terms );

				// if the search string has only short terms or stopwords, or is 10+ terms long, match it as sentence.
				if ( 9 < $count || 0 === $count ) {
					$search_terms = array( $term_group );
				}
			} else {
				$search_terms = array( $term_group );
			}

			$term_group_query = '';
			$searchand        = '';

			foreach ( $search_terms as $search_term ) {
				$like              = '%' . $wpdb->esc_like( $search_term ) . '%';
				$term_group_query .= $wpdb->prepare( " {$searchand} ( ( posts.post_title LIKE %s) OR ( posts.post_content LIKE %s ) OR ( postmeta.meta_key = '_sku' AND postmeta.meta_value LIKE %s ) )", $like, $like, $like ); // @codingStandardsIgnoreLine.
				$searchand         = ' AND ';
			}

			if ( $term_group_query ) {
				$search_queries[] = $term_group_query;
			}
		}

		if ( $search_queries ) {
			$search_where = 'AND (' . implode( ') OR (', $search_queries ) . ')';
		}

		if ( $type ) {
			if ( in_array( $type, array( 'virtual', 'downloadable' ), true ) ) {
				$type_join  = " LEFT JOIN {$wpdb->postmeta} postmeta_type ON posts.ID = postmeta_type.post_id ";
				$type_where = " AND ( postmeta_type.meta_key = '_{$type}' AND postmeta_type.meta_value = 'yes' ) ";
			}
		}

		if ( ! $all_statuses ) {
			$status_where = " AND posts.post_status IN ('" . implode( "','", $post_statuses ) . "') ";
		}

		// phpcs:ignore WordPress.VIP.DirectDatabaseQuery.DirectQuery
		$search_results = $wpdb->get_results(
			// phpcs:disable
<<<<<<< HEAD
			"SELECT DISTINCT posts.ID as product_id, posts.post_parent as parent_id FROM {$wpdb->posts} posts
			LEFT JOIN {$wpdb->postmeta} postmeta ON posts.ID = postmeta.post_id
			$type_join
			WHERE posts.post_type IN ('" . implode( "','", $post_types ) . "')
			$search_where
			$status_where
			$type_where
			ORDER BY posts.post_parent ASC, posts.post_title ASC"
=======
			$wpdb->prepare(
				"SELECT DISTINCT posts.ID as product_id, posts.post_parent as parent_id FROM {$wpdb->posts} posts
				LEFT JOIN {$wpdb->postmeta} postmeta ON posts.ID = postmeta.post_id
				$type_join
				WHERE (
					posts.post_title LIKE %s
					OR posts.post_excerpt LIKE %s
					OR posts.post_content LIKE %s
					OR (
						postmeta.meta_key = '_sku' AND postmeta.meta_value LIKE %s
					)
				)
				AND posts.post_type IN ('" . implode( "','", $post_types ) . "')
				$status_where
				$type_where
				ORDER BY posts.post_parent ASC, posts.post_title ASC",
				$like_term,
				$like_term,
				$like_term,
				$like_term
			)
>>>>>>> b0902e56
			// phpcs:enable
		);

		$product_ids = wp_parse_id_list( array_merge( wp_list_pluck( $search_results, 'product_id' ), wp_list_pluck( $search_results, 'parent_id' ) ) );

		if ( is_numeric( $term ) ) {
			$post_id   = absint( $term );
			$post_type = get_post_type( $post_id );

			if ( 'product_variation' === $post_type && $include_variations ) {
				$product_ids[] = $post_id;
			} elseif ( 'product' === $post_type ) {
				$product_ids[] = $post_id;
			}

			$product_ids[] = wp_get_post_parent_id( $post_id );
		}

		return wp_parse_id_list( $product_ids );
	}

	/**
	 * Get the product type based on product ID.
	 *
	 * @since 3.0.0
	 * @param int $product_id Product ID.
	 * @return bool|string
	 */
	public function get_product_type( $product_id ) {
		$post_type = get_post_type( $product_id );
		if ( 'product_variation' === $post_type ) {
			return 'variation';
		} elseif ( 'product' === $post_type ) {
			$terms = get_the_terms( $product_id, 'product_type' );
			return ! empty( $terms ) ? sanitize_title( current( $terms )->name ) : 'simple';
		} else {
			return false;
		}
	}

	/**
	 * Add ability to get products by 'reviews_allowed' in WC_Product_Query.
	 *
	 * @since 3.2.0
	 * @param string   $where Where clause.
	 * @param WP_Query $wp_query WP_Query instance.
	 * @return string
	 */
	public function reviews_allowed_query_where( $where, $wp_query ) {
		global $wpdb;

		if ( isset( $wp_query->query_vars['reviews_allowed'] ) && is_bool( $wp_query->query_vars['reviews_allowed'] ) ) {
			if ( $wp_query->query_vars['reviews_allowed'] ) {
				$where .= " AND $wpdb->posts.comment_status = 'open'";
			} else {
				$where .= " AND $wpdb->posts.comment_status = 'closed'";
			}
		}

		return $where;
	}

	/**
	 * Get valid WP_Query args from a WC_Product_Query's query variables.
	 *
	 * @since 3.2.0
	 * @param array $query_vars Query vars from a WC_Product_Query.
	 * @return array
	 */
	protected function get_wp_query_args( $query_vars ) {

		// Map query vars to ones that get_wp_query_args or WP_Query recognize.
		$key_mapping = array(
			'status'         => 'post_status',
			'page'           => 'paged',
			'include'        => 'post__in',
			'stock_quantity' => 'stock',
			'average_rating' => 'wc_average_rating',
			'review_count'   => 'wc_review_count',
		);
		foreach ( $key_mapping as $query_key => $db_key ) {
			if ( isset( $query_vars[ $query_key ] ) ) {
				$query_vars[ $db_key ] = $query_vars[ $query_key ];
				unset( $query_vars[ $query_key ] );
			}
		}

		// Map boolean queries that are stored as 'yes'/'no' in the DB to 'yes' or 'no'.
		$boolean_queries = array(
			'virtual',
			'downloadable',
			'sold_individually',
			'manage_stock',
		);
		foreach ( $boolean_queries as $boolean_query ) {
			if ( isset( $query_vars[ $boolean_query ] ) && '' !== $query_vars[ $boolean_query ] ) {
				$query_vars[ $boolean_query ] = $query_vars[ $boolean_query ] ? 'yes' : 'no';
			}
		}

		// These queries cannot be auto-generated so we have to remove them and build them manually.
		$manual_queries = array(
			'sku'        => '',
			'featured'   => '',
			'visibility' => '',
		);
		foreach ( $manual_queries as $key => $manual_query ) {
			if ( isset( $query_vars[ $key ] ) ) {
				$manual_queries[ $key ] = $query_vars[ $key ];
				unset( $query_vars[ $key ] );
			}
		}

		$wp_query_args = parent::get_wp_query_args( $query_vars );

		if ( ! isset( $wp_query_args['date_query'] ) ) {
			$wp_query_args['date_query'] = array();
		}
		if ( ! isset( $wp_query_args['meta_query'] ) ) {
			// phpcs:ignore WordPress.VIP.SlowDBQuery.slow_db_query_meta_query
			$wp_query_args['meta_query'] = array();
		}

		// Handle product types.
		if ( 'variation' === $query_vars['type'] ) {
			$wp_query_args['post_type'] = 'product_variation';
		} elseif ( is_array( $query_vars['type'] ) && in_array( 'variation', $query_vars['type'], true ) ) {
			$wp_query_args['post_type']   = array( 'product_variation', 'product' );
			$wp_query_args['tax_query'][] = array(
				'relation' => 'OR',
				array(
					'taxonomy' => 'product_type',
					'field'    => 'slug',
					'terms'    => $query_vars['type'],
				),
				array(
					'taxonomy' => 'product_type',
					'field'    => 'id',
					'operator' => 'NOT EXISTS',
				),
			);
		} else {
			$wp_query_args['post_type']   = 'product';
			$wp_query_args['tax_query'][] = array(
				'taxonomy' => 'product_type',
				'field'    => 'slug',
				'terms'    => $query_vars['type'],
			);
		}

		// Handle product categories.
		if ( ! empty( $query_vars['category'] ) ) {
			$wp_query_args['tax_query'][] = array(
				'taxonomy' => 'product_cat',
				'field'    => 'slug',
				'terms'    => $query_vars['category'],
			);
		}

		// Handle product tags.
		if ( ! empty( $query_vars['tag'] ) ) {
			unset( $wp_query_args['tag'] );
			$wp_query_args['tax_query'][] = array(
				'taxonomy' => 'product_tag',
				'field'    => 'slug',
				'terms'    => $query_vars['tag'],
			);
		}

		// Handle shipping classes.
		if ( ! empty( $query_vars['shipping_class'] ) ) {
			$wp_query_args['tax_query'][] = array(
				'taxonomy' => 'product_shipping_class',
				'field'    => 'slug',
				'terms'    => $query_vars['shipping_class'],
			);
		}

		// Handle total_sales.
		// This query doesn't get auto-generated since the meta key doesn't have the underscore prefix.
		if ( isset( $query_vars['total_sales'] ) && '' !== $query_vars['total_sales'] ) {
			$wp_query_args['meta_query'][] = array(
				'key'     => 'total_sales',
				'value'   => absint( $query_vars['total_sales'] ),
				'compare' => '=',
			);
		}

		// Handle SKU.
		if ( $manual_queries['sku'] ) {
			$wp_query_args['meta_query'][] = array(
				'key'     => '_sku',
				'value'   => $manual_queries['sku'],
				'compare' => 'LIKE',
			);
		}

		// Handle featured.
		if ( '' !== $manual_queries['featured'] ) {
			$product_visibility_term_ids = wc_get_product_visibility_term_ids();
			if ( $manual_queries['featured'] ) {
				$wp_query_args['tax_query'][] = array(
					'taxonomy' => 'product_visibility',
					'field'    => 'term_taxonomy_id',
					'terms'    => array( $product_visibility_term_ids['featured'] ),
				);
				$wp_query_args['tax_query'][] = array(
					'taxonomy' => 'product_visibility',
					'field'    => 'term_taxonomy_id',
					'terms'    => array( $product_visibility_term_ids['exclude-from-catalog'] ),
					'operator' => 'NOT IN',
				);
			} else {
				$wp_query_args['tax_query'][] = array(
					'taxonomy' => 'product_visibility',
					'field'    => 'term_taxonomy_id',
					'terms'    => array( $product_visibility_term_ids['featured'] ),
					'operator' => 'NOT IN',
				);
			}
		}

		// Handle visibility.
		if ( $manual_queries['visibility'] ) {
			switch ( $manual_queries['visibility'] ) {
				case 'search':
					$wp_query_args['tax_query'][] = array(
						'taxonomy' => 'product_visibility',
						'field'    => 'slug',
						'terms'    => array( 'exclude-from-search' ),
						'operator' => 'NOT IN',
					);
					break;
				case 'catalog':
					$wp_query_args['tax_query'][] = array(
						'taxonomy' => 'product_visibility',
						'field'    => 'slug',
						'terms'    => array( 'exclude-from-catalog' ),
						'operator' => 'NOT IN',
					);
					break;
				case 'visible':
					$wp_query_args['tax_query'][] = array(
						'taxonomy' => 'product_visibility',
						'field'    => 'slug',
						'terms'    => array( 'exclude-from-catalog', 'exclude-from-search' ),
						'operator' => 'NOT IN',
					);
					break;
				case 'hidden':
					$wp_query_args['tax_query'][] = array(
						'taxonomy' => 'product_visibility',
						'field'    => 'slug',
						'terms'    => array( 'exclude-from-catalog', 'exclude-from-search' ),
						'operator' => 'AND',
					);
					break;
			}
		}

		// Handle date queries.
		$date_queries = array(
			'date_created'      => 'post_date',
			'date_modified'     => 'post_modified',
			'date_on_sale_from' => '_sale_price_dates_from',
			'date_on_sale_to'   => '_sale_price_dates_to',
		);
		foreach ( $date_queries as $query_var_key => $db_key ) {
			if ( isset( $query_vars[ $query_var_key ] ) && '' !== $query_vars[ $query_var_key ] ) {

				// Remove any existing meta queries for the same keys to prevent conflicts.
				$existing_queries = wp_list_pluck( $wp_query_args['meta_query'], 'key', true );
				foreach ( $existing_queries as $query_index => $query_contents ) {
					unset( $wp_query_args['meta_query'][ $query_index ] );
				}

				$wp_query_args = $this->parse_date_for_wp_query( $query_vars[ $query_var_key ], $db_key, $wp_query_args );
			}
		}

		// Handle paginate.
		if ( ! isset( $query_vars['paginate'] ) || ! $query_vars['paginate'] ) {
			$wp_query_args['no_found_rows'] = true;
		}

		// Handle reviews_allowed.
		if ( isset( $query_vars['reviews_allowed'] ) && is_bool( $query_vars['reviews_allowed'] ) ) {
			add_filter( 'posts_where', array( $this, 'reviews_allowed_query_where' ), 10, 2 );
		}

		return apply_filters( 'woocommerce_product_data_store_cpt_get_products_query', $wp_query_args, $query_vars, $this );
	}

	/**
	 * Query for Products matching specific criteria.
	 *
	 * @since 3.2.0
	 *
	 * @param array $query_vars Query vars from a WC_Product_Query.
	 *
	 * @return array|object
	 */
	public function query( $query_vars ) {
		$args = $this->get_wp_query_args( $query_vars );

		if ( ! empty( $args['errors'] ) ) {
			$query = (object) array(
				'posts'         => array(),
				'found_posts'   => 0,
				'max_num_pages' => 0,
			);
		} else {
			$query = new WP_Query( $args );
		}

		if ( isset( $query_vars['return'] ) && 'objects' === $query_vars['return'] && ! empty( $query->posts ) ) {
			// Prime caches before grabbing objects.
			update_post_caches( $query->posts, array( 'product', 'product_variation' ) );
		}

		$products = ( isset( $query_vars['return'] ) && 'ids' === $query_vars['return'] ) ? $query->posts : array_filter( array_map( 'wc_get_product', $query->posts ) );

		if ( isset( $query_vars['paginate'] ) && $query_vars['paginate'] ) {
			return (object) array(
				'products'      => $products,
				'total'         => $query->found_posts,
				'max_num_pages' => $query->max_num_pages,
			);
		}

		return $products;
	}
}<|MERGE_RESOLUTION|>--- conflicted
+++ resolved
@@ -1363,7 +1363,7 @@
 
 			foreach ( $search_terms as $search_term ) {
 				$like              = '%' . $wpdb->esc_like( $search_term ) . '%';
-				$term_group_query .= $wpdb->prepare( " {$searchand} ( ( posts.post_title LIKE %s) OR ( posts.post_content LIKE %s ) OR ( postmeta.meta_key = '_sku' AND postmeta.meta_value LIKE %s ) )", $like, $like, $like ); // @codingStandardsIgnoreLine.
+				$term_group_query .= $wpdb->prepare( " {$searchand} ( ( posts.post_title LIKE %s) OR ( posts.post_excerpt LIKE %s) OR ( posts.post_content LIKE %s ) OR ( postmeta.meta_key = '_sku' AND postmeta.meta_value LIKE %s ) )", $like, $like, $like ); // @codingStandardsIgnoreLine.
 				$searchand         = ' AND ';
 			}
 
@@ -1390,7 +1390,6 @@
 		// phpcs:ignore WordPress.VIP.DirectDatabaseQuery.DirectQuery
 		$search_results = $wpdb->get_results(
 			// phpcs:disable
-<<<<<<< HEAD
 			"SELECT DISTINCT posts.ID as product_id, posts.post_parent as parent_id FROM {$wpdb->posts} posts
 			LEFT JOIN {$wpdb->postmeta} postmeta ON posts.ID = postmeta.post_id
 			$type_join
@@ -1399,29 +1398,6 @@
 			$status_where
 			$type_where
 			ORDER BY posts.post_parent ASC, posts.post_title ASC"
-=======
-			$wpdb->prepare(
-				"SELECT DISTINCT posts.ID as product_id, posts.post_parent as parent_id FROM {$wpdb->posts} posts
-				LEFT JOIN {$wpdb->postmeta} postmeta ON posts.ID = postmeta.post_id
-				$type_join
-				WHERE (
-					posts.post_title LIKE %s
-					OR posts.post_excerpt LIKE %s
-					OR posts.post_content LIKE %s
-					OR (
-						postmeta.meta_key = '_sku' AND postmeta.meta_value LIKE %s
-					)
-				)
-				AND posts.post_type IN ('" . implode( "','", $post_types ) . "')
-				$status_where
-				$type_where
-				ORDER BY posts.post_parent ASC, posts.post_title ASC",
-				$like_term,
-				$like_term,
-				$like_term,
-				$like_term
-			)
->>>>>>> b0902e56
 			// phpcs:enable
 		);
 
