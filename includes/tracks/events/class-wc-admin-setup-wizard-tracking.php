<?php
/**
 * WooCommerce Admin Setup Wizard Tracking
 *
 * @package WooCommerce\Tracks
 *
 * @deprecated 4.5.0
 */

defined( 'ABSPATH' ) || exit;

/**
 * This class adds actions to track usage of the WooCommerce Onboarding Wizard.
 */
class WC_Admin_Setup_Wizard_Tracking {
	/**
	 * Steps for the setup wizard
	 *
	 * @var array
	 */
	private $steps = array();

	/**
	 * Init tracking.
	 *
	 * @deprecated 4.5.0
	 */
	public function init() {
<<<<<<< HEAD
		_deprecated_function( __CLASS__ . '::' . __FUNCTION__, '4.5.0', __( 'Onboarding is maintained in WooCommerce Admin.', 'woocommerce' ) );
=======
		if ( empty( $_GET['page'] ) || 'wc-setup' !== $_GET['page'] ) { // WPCS: CSRF ok, input var ok.
			return;
		}

		add_filter( 'woocommerce_setup_wizard_steps', array( $this, 'set_obw_steps' ) );
		add_action( 'shutdown', array( $this, 'track_skip_step' ), 1 );
		add_action( 'add_option_woocommerce_allow_tracking', array( $this, 'track_start' ), 10, 2 );
		add_action( 'admin_init', array( $this, 'track_ready_next_steps' ), 1 );
		add_action( 'wp_print_scripts', array( $this, 'dequeue_non_allowed_scripts' ) );
		$this->add_step_save_events();
		add_action( 'woocommerce_setup_footer', array( $this, 'add_footer_scripts' ) );
>>>>>>> 085b4b53
	}

	/**
	 * Get the name of the current step.
	 *
	 * @deprecated 4.5.0
	 * @return string
	 */
	public function get_current_step() {
		_deprecated_function( __CLASS__ . '::' . __FUNCTION__, '4.5.0', __( 'Onboarding is maintained in WooCommerce Admin.', 'woocommerce' ) );
		return isset( $_GET['step'] ) ? sanitize_key( $_GET['step'] ) : ''; // phpcs:ignore WordPress.Security.NonceVerification.Recommended
	}

	/**
	 * Add footer scripts to OBW via woocommerce_setup_footer
	 *
	 * @deprecated 4.5.0
	 */
	public function add_footer_scripts() {
		_deprecated_function( __CLASS__ . '::' . __FUNCTION__, '4.5.0', __( 'Onboarding is maintained in WooCommerce Admin.', 'woocommerce' ) );
	}

	/**
	 * Dequeue unwanted scripts from OBW footer.
	 *
	 * @deprecated 4.5.0
	 */
<<<<<<< HEAD
	public function dequeue_non_whitelisted_scripts() {
		_deprecated_function( __CLASS__ . '::' . __FUNCTION__, '4.5.0', __( 'Onboarding is maintained in WooCommerce Admin.', 'woocommerce' ) );
=======
	public function dequeue_non_allowed_scripts() {
		global $wp_scripts;
		$allowed = array( 'woo-tracks' );

		foreach ( $wp_scripts->queue as $script ) {
			if ( in_array( $script, $allowed, true ) ) {
				continue;
			}
			wp_dequeue_script( $script );
		}
>>>>>>> 085b4b53
	}

	/**
	 * Track when tracking is opted into and OBW has started.
	 *
	 * @param string $option Option name.
	 * @param string $value  Option value.
	 *
	 * @deprecated 4.5.0
	 */
	public function track_start( $option, $value ) {
		_deprecated_function( __CLASS__ . '::' . __FUNCTION__, '4.5.0', __( 'Onboarding is maintained in WooCommerce Admin.', 'woocommerce' ) );
	}

	/**
	 * Track the marketing form on submit.
	 *
	 * @deprecated 4.5.0
	 */
	public function track_ready_next_steps() {
		_deprecated_function( __CLASS__ . '::' . __FUNCTION__, '4.5.0', __( 'Onboarding is maintained in WooCommerce Admin.', 'woocommerce' ) );
	}

	/**
	 * Track various events when a step is saved.
	 *
	 * @deprecated 4.5.0
	 */
	public function add_step_save_events() {
		_deprecated_function( __CLASS__ . '::' . __FUNCTION__, '4.5.0', __( 'Onboarding is maintained in WooCommerce Admin.', 'woocommerce' ) );
	}

	/**
	 * Track store setup and store properties on save.
	 *
	 * @deprecated 4.5.0
	 */
	public function track_store_setup() {
		_deprecated_function( __CLASS__ . '::' . __FUNCTION__, '4.5.0', __( 'Onboarding is maintained in WooCommerce Admin.', 'woocommerce' ) );
	}

	/**
	 * Track payment gateways selected.
	 *
	 * @deprecated 4.5.0
	 */
	public function track_payments() {
		_deprecated_function( __CLASS__ . '::' . __FUNCTION__, '4.5.0', __( 'Onboarding is maintained in WooCommerce Admin.', 'woocommerce' ) );
	}

	/**
	 * Track shipping units and whether or not labels are set.
	 *
	 * @deprecated 4.5.0
	 */
	public function track_shipping() {
		_deprecated_function( __CLASS__ . '::' . __FUNCTION__, '4.5.0', __( 'Onboarding is maintained in WooCommerce Admin.', 'woocommerce' ) );
	}

	/**
	 * Track recommended plugins selected for install.
	 *
	 * @deprecated 4.5.0
	 */
	public function track_recommended() {
		_deprecated_function( __CLASS__ . '::' . __FUNCTION__, '4.5.0', __( 'Onboarding is maintained in WooCommerce Admin.', 'woocommerce' ) );
	}

	/**
	 * Tracks when Jetpack is activated through the OBW.
	 *
	 * @deprecated 4.5.0
	 */
	public function track_jetpack_activate() {
		_deprecated_function( __CLASS__ . '::' . __FUNCTION__, '4.5.0', __( 'Onboarding is maintained in WooCommerce Admin.', 'woocommerce' ) );
	}

	/**
	 * Tracks when last next_steps screen is viewed in the OBW.
	 *
	 * @deprecated 4.5.0
	 */
	public function track_next_steps() {
		_deprecated_function( __CLASS__ . '::' . __FUNCTION__, '4.5.0', __( 'Onboarding is maintained in WooCommerce Admin.', 'woocommerce' ) );
	}

	/**
	 * Track skipped steps.
	 *
	 * @deprecated 4.5.0
	 */
	public function track_skip_step() {
		_deprecated_function( __CLASS__ . '::' . __FUNCTION__, '4.5.0', __( 'Onboarding is maintained in WooCommerce Admin.', 'woocommerce' ) );
	}

	/**
	 * Set the OBW steps inside this class instance.
	 *
	 * @param array $steps Array of OBW steps.
	 *
	 * @deprecated 4.5.0
	 */
	public function set_obw_steps( $steps ) {
		_deprecated_function( __CLASS__ . '::' . __FUNCTION__, '4.5.0', __( 'Onboarding is maintained in WooCommerce Admin.', 'woocommerce' ) );
		$this->steps = $steps;

		return $steps;
	}
}<|MERGE_RESOLUTION|>--- conflicted
+++ resolved
@@ -26,21 +26,7 @@
 	 * @deprecated 4.5.0
 	 */
 	public function init() {
-<<<<<<< HEAD
 		_deprecated_function( __CLASS__ . '::' . __FUNCTION__, '4.5.0', __( 'Onboarding is maintained in WooCommerce Admin.', 'woocommerce' ) );
-=======
-		if ( empty( $_GET['page'] ) || 'wc-setup' !== $_GET['page'] ) { // WPCS: CSRF ok, input var ok.
-			return;
-		}
-
-		add_filter( 'woocommerce_setup_wizard_steps', array( $this, 'set_obw_steps' ) );
-		add_action( 'shutdown', array( $this, 'track_skip_step' ), 1 );
-		add_action( 'add_option_woocommerce_allow_tracking', array( $this, 'track_start' ), 10, 2 );
-		add_action( 'admin_init', array( $this, 'track_ready_next_steps' ), 1 );
-		add_action( 'wp_print_scripts', array( $this, 'dequeue_non_allowed_scripts' ) );
-		$this->add_step_save_events();
-		add_action( 'woocommerce_setup_footer', array( $this, 'add_footer_scripts' ) );
->>>>>>> 085b4b53
 	}
 
 	/**
@@ -68,11 +54,8 @@
 	 *
 	 * @deprecated 4.5.0
 	 */
-<<<<<<< HEAD
-	public function dequeue_non_whitelisted_scripts() {
+	public function dequeue_non_allowed_scripts() {
 		_deprecated_function( __CLASS__ . '::' . __FUNCTION__, '4.5.0', __( 'Onboarding is maintained in WooCommerce Admin.', 'woocommerce' ) );
-=======
-	public function dequeue_non_allowed_scripts() {
 		global $wp_scripts;
 		$allowed = array( 'woo-tracks' );
 
@@ -82,7 +65,6 @@
 			}
 			wp_dequeue_script( $script );
 		}
->>>>>>> 085b4b53
 	}
 
 	/**
