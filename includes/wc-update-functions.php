--- conflicted
+++ resolved
@@ -2132,37 +2132,6 @@
 }
 
 /**
-<<<<<<< HEAD
- * Update DB version to 4.5.0.
- */
-function wc_update_450_db_version() {
-	WC_Install::update_db_version( '4.5.0' );
-}
-
-/**
- * Sanitize all coupons code.
- */
-function wc_update_450_sanitize_coupons_code() {
-	global $wpdb;
-
-	$coupons = $wpdb->get_results( "SELECT ID, post_title FROM {$wpdb->posts} WHERE post_type = 'shop_coupon';" );
-
-	if ( $coupons ) {
-		foreach ( $coupons as $data ) {
-			$code = trim( wp_filter_kses( $data->post_title ) );
-
-			if ( ! empty( $code ) ) {
-				$wpdb->query(
-					$wpdb->prepare(
-						"UPDATE {$wpdb->posts} SET post_title = %s WHERE ID = %d",
-						$code,
-						$data->ID
-					)
-				);
-			}
-		}
-	}
-=======
  * Register attributes as terms for variable products, in increments of 100 products.
  *
  * @return bool true if there are more products to process.
@@ -2205,5 +2174,36 @@
  */
 function wc_update_440_db_version() {
 	WC_Install::update_db_version( '4.4.0' );
->>>>>>> d6791828
+}
+
+/**
+ * Update DB version to 4.5.0.
+ */
+function wc_update_450_db_version() {
+	WC_Install::update_db_version( '4.5.0' );
+}
+
+/**
+ * Sanitize all coupons code.
+ */
+function wc_update_450_sanitize_coupons_code() {
+	global $wpdb;
+
+	$coupons = $wpdb->get_results( "SELECT ID, post_title FROM {$wpdb->posts} WHERE post_type = 'shop_coupon';" );
+
+	if ( $coupons ) {
+		foreach ( $coupons as $data ) {
+			$code = trim( wp_filter_kses( $data->post_title ) );
+
+			if ( ! empty( $code ) ) {
+				$wpdb->query(
+					$wpdb->prepare(
+						"UPDATE {$wpdb->posts} SET post_title = %s WHERE ID = %d",
+						$code,
+						$data->ID
+					)
+				);
+			}
+		}
+	}
 }