<?php
/**
 * WooCommerce Updates
 *
 * Functions for updating data, used by the background updater.
 *
 * @author   WooThemes
 * @category Core
 * @package  WooCommerce/Functions
 * @version  2.6.0
 */

if ( ! defined( 'ABSPATH' ) ) {
	exit;
}

/**
 * Update file paths for 2.0
 *
 * @return void
 */
function wc_update_200_file_paths() {
	global $wpdb;

	// Upgrade old style files paths to support multiple file paths.
	$existing_file_paths = $wpdb->get_results( "SELECT meta_value, meta_id, post_id FROM {$wpdb->postmeta} WHERE meta_key = '_file_path' AND meta_value != '';" );

	if ( $existing_file_paths ) {

		foreach ( $existing_file_paths as $existing_file_path ) {

			$old_file_path = trim( $existing_file_path->meta_value );

			if ( ! empty( $old_file_path ) ) {
				$file_paths = serialize( array( md5( $old_file_path ) => $old_file_path ) );

				$wpdb->query( $wpdb->prepare( "UPDATE {$wpdb->postmeta} SET meta_key = '_file_paths', meta_value = %s WHERE meta_id = %d", $file_paths, $existing_file_path->meta_id ) );

				$wpdb->query( $wpdb->prepare( "UPDATE {$wpdb->prefix}woocommerce_downloadable_product_permissions SET download_id = %s WHERE product_id = %d", md5( $old_file_path ), $existing_file_path->post_id ) );

			}
		}
	}
}

/**
 * Update permalinks for 2.0
 *
 * @return void
 */
function wc_update_200_permalinks() {
	// Setup default permalinks if shop page is defined.
	$permalinks   = get_option( 'woocommerce_permalinks' );
	$shop_page_id = wc_get_page_id( 'shop' );

	if ( empty( $permalinks ) && $shop_page_id > 0 ) {

		$base_slug = $shop_page_id > 0 && get_post( $shop_page_id ) ? get_page_uri( $shop_page_id ) : 'shop';

		$category_base = get_option( 'woocommerce_prepend_shop_page_to_urls' ) == 'yes' ? trailingslashit( $base_slug ) : '';
		$category_slug = get_option( 'woocommerce_product_category_slug' ) ? get_option( 'woocommerce_product_category_slug' ) : _x( 'product-category', 'slug', 'woocommerce' );
		$tag_slug      = get_option( 'woocommerce_product_tag_slug' ) ? get_option( 'woocommerce_product_tag_slug' ) : _x( 'product-tag', 'slug', 'woocommerce' );

		if ( 'yes' == get_option( 'woocommerce_prepend_shop_page_to_products' ) ) {
			$product_base = trailingslashit( $base_slug );
		} else {
			$product_slug = get_option( 'woocommerce_product_slug' );
			if ( false !== $product_slug && ! empty( $product_slug ) ) {
				$product_base = trailingslashit( $product_slug );
			} else {
				$product_base = trailingslashit( _x( 'product', 'slug', 'woocommerce' ) );
			}
		}

		if ( get_option( 'woocommerce_prepend_category_to_products' ) == 'yes' ) {
			$product_base .= trailingslashit( '%product_cat%' );
		}

		$permalinks = array(
			'product_base'   => untrailingslashit( $product_base ),
			'category_base'  => untrailingslashit( $category_base . $category_slug ),
			'attribute_base' => untrailingslashit( $category_base ),
			'tag_base'       => untrailingslashit( $category_base . $tag_slug ),
		);

		update_option( 'woocommerce_permalinks', $permalinks );
	}
}

/**
 * Update sub-category display options for 2.0
 *
 * @return void
 */
function wc_update_200_subcat_display() {
	// Update subcat display settings.
	if ( get_option( 'woocommerce_shop_show_subcategories' ) == 'yes' ) {
		if ( get_option( 'woocommerce_hide_products_when_showing_subcategories' ) == 'yes' ) {
			update_option( 'woocommerce_shop_page_display', 'subcategories' );
		} else {
			update_option( 'woocommerce_shop_page_display', 'both' );
		}
	}

	if ( get_option( 'woocommerce_show_subcategories' ) == 'yes' ) {
		if ( get_option( 'woocommerce_hide_products_when_showing_subcategories' ) == 'yes' ) {
			update_option( 'woocommerce_category_archive_display', 'subcategories' );
		} else {
			update_option( 'woocommerce_category_archive_display', 'both' );
		}
	}
}

/**
 * Update tax rates for 2.0
 *
 * @return void
 */
function wc_update_200_taxrates() {
	global $wpdb;

	// Update tax rates.
	$loop      = 0;
	$tax_rates = get_option( 'woocommerce_tax_rates' );

	if ( $tax_rates ) {
		foreach ( $tax_rates as $tax_rate ) {

			foreach ( $tax_rate['countries'] as $country => $states ) {

				$states = array_reverse( $states );

				foreach ( $states as $state ) {

					if ( '*' == $state ) {
						$state = '';
					}

					$wpdb->insert(
						$wpdb->prefix . 'woocommerce_tax_rates',
						array(
							'tax_rate_country'  => $country,
							'tax_rate_state'    => $state,
							'tax_rate'          => $tax_rate['rate'],
							'tax_rate_name'     => $tax_rate['label'],
							'tax_rate_priority' => 1,
							'tax_rate_compound' => ( 'yes' === $tax_rate['compound'] ) ? 1 : 0,
							'tax_rate_shipping' => ( 'yes' === $tax_rate['shipping'] ) ? 1 : 0,
							'tax_rate_order'    => $loop,
							'tax_rate_class'    => $tax_rate['class'],
						)
					);

					$loop++;
				}
			}
		}
	}

	$local_tax_rates = get_option( 'woocommerce_local_tax_rates' );

	if ( $local_tax_rates ) {
		foreach ( $local_tax_rates as $tax_rate ) {

			$location_type = ( 'postcode' === $tax_rate['location_type'] ) ? 'postcode' : 'city';

			if ( '*' == $tax_rate['state'] ) {
				$tax_rate['state'] = '';
			}

			$wpdb->insert(
				$wpdb->prefix . 'woocommerce_tax_rates',
				array(
					'tax_rate_country'  => $tax_rate['country'],
					'tax_rate_state'    => $tax_rate['state'],
					'tax_rate'          => $tax_rate['rate'],
					'tax_rate_name'     => $tax_rate['label'],
					'tax_rate_priority' => 2,
					'tax_rate_compound' => ( 'yes' === $tax_rate['compound'] ) ? 1 : 0,
					'tax_rate_shipping' => ( 'yes' === $tax_rate['shipping'] ) ? 1 : 0,
					'tax_rate_order'    => $loop,
					'tax_rate_class'    => $tax_rate['class'],
				)
			);

			$tax_rate_id = $wpdb->insert_id;

			if ( $tax_rate['locations'] ) {
				foreach ( $tax_rate['locations'] as $location ) {

					$wpdb->insert(
						$wpdb->prefix . 'woocommerce_tax_rate_locations',
						array(
							'location_code' => $location,
							'tax_rate_id'   => $tax_rate_id,
							'location_type' => $location_type,
						)
					);

				}
			}

			$loop++;
		}
	}

	update_option( 'woocommerce_tax_rates_backup', $tax_rates );
	update_option( 'woocommerce_local_tax_rates_backup', $local_tax_rates );
	delete_option( 'woocommerce_tax_rates' );
	delete_option( 'woocommerce_local_tax_rates' );
}

/**
 * Update order item line items for 2.0
 *
 * @return void
 */
function wc_update_200_line_items() {
	global $wpdb;

	// Now its time for the massive update to line items - move them to the new DB tables.
	// Reverse with UPDATE `wpwc_postmeta` SET meta_key = '_order_items' WHERE meta_key = '_order_items_old'.
	$order_item_rows = $wpdb->get_results(
		"SELECT meta_value, post_id FROM {$wpdb->postmeta} WHERE meta_key = '_order_items'"
	);

	foreach ( $order_item_rows as $order_item_row ) {

		$order_items = (array) maybe_unserialize( $order_item_row->meta_value );

		foreach ( $order_items as $order_item ) {

			if ( ! isset( $order_item['line_total'] ) && isset( $order_item['taxrate'] ) && isset( $order_item['cost'] ) ) {
				$order_item['line_tax']          = number_format( ( $order_item['cost'] * $order_item['qty'] ) * ( $order_item['taxrate'] / 100 ), 2, '.', '' );
				$order_item['line_total']        = $order_item['cost'] * $order_item['qty'];
				$order_item['line_subtotal_tax'] = $order_item['line_tax'];
				$order_item['line_subtotal']     = $order_item['line_total'];
			}

			$order_item['line_tax']          = isset( $order_item['line_tax'] ) ? $order_item['line_tax'] : 0;
			$order_item['line_total']        = isset( $order_item['line_total'] ) ? $order_item['line_total'] : 0;
			$order_item['line_subtotal_tax'] = isset( $order_item['line_subtotal_tax'] ) ? $order_item['line_subtotal_tax'] : 0;
			$order_item['line_subtotal']     = isset( $order_item['line_subtotal'] ) ? $order_item['line_subtotal'] : 0;

			$item_id = wc_add_order_item(
				$order_item_row->post_id,
				array(
					'order_item_name' => $order_item['name'],
					'order_item_type' => 'line_item',
				)
			);

			 // Add line item meta.
			if ( $item_id ) {
				wc_add_order_item_meta( $item_id, '_qty', absint( $order_item['qty'] ) );
				wc_add_order_item_meta( $item_id, '_tax_class', $order_item['tax_class'] );
				wc_add_order_item_meta( $item_id, '_product_id', $order_item['id'] );
				wc_add_order_item_meta( $item_id, '_variation_id', $order_item['variation_id'] );
				wc_add_order_item_meta( $item_id, '_line_subtotal', wc_format_decimal( $order_item['line_subtotal'] ) );
				wc_add_order_item_meta( $item_id, '_line_subtotal_tax', wc_format_decimal( $order_item['line_subtotal_tax'] ) );
				wc_add_order_item_meta( $item_id, '_line_total', wc_format_decimal( $order_item['line_total'] ) );
				wc_add_order_item_meta( $item_id, '_line_tax', wc_format_decimal( $order_item['line_tax'] ) );

				$meta_rows = array();

				// Insert meta.
				if ( ! empty( $order_item['item_meta'] ) ) {
					foreach ( $order_item['item_meta'] as $key => $meta ) {
						// Backwards compatibility.
						if ( is_array( $meta ) && isset( $meta['meta_name'] ) ) {
							$meta_rows[] = '(' . $item_id . ',"' . esc_sql( $meta['meta_name'] ) . '","' . esc_sql( $meta['meta_value'] ) . '")';
						} else {
							$meta_rows[] = '(' . $item_id . ',"' . esc_sql( $key ) . '","' . esc_sql( $meta ) . '")';
						}
					}
				}

				// Insert meta rows at once.
				if ( count( $meta_rows ) > 0 ) {
					$wpdb->query(
						$wpdb->prepare(
							"INSERT INTO {$wpdb->prefix}woocommerce_order_itemmeta ( order_item_id, meta_key, meta_value )
							VALUES " . implode( ',', $meta_rows ) . ';', // @codingStandardsIgnoreLine
							$order_item_row->post_id
						)
					);
				}

				// Delete from DB (rename).
				$wpdb->query(
					$wpdb->prepare(
						"UPDATE {$wpdb->postmeta}
						SET meta_key = '_order_items_old'
						WHERE meta_key = '_order_items'
						AND post_id = %d",
						$order_item_row->post_id
					)
				);
			}

			unset( $meta_rows, $item_id, $order_item );
		}
	}

	// Do the same kind of update for order_taxes - move to lines.
	// Reverse with UPDATE `wpwc_postmeta` SET meta_key = '_order_taxes' WHERE meta_key = '_order_taxes_old'.
	$order_tax_rows = $wpdb->get_results(
		"SELECT meta_value, post_id FROM {$wpdb->postmeta}
		WHERE meta_key = '_order_taxes'"
	);

	foreach ( $order_tax_rows as $order_tax_row ) {

		$order_taxes = (array) maybe_unserialize( $order_tax_row->meta_value );

		if ( ! empty( $order_taxes ) ) {
			foreach ( $order_taxes as $order_tax ) {

				if ( ! isset( $order_tax['label'] ) || ! isset( $order_tax['cart_tax'] ) || ! isset( $order_tax['shipping_tax'] ) ) {
					continue;
				}

				$item_id = wc_add_order_item(
					$order_tax_row->post_id, array(
						'order_item_name' => $order_tax['label'],
						'order_item_type' => 'tax',
					)
				);

				 // Add line item meta.
				if ( $item_id ) {
					wc_add_order_item_meta( $item_id, 'compound', absint( isset( $order_tax['compound'] ) ? $order_tax['compound'] : 0 ) );
					wc_add_order_item_meta( $item_id, 'tax_amount', wc_clean( $order_tax['cart_tax'] ) );
					wc_add_order_item_meta( $item_id, 'shipping_tax_amount', wc_clean( $order_tax['shipping_tax'] ) );
				}

				// Delete from DB (rename).
				$wpdb->query(
					$wpdb->prepare(
						"UPDATE {$wpdb->postmeta}
						SET meta_key = '_order_taxes_old'
						WHERE meta_key = '_order_taxes'
						AND post_id = %d",
						$order_tax_row->post_id
					)
				);

				unset( $tax_amount );
			}
		}
	}
}

/**
 * Update image settings for 2.0
 *
 * @return void
 */
function wc_update_200_images() {
	// Grab the pre 2.0 Image options and use to populate the new image options settings,
	// cleaning up afterwards like nice people do.
	foreach ( array( 'catalog', 'single', 'thumbnail' ) as $value ) {

		$old_settings = array_filter(
			array(
				'width'  => get_option( 'woocommerce_' . $value . '_image_width' ),
				'height' => get_option( 'woocommerce_' . $value . '_image_height' ),
				'crop'   => get_option( 'woocommerce_' . $value . '_image_crop' ),
			)
		);

		if ( ! empty( $old_settings ) && update_option( 'shop_' . $value . '_image_size', $old_settings ) ) {

			delete_option( 'woocommerce_' . $value . '_image_width' );
			delete_option( 'woocommerce_' . $value . '_image_height' );
			delete_option( 'woocommerce_' . $value . '_image_crop' );

		}
	}
}

/**
 * Update DB version for 2.0
 *
 * @return void
 */
function wc_update_200_db_version() {
	WC_Install::update_db_version( '2.0.0' );
}

/**
 * Update Brazilian States for 2.0.9
 *
 * @return void
 */
function wc_update_209_brazillian_state() {
	global $wpdb;

	// Update brazillian state codes.
	$wpdb->update(
		$wpdb->postmeta,
		array(
			'meta_value' => 'BA',
		),
		array(
			'meta_key'   => '_billing_state',
			'meta_value' => 'BH',
		)
	);
	$wpdb->update(
		$wpdb->postmeta,
		array(
			'meta_value' => 'BA',
		),
		array(
			'meta_key'   => '_shipping_state',
			'meta_value' => 'BH',
		)
	);
	$wpdb->update(
		$wpdb->usermeta,
		array(
			'meta_value' => 'BA',
		),
		array(
			'meta_key'   => 'billing_state',
			'meta_value' => 'BH',
		)
	);
	$wpdb->update(
		$wpdb->usermeta,
		array(
			'meta_value' => 'BA',
		),
		array(
			'meta_key'   => 'shipping_state',
			'meta_value' => 'BH',
		)
	);
}

/**
 * Update DB version for 2.0.9
 *
 * @return void
 */
function wc_update_209_db_version() {
	WC_Install::update_db_version( '2.0.9' );
}

/**
 * Remove pages for 2.1
 *
 * @return void
 */
function wc_update_210_remove_pages() {
	// Pages no longer used.
	wp_trash_post( get_option( 'woocommerce_pay_page_id' ) );
	wp_trash_post( get_option( 'woocommerce_thanks_page_id' ) );
	wp_trash_post( get_option( 'woocommerce_view_order_page_id' ) );
	wp_trash_post( get_option( 'woocommerce_change_password_page_id' ) );
	wp_trash_post( get_option( 'woocommerce_edit_address_page_id' ) );
	wp_trash_post( get_option( 'woocommerce_lost_password_page_id' ) );
}

/**
 * Update file paths to support multiple files for 2.1
 *
 * @return void
 */
function wc_update_210_file_paths() {
	global $wpdb;

	// Upgrade file paths to support multiple file paths + names etc.
	$existing_file_paths = $wpdb->get_results( "SELECT meta_value, meta_id FROM {$wpdb->postmeta} WHERE meta_key = '_file_paths' AND meta_value != '';" );

	if ( $existing_file_paths ) {

		foreach ( $existing_file_paths as $existing_file_path ) {

			$needs_update = false;
			$new_value    = array();
			$value        = maybe_unserialize( trim( $existing_file_path->meta_value ) );

			if ( $value ) {
				foreach ( $value as $key => $file ) {
					if ( ! is_array( $file ) ) {
						$needs_update      = true;
						$new_value[ $key ] = array(
							'file' => $file,
							'name' => wc_get_filename_from_url( $file ),
						);
					} else {
						$new_value[ $key ] = $file;
					}
				}
				if ( $needs_update ) {
					$new_value = serialize( $new_value );

					$wpdb->query( $wpdb->prepare( "UPDATE {$wpdb->postmeta} SET meta_key = %s, meta_value = %s WHERE meta_id = %d", '_downloadable_files', $new_value, $existing_file_path->meta_id ) );
				}
			}
		}
	}
}

/**
 * Update DB version for 2.1
 *
 * @return void
 */
function wc_update_210_db_version() {
	WC_Install::update_db_version( '2.1.0' );
}

/**
 * Update shipping options for 2.2
 *
 * @return void
 */
function wc_update_220_shipping() {
	$woocommerce_ship_to_destination = 'shipping';

	if ( get_option( 'woocommerce_ship_to_billing_address_only' ) === 'yes' ) {
		$woocommerce_ship_to_destination = 'billing_only';
	} elseif ( get_option( 'woocommerce_ship_to_billing' ) === 'yes' ) {
		$woocommerce_ship_to_destination = 'billing';
	}

	add_option( 'woocommerce_ship_to_destination', $woocommerce_ship_to_destination, '', 'no' );
}

/**
 * Update order statuses for 2.2
 *
 * @return void
 */
function wc_update_220_order_status() {
	global $wpdb;
	$wpdb->query(
		"UPDATE {$wpdb->posts} as posts
		LEFT JOIN {$wpdb->term_relationships} AS rel ON posts.ID = rel.object_id
		LEFT JOIN {$wpdb->term_taxonomy} AS tax USING( term_taxonomy_id )
		LEFT JOIN {$wpdb->terms} AS term USING( term_id )
		SET posts.post_status = 'wc-pending'
		WHERE posts.post_type = 'shop_order'
		AND posts.post_status = 'publish'
		AND tax.taxonomy = 'shop_order_status'
		AND	term.slug LIKE 'pending%';"
	);
	$wpdb->query(
		"UPDATE {$wpdb->posts} as posts
		LEFT JOIN {$wpdb->term_relationships} AS rel ON posts.ID = rel.object_id
		LEFT JOIN {$wpdb->term_taxonomy} AS tax USING( term_taxonomy_id )
		LEFT JOIN {$wpdb->terms} AS term USING( term_id )
		SET posts.post_status = 'wc-processing'
		WHERE posts.post_type = 'shop_order'
		AND posts.post_status = 'publish'
		AND tax.taxonomy = 'shop_order_status'
		AND	term.slug LIKE 'processing%';"
	);
	$wpdb->query(
		"UPDATE {$wpdb->posts} as posts
		LEFT JOIN {$wpdb->term_relationships} AS rel ON posts.ID = rel.object_id
		LEFT JOIN {$wpdb->term_taxonomy} AS tax USING( term_taxonomy_id )
		LEFT JOIN {$wpdb->terms} AS term USING( term_id )
		SET posts.post_status = 'wc-on-hold'
		WHERE posts.post_type = 'shop_order'
		AND posts.post_status = 'publish'
		AND tax.taxonomy = 'shop_order_status'
		AND	term.slug LIKE 'on-hold%';"
	);
	$wpdb->query(
		"UPDATE {$wpdb->posts} as posts
		LEFT JOIN {$wpdb->term_relationships} AS rel ON posts.ID = rel.object_id
		LEFT JOIN {$wpdb->term_taxonomy} AS tax USING( term_taxonomy_id )
		LEFT JOIN {$wpdb->terms} AS term USING( term_id )
		SET posts.post_status = 'wc-completed'
		WHERE posts.post_type = 'shop_order'
		AND posts.post_status = 'publish'
		AND tax.taxonomy = 'shop_order_status'
		AND	term.slug LIKE 'completed%';"
	);
	$wpdb->query(
		"UPDATE {$wpdb->posts} as posts
		LEFT JOIN {$wpdb->term_relationships} AS rel ON posts.ID = rel.object_id
		LEFT JOIN {$wpdb->term_taxonomy} AS tax USING( term_taxonomy_id )
		LEFT JOIN {$wpdb->terms} AS term USING( term_id )
		SET posts.post_status = 'wc-cancelled'
		WHERE posts.post_type = 'shop_order'
		AND posts.post_status = 'publish'
		AND tax.taxonomy = 'shop_order_status'
		AND	term.slug LIKE 'cancelled%';"
	);
	$wpdb->query(
		"UPDATE {$wpdb->posts} as posts
		LEFT JOIN {$wpdb->term_relationships} AS rel ON posts.ID = rel.object_id
		LEFT JOIN {$wpdb->term_taxonomy} AS tax USING( term_taxonomy_id )
		LEFT JOIN {$wpdb->terms} AS term USING( term_id )
		SET posts.post_status = 'wc-refunded'
		WHERE posts.post_type = 'shop_order'
		AND posts.post_status = 'publish'
		AND tax.taxonomy = 'shop_order_status'
		AND	term.slug LIKE 'refunded%';"
	);
	$wpdb->query(
		"UPDATE {$wpdb->posts} as posts
		LEFT JOIN {$wpdb->term_relationships} AS rel ON posts.ID = rel.object_id
		LEFT JOIN {$wpdb->term_taxonomy} AS tax USING( term_taxonomy_id )
		LEFT JOIN {$wpdb->terms} AS term USING( term_id )
		SET posts.post_status = 'wc-failed'
		WHERE posts.post_type = 'shop_order'
		AND posts.post_status = 'publish'
		AND tax.taxonomy = 'shop_order_status'
		AND	term.slug LIKE 'failed%';"
	);
}

/**
 * Update variations for 2.2
 *
 * @return void
 */
function wc_update_220_variations() {
	global $wpdb;
	// Update variations which manage stock.
	$update_variations = $wpdb->get_results(
		"SELECT DISTINCT posts.ID AS variation_id, posts.post_parent AS variation_parent FROM {$wpdb->posts} as posts
		LEFT OUTER JOIN {$wpdb->postmeta} AS postmeta ON posts.ID = postmeta.post_id AND postmeta.meta_key = '_stock'
		LEFT OUTER JOIN {$wpdb->postmeta} as postmeta2 ON posts.ID = postmeta2.post_id AND postmeta2.meta_key = '_manage_stock'
		WHERE posts.post_type = 'product_variation'
		AND postmeta.meta_value IS NOT NULL
		AND postmeta.meta_value != ''
		AND postmeta2.meta_value IS NULL"
	);

	foreach ( $update_variations as $variation ) {
		$parent_backorders = get_post_meta( $variation->variation_parent, '_backorders', true );
		add_post_meta( $variation->variation_id, '_manage_stock', 'yes', true );
		add_post_meta( $variation->variation_id, '_backorders', $parent_backorders ? $parent_backorders : 'no', true );
	}
}

/**
 * Update attributes for 2.2
 *
 * @return void
 */
function wc_update_220_attributes() {
	global $wpdb;
	// Update taxonomy names with correct sanitized names.
	$attribute_taxonomies = $wpdb->get_results( 'SELECT attribute_name, attribute_id FROM ' . $wpdb->prefix . 'woocommerce_attribute_taxonomies' );

	foreach ( $attribute_taxonomies as $attribute_taxonomy ) {
		$sanitized_attribute_name = wc_sanitize_taxonomy_name( $attribute_taxonomy->attribute_name );
		if ( $sanitized_attribute_name !== $attribute_taxonomy->attribute_name ) {
			if ( ! $wpdb->get_var( $wpdb->prepare( "SELECT 1=1 FROM {$wpdb->prefix}woocommerce_attribute_taxonomies WHERE attribute_name = %s;", $sanitized_attribute_name ) ) ) {
				// Update attribute.
				$wpdb->update(
					"{$wpdb->prefix}woocommerce_attribute_taxonomies",
					array(
						'attribute_name' => $sanitized_attribute_name,
					),
					array(
						'attribute_id' => $attribute_taxonomy->attribute_id,
					)
				);

				// Update terms.
				$wpdb->update(
					$wpdb->term_taxonomy,
					array( 'taxonomy' => wc_attribute_taxonomy_name( $sanitized_attribute_name ) ),
					array( 'taxonomy' => 'pa_' . $attribute_taxonomy->attribute_name )
				);
			}
		}
	}
}

/**
 * Update DB version for 2.2
 *
 * @return void
 */
function wc_update_220_db_version() {
	WC_Install::update_db_version( '2.2.0' );
}

/**
 * Update options for 2.3
 *
 * @return void
 */
function wc_update_230_options() {
	// _money_spent and _order_count may be out of sync - clear them
	delete_metadata( 'user', 0, '_money_spent', '', true );
	delete_metadata( 'user', 0, '_order_count', '', true );

	// To prevent taxes being hidden when using a default 'no address' in a store with tax inc prices, set the woocommerce_default_customer_address to use the store base address by default.
	if ( '' === get_option( 'woocommerce_default_customer_address', false ) && wc_prices_include_tax() ) {
		update_option( 'woocommerce_default_customer_address', 'base' );
	}
}

/**
 * Update DB version for 2.3
 *
 * @return void
 */
function wc_update_230_db_version() {
	WC_Install::update_db_version( '2.3.0' );
}

/**
 * Update calc discount options for 2.4
 *
 * @return void
 */
function wc_update_240_options() {
	/**
	 * Coupon discount calculations.
	 * Maintain the old coupon logic for upgrades.
	 */
	update_option( 'woocommerce_calc_discounts_sequentially', 'yes' );
}

/**
 * Update shipping methods for 2.4
 *
 * @return void
 */
function wc_update_240_shipping_methods() {
	/**
	 * Flat Rate Shipping.
	 * Update legacy options to new math based options.
	 */
	$shipping_methods = array(
		'woocommerce_flat_rates'                        => new WC_Shipping_Legacy_Flat_Rate(),
		'woocommerce_international_delivery_flat_rates' => new WC_Shipping_Legacy_International_Delivery(),
	);
	foreach ( $shipping_methods as $flat_rate_option_key => $shipping_method ) {
		// Stop this running more than once if routine is repeated.
		if ( version_compare( $shipping_method->get_option( 'version', 0 ), '2.4.0', '<' ) ) {
			$has_classes                      = count( WC()->shipping->get_shipping_classes() ) > 0;
			$cost_key                         = $has_classes ? 'no_class_cost' : 'cost';
			$min_fee                          = $shipping_method->get_option( 'minimum_fee' );
			$math_cost_strings                = array(
				'cost'          => array(),
				'no_class_cost' => array(),
			);

			$math_cost_strings[ $cost_key ][] = $shipping_method->get_option( 'cost' );
			$fee = $shipping_method->get_option( 'fee' );

			if ( $fee ) {
				$math_cost_strings[ $cost_key ][] = strstr( $fee, '%' ) ? '[fee percent="' . str_replace( '%', '', $fee ) . '" min="' . esc_attr( $min_fee ) . '"]' : $fee;
			}

			foreach ( WC()->shipping->get_shipping_classes() as $shipping_class ) {
				$rate_key                       = 'class_cost_' . $shipping_class->slug;
				$math_cost_strings[ $rate_key ] = $math_cost_strings['no_class_cost'];
			}

			$flat_rates = array_filter( (array) get_option( $flat_rate_option_key, array() ) );

			if ( $flat_rates ) {
				foreach ( $flat_rates as $shipping_class => $rate ) {
					$rate_key = 'class_cost_' . $shipping_class;
					if ( $rate['cost'] || $rate['fee'] ) {
						$math_cost_strings[ $rate_key ][] = $rate['cost'];
						$math_cost_strings[ $rate_key ][] = strstr( $rate['fee'], '%' ) ? '[fee percent="' . str_replace( '%', '', $rate['fee'] ) . '" min="' . esc_attr( $min_fee ) . '"]' : $rate['fee'];
					}
				}
			}

			if ( 'item' === $shipping_method->type ) {
				foreach ( $math_cost_strings as $key => $math_cost_string ) {
					$math_cost_strings[ $key ] = array_filter( array_map( 'trim', $math_cost_strings[ $key ] ) );
					if ( ! empty( $math_cost_strings[ $key ] ) ) {
						$last_key                                = max( 0, count( $math_cost_strings[ $key ] ) - 1 );
						$math_cost_strings[ $key ][0]            = '( ' . $math_cost_strings[ $key ][0];
						$math_cost_strings[ $key ][ $last_key ] .= ' ) * [qty]';
					}
				}
			}

			$math_cost_strings['cost'][] = $shipping_method->get_option( 'cost_per_order' );

			// Save settings.
			foreach ( $math_cost_strings as $option_id => $math_cost_string ) {
				$shipping_method->settings[ $option_id ] = implode( ' + ', array_filter( $math_cost_string ) );
			}

			$shipping_method->settings['version'] = '2.4.0';
			$shipping_method->settings['type']    = 'item' === $shipping_method->settings['type'] ? 'class' : $shipping_method->settings['type'];

			update_option( $shipping_method->plugin_id . $shipping_method->id . '_settings', $shipping_method->settings );
		}
	}
}

/**
 * Update API keys for 2.4
 *
 * @return void
 */
function wc_update_240_api_keys() {
	global $wpdb;
	/**
	 * Update the old user API keys to the new Apps keys.
	 */
	$api_users = $wpdb->get_results( "SELECT user_id FROM $wpdb->usermeta WHERE meta_key = 'woocommerce_api_consumer_key'" );
	$apps_keys = array();

	// Get user data.
	foreach ( $api_users as $_user ) {
		$user        = get_userdata( $_user->user_id );
		$apps_keys[] = array(
			'user_id'         => $user->ID,
			'permissions'     => $user->woocommerce_api_key_permissions,
			'consumer_key'    => wc_api_hash( $user->woocommerce_api_consumer_key ),
			'consumer_secret' => $user->woocommerce_api_consumer_secret,
			'truncated_key'   => substr( $user->woocommerce_api_consumer_secret, -7 ),
		);
	}

	if ( ! empty( $apps_keys ) ) {
		// Create new apps.
		foreach ( $apps_keys as $app ) {
			$wpdb->insert(
				$wpdb->prefix . 'woocommerce_api_keys',
				$app,
				array(
					'%d',
					'%s',
					'%s',
					'%s',
					'%s',
				)
			);
		}

		// Delete old user keys from usermeta.
		foreach ( $api_users as $_user ) {
			$user_id = intval( $_user->user_id );
			delete_user_meta( $user_id, 'woocommerce_api_consumer_key' );
			delete_user_meta( $user_id, 'woocommerce_api_consumer_secret' );
			delete_user_meta( $user_id, 'woocommerce_api_key_permissions' );
		}
	}
}

/**
 * Update webhooks for 2.4
 *
 * @return void
 */
function wc_update_240_webhooks() {
	/**
	 * Webhooks.
	 * Make sure order.update webhooks get the woocommerce_order_edit_status hook.
	 */
	$order_update_webhooks = get_posts(
		array(
			'posts_per_page' => -1,
			'post_type'      => 'shop_webhook',
			'meta_key'       => '_topic',
			'meta_value'     => 'order.updated',
		)
	);
	foreach ( $order_update_webhooks as $order_update_webhook ) {
		$webhook = new WC_Webhook( $order_update_webhook->ID );
		$webhook->set_topic( 'order.updated' );
	}
}

/**
 * Update refunds for 2.4
 *
 * @return void
 */
function wc_update_240_refunds() {
	global $wpdb;
	/**
	 * Refunds for full refunded orders.
	 * Update fully refunded orders to ensure they have a refund line item so reports add up.
	 */
	$refunded_orders = get_posts(
		array(
			'posts_per_page' => -1,
			'post_type'      => 'shop_order',
			'post_status'    => array( 'wc-refunded' ),
		)
	);

	// Ensure emails are disabled during this update routine.
	remove_all_actions( 'woocommerce_order_status_refunded_notification' );
	remove_all_actions( 'woocommerce_order_partially_refunded_notification' );
	remove_action( 'woocommerce_order_status_refunded', array( 'WC_Emails', 'send_transactional_email' ) );
	remove_action( 'woocommerce_order_partially_refunded', array( 'WC_Emails', 'send_transactional_email' ) );

	foreach ( $refunded_orders as $refunded_order ) {
		$order_total    = get_post_meta( $refunded_order->ID, '_order_total', true );
		$refunded_total = $wpdb->get_var(
			$wpdb->prepare(
				"SELECT SUM( postmeta.meta_value )
				FROM $wpdb->postmeta AS postmeta
				INNER JOIN $wpdb->posts AS posts ON ( posts.post_type = 'shop_order_refund' AND posts.post_parent = %d )
				WHERE postmeta.meta_key = '_refund_amount'
				AND postmeta.post_id = posts.ID",
				$refunded_order->ID
			)
		);

		if ( $order_total > $refunded_total ) {
			wc_create_refund(
				array(
					'amount'     => $order_total - $refunded_total,
					'reason'     => __( 'Order fully refunded', 'woocommerce' ),
					'order_id'   => $refunded_order->ID,
					'line_items' => array(),
					'date'       => $refunded_order->post_modified,
				)
			);
		}
	}

	wc_delete_shop_order_transients();
}

/**
 * Update DB version for 2.4
 *
 * @return void
 */
function wc_update_240_db_version() {
	WC_Install::update_db_version( '2.4.0' );
}

/**
 * Update variations for 2.4.1
 *
 * @return void
 */
function wc_update_241_variations() {
	global $wpdb;

	// Select variations that don't have any _stock_status implemented on WooCommerce 2.2.
	$update_variations = $wpdb->get_results(
		"SELECT DISTINCT posts.ID AS variation_id, posts.post_parent AS variation_parent
		FROM {$wpdb->posts} as posts
		LEFT OUTER JOIN {$wpdb->postmeta} AS postmeta ON posts.ID = postmeta.post_id AND postmeta.meta_key = '_stock_status'
		WHERE posts.post_type = 'product_variation'
		AND postmeta.meta_value IS NULL"
	);

	foreach ( $update_variations as $variation ) {
		// Get the parent _stock_status.
		$parent_stock_status = get_post_meta( $variation->variation_parent, '_stock_status', true );

		// Set the _stock_status.
		add_post_meta( $variation->variation_id, '_stock_status', $parent_stock_status ? $parent_stock_status : 'instock', true );

		// Delete old product children array.
		delete_transient( 'wc_product_children_' . $variation->variation_parent );
	}

	// Invalidate old transients such as wc_var_price.
	WC_Cache_Helper::get_transient_version( 'product', true );
}

/**
 * Update DB version for 2.4.1
 *
 * @return void
 */
function wc_update_241_db_version() {
	WC_Install::update_db_version( '2.4.1' );
}

/**
 * Update currency settings for 2.5
 *
 * @return void
 */
function wc_update_250_currency() {
	global $wpdb;
	// Fix currency settings for LAK currency.
	$current_currency = get_option( 'woocommerce_currency' );

	if ( 'KIP' === $current_currency ) {
		update_option( 'woocommerce_currency', 'LAK' );
	}

	// Update LAK currency code.
	$wpdb->update(
		$wpdb->postmeta,
		array(
			'meta_value' => 'LAK',
		),
		array(
			'meta_key'   => '_order_currency',
			'meta_value' => 'KIP',
		)
	);
}

/**
 * Update DB version for 2.5
 *
 * @return void
 */
function wc_update_250_db_version() {
	WC_Install::update_db_version( '2.5.0' );
}

/**
 * Update ship to countries options for 2.6
 *
 * @return void
 */
function wc_update_260_options() {
	// woocommerce_calc_shipping option has been removed in 2.6.
	if ( 'no' === get_option( 'woocommerce_calc_shipping' ) ) {
		update_option( 'woocommerce_ship_to_countries', 'disabled' );
	}

	WC_Admin_Notices::add_notice( 'legacy_shipping' );
}

/**
 * Update term meta for 2.6
 *
 * @return void
 */
function wc_update_260_termmeta() {
	global $wpdb;
	/**
	 * Migrate term meta to WordPress tables.
	 */
	if ( get_option( 'db_version' ) >= 34370 && $wpdb->get_var( "SHOW TABLES LIKE '{$wpdb->prefix}woocommerce_termmeta';" ) ) {
		if ( $wpdb->query( "INSERT INTO {$wpdb->termmeta} ( term_id, meta_key, meta_value ) SELECT woocommerce_term_id, meta_key, meta_value FROM {$wpdb->prefix}woocommerce_termmeta;" ) ) {
			$wpdb->query( "DROP TABLE IF EXISTS {$wpdb->prefix}woocommerce_termmeta" );
			wp_cache_flush();
		}
	}
}

/**
 * Update zones for 2.6
 *
 * @return void
 */
function wc_update_260_zones() {
	global $wpdb;
	/**
	 * Old (table rate) shipping zones to new core shipping zones migration.
	 * zone_enabled and zone_type are no longer used, but it's safe to leave them be.
	 */
	if ( $wpdb->get_var( "SHOW COLUMNS FROM `{$wpdb->prefix}woocommerce_shipping_zones` LIKE 'zone_enabled';" ) ) {
		$wpdb->query( "ALTER TABLE {$wpdb->prefix}woocommerce_shipping_zones CHANGE `zone_type` `zone_type` VARCHAR(40) NOT NULL DEFAULT '';" );
		$wpdb->query( "ALTER TABLE {$wpdb->prefix}woocommerce_shipping_zones CHANGE `zone_enabled` `zone_enabled` INT(1) NOT NULL DEFAULT 1;" );
	}
}

/**
 * Update zone methods for 2.6
 *
 * @return void
 */
function wc_update_260_zone_methods() {
	global $wpdb;

	/**
	 * Shipping zones in WC 2.6.0 use a table named woocommerce_shipping_zone_methods.
	 * Migrate the old data out of woocommerce_shipping_zone_shipping_methods into the new table and port over any known options (used by table rates and flat rate boxes).
	 */
	if ( $wpdb->get_var( "SHOW TABLES LIKE '{$wpdb->prefix}woocommerce_shipping_zone_shipping_methods';" ) ) {
		$old_methods = $wpdb->get_results( "SELECT zone_id, shipping_method_type, shipping_method_order, shipping_method_id FROM {$wpdb->prefix}woocommerce_shipping_zone_shipping_methods;" );

		if ( $old_methods ) {
			$max_new_id = $wpdb->get_var( "SELECT MAX(instance_id) FROM {$wpdb->prefix}woocommerce_shipping_zone_methods" );
			$max_old_id = $wpdb->get_var( "SELECT MAX(shipping_method_id) FROM {$wpdb->prefix}woocommerce_shipping_zone_shipping_methods" );

			// Avoid ID conflicts.
			$wpdb->query( $wpdb->prepare( "ALTER TABLE {$wpdb->prefix}woocommerce_shipping_zone_methods AUTO_INCREMENT = %d;", max( $max_new_id, $max_old_id ) + 1 ) );

			// Store changes.
			$changes = array();

			// Move data.
			foreach ( $old_methods as $old_method ) {
				$wpdb->insert(
					$wpdb->prefix . 'woocommerce_shipping_zone_methods', array(
						'zone_id'      => $old_method->zone_id,
						'method_id'    => $old_method->shipping_method_type,
						'method_order' => $old_method->shipping_method_order,
					)
				);

				$new_instance_id = $wpdb->insert_id;

				// Move main settings.
				$older_settings_key = 'woocommerce_' . $old_method->shipping_method_type . '-' . $old_method->shipping_method_id . '_settings';
				$old_settings_key   = 'woocommerce_' . $old_method->shipping_method_type . '_' . $old_method->shipping_method_id . '_settings';
				add_option( 'woocommerce_' . $old_method->shipping_method_type . '_' . $new_instance_id . '_settings', get_option( $old_settings_key, get_option( $older_settings_key ) ) );

				// Handling for table rate and flat rate box shipping.
				if ( 'table_rate' === $old_method->shipping_method_type ) {
					// Move priority settings.
					add_option( 'woocommerce_table_rate_default_priority_' . $new_instance_id, get_option( 'woocommerce_table_rate_default_priority_' . $old_method->shipping_method_id ) );
					add_option( 'woocommerce_table_rate_priorities_' . $new_instance_id, get_option( 'woocommerce_table_rate_priorities_' . $old_method->shipping_method_id ) );

					// Move rates.
					$wpdb->update(
						$wpdb->prefix . 'woocommerce_shipping_table_rates',
						array(
							'shipping_method_id' => $new_instance_id,
						),
						array(
							'shipping_method_id' => $old_method->shipping_method_id,
						)
					);
				} elseif ( 'flat_rate_boxes' === $old_method->shipping_method_type ) {
					$wpdb->update(
						$wpdb->prefix . 'woocommerce_shipping_flat_rate_boxes',
						array(
							'shipping_method_id' => $new_instance_id,
						),
						array(
							'shipping_method_id' => $old_method->shipping_method_id,
						)
					);
				}

				$changes[ $old_method->shipping_method_id ] = $new_instance_id;
			}

			// $changes contains keys (old method ids) and values (new instance ids) if extra processing is needed in plugins.
			// Store this to an option so extensions can pick it up later, then fire an action.
			update_option( 'woocommerce_updated_instance_ids', $changes );
			do_action( 'woocommerce_updated_instance_ids', $changes );
		}
	}

	// Change ranges used to ...
	$wpdb->query( "UPDATE {$wpdb->prefix}woocommerce_shipping_zone_locations SET location_code = REPLACE( location_code, '-', '...' );" );
}

/**
 * Update refunds for 2.6
 *
 * @return void
 */
function wc_update_260_refunds() {
	global $wpdb;
	/**
	 * Refund item qty should be negative.
	 */
	$wpdb->query(
		"UPDATE {$wpdb->prefix}woocommerce_order_itemmeta as item_meta
		LEFT JOIN {$wpdb->prefix}woocommerce_order_items as items ON item_meta.order_item_id = items.order_item_id
		LEFT JOIN {$wpdb->posts} as posts ON items.order_id = posts.ID
		SET item_meta.meta_value = item_meta.meta_value * -1
		WHERE item_meta.meta_value > 0 AND item_meta.meta_key = '_qty' AND posts.post_type = 'shop_order_refund'"
	);
}

/**
 * Update DB version for 2.6
 *
 * @return void
 */
function wc_update_260_db_version() {
	WC_Install::update_db_version( '2.6.0' );
}

/**
 * Update webhooks for 3.0
 *
 * @return void
 */
function wc_update_300_webhooks() {
	/**
	 * Make sure product.update webhooks get the woocommerce_product_quick_edit_save
	 * and woocommerce_product_bulk_edit_save hooks.
	 */
	$product_update_webhooks = get_posts(
		array(
			'posts_per_page' => -1,
			'post_type'      => 'shop_webhook',
			'meta_key'       => '_topic',
			'meta_value'     => 'product.updated',
		)
	);
	foreach ( $product_update_webhooks as $product_update_webhook ) {
		$webhook = new WC_Webhook( $product_update_webhook->ID );
		$webhook->set_topic( 'product.updated' );
	}
}

/**
 * Add an index to the field comment_type to improve the response time of the query
 * used by WC_Comments::wp_count_comments() to get the number of comments by type.
 */
function wc_update_300_comment_type_index() {
	global $wpdb;

	$index_exists = $wpdb->get_row( "SHOW INDEX FROM {$wpdb->comments} WHERE column_name = 'comment_type' and key_name = 'woo_idx_comment_type'" );

	if ( is_null( $index_exists ) ) {
		// Add an index to the field comment_type to improve the response time of the query
		// used by WC_Comments::wp_count_comments() to get the number of comments by type.
		$wpdb->query( "ALTER TABLE {$wpdb->comments} ADD INDEX woo_idx_comment_type (comment_type)" );
	}
}

/**
 * Update grouped products for 3.0
 *
 * @return void
 */
function wc_update_300_grouped_products() {
	global $wpdb;
	$parents = $wpdb->get_col( "SELECT DISTINCT( post_parent ) FROM {$wpdb->posts} WHERE post_parent > 0 AND post_type = 'product';" );
	foreach ( $parents as $parent_id ) {
		$parent = wc_get_product( $parent_id );
		if ( $parent && $parent->is_type( 'grouped' ) ) {
			$children_ids = get_posts(
				array(
					'post_parent'    => $parent_id,
					'posts_per_page' => -1,
					'post_type'      => 'product',
					'fields'         => 'ids',
				)
			);
			update_post_meta( $parent_id, '_children', $children_ids );

			// Update children to remove the parent.
			$wpdb->update(
				$wpdb->posts,
				array(
					'post_parent' => 0,
				),
				array(
					'post_parent' => $parent_id,
				)
			);
		}
	}
}

/**
 * Update shipping tax classes for 3.0
 *
 * @return void
 */
function wc_update_300_settings() {
	$woocommerce_shipping_tax_class = get_option( 'woocommerce_shipping_tax_class' );
	if ( '' === $woocommerce_shipping_tax_class ) {
		update_option( 'woocommerce_shipping_tax_class', 'inherit' );
	} elseif ( 'standard' === $woocommerce_shipping_tax_class ) {
		update_option( 'woocommerce_shipping_tax_class', '' );
	}
}

/**
 * Convert meta values into term for product visibility.
 */
function wc_update_300_product_visibility() {
	global $wpdb;

	WC_Install::create_terms();

	$featured_term = get_term_by( 'name', 'featured', 'product_visibility' );

	if ( $featured_term ) {
		$wpdb->query( $wpdb->prepare( "INSERT IGNORE INTO {$wpdb->term_relationships} SELECT post_id, %d, 0 FROM {$wpdb->postmeta} WHERE meta_key = '_featured' AND meta_value = 'yes';", $featured_term->term_taxonomy_id ) );
	}

	$exclude_search_term = get_term_by( 'name', 'exclude-from-search', 'product_visibility' );

	if ( $exclude_search_term ) {
		$wpdb->query( $wpdb->prepare( "INSERT IGNORE INTO {$wpdb->term_relationships} SELECT post_id, %d, 0 FROM {$wpdb->postmeta} WHERE meta_key = '_visibility' AND meta_value IN ('hidden', 'catalog');", $exclude_search_term->term_taxonomy_id ) );
	}

	$exclude_catalog_term = get_term_by( 'name', 'exclude-from-catalog', 'product_visibility' );

	if ( $exclude_catalog_term ) {
		$wpdb->query( $wpdb->prepare( "INSERT IGNORE INTO {$wpdb->term_relationships} SELECT post_id, %d, 0 FROM {$wpdb->postmeta} WHERE meta_key = '_visibility' AND meta_value IN ('hidden', 'search');", $exclude_catalog_term->term_taxonomy_id ) );
	}

	$outofstock_term = get_term_by( 'name', 'outofstock', 'product_visibility' );

	if ( $outofstock_term ) {
		$wpdb->query( $wpdb->prepare( "INSERT IGNORE INTO {$wpdb->term_relationships} SELECT post_id, %d, 0 FROM {$wpdb->postmeta} WHERE meta_key = '_stock_status' AND meta_value = 'outofstock';", $outofstock_term->term_taxonomy_id ) );
	}

	$rating_term = get_term_by( 'name', 'rated-1', 'product_visibility' );

	if ( $rating_term ) {
		$wpdb->query( $wpdb->prepare( "INSERT IGNORE INTO {$wpdb->term_relationships} SELECT post_id, %d, 0 FROM {$wpdb->postmeta} WHERE meta_key = '_wc_average_rating' AND ROUND( meta_value ) = 1;", $rating_term->term_taxonomy_id ) );
	}

	$rating_term = get_term_by( 'name', 'rated-2', 'product_visibility' );

	if ( $rating_term ) {
		$wpdb->query( $wpdb->prepare( "INSERT IGNORE INTO {$wpdb->term_relationships} SELECT post_id, %d, 0 FROM {$wpdb->postmeta} WHERE meta_key = '_wc_average_rating' AND ROUND( meta_value ) = 2;", $rating_term->term_taxonomy_id ) );
	}

	$rating_term = get_term_by( 'name', 'rated-3', 'product_visibility' );

	if ( $rating_term ) {
		$wpdb->query( $wpdb->prepare( "INSERT IGNORE INTO {$wpdb->term_relationships} SELECT post_id, %d, 0 FROM {$wpdb->postmeta} WHERE meta_key = '_wc_average_rating' AND ROUND( meta_value ) = 3;", $rating_term->term_taxonomy_id ) );
	}

	$rating_term = get_term_by( 'name', 'rated-4', 'product_visibility' );

	if ( $rating_term ) {
		$wpdb->query( $wpdb->prepare( "INSERT IGNORE INTO {$wpdb->term_relationships} SELECT post_id, %d, 0 FROM {$wpdb->postmeta} WHERE meta_key = '_wc_average_rating' AND ROUND( meta_value ) = 4;", $rating_term->term_taxonomy_id ) );
	}

	$rating_term = get_term_by( 'name', 'rated-5', 'product_visibility' );

	if ( $rating_term ) {
		$wpdb->query( $wpdb->prepare( "INSERT IGNORE INTO {$wpdb->term_relationships} SELECT post_id, %d, 0 FROM {$wpdb->postmeta} WHERE meta_key = '_wc_average_rating' AND ROUND( meta_value ) = 5;", $rating_term->term_taxonomy_id ) );
	}
}

/**
 * Update DB Version.
 */
function wc_update_300_db_version() {
	WC_Install::update_db_version( '3.0.0' );
}

/**
 * Add an index to the downloadable product permissions table to improve performance of update_user_by_order_id.
 */
function wc_update_310_downloadable_products() {
	global $wpdb;

	$index_exists = $wpdb->get_row( "SHOW INDEX FROM {$wpdb->prefix}woocommerce_downloadable_product_permissions WHERE column_name = 'order_id' and key_name = 'order_id'" );

	if ( is_null( $index_exists ) ) {
		$wpdb->query( "ALTER TABLE {$wpdb->prefix}woocommerce_downloadable_product_permissions ADD INDEX order_id (order_id)" );
	}
}

/**
 * Find old order notes and ensure they have the correct type for exclusion.
 */
function wc_update_310_old_comments() {
	global $wpdb;

	$wpdb->query( "UPDATE $wpdb->comments comments LEFT JOIN $wpdb->posts as posts ON comments.comment_post_ID = posts.ID SET comment_type = 'order_note' WHERE posts.post_type = 'shop_order' AND comment_type = '';" );
}

/**
 * Update DB Version.
 */
function wc_update_310_db_version() {
	WC_Install::update_db_version( '3.1.0' );
}

/**
 * Update shop_manager capabilities.
 */
function wc_update_312_shop_manager_capabilities() {
	$role = get_role( 'shop_manager' );
	$role->remove_cap( 'unfiltered_html' );
}

/**
 * Update DB Version.
 */
function wc_update_312_db_version() {
	WC_Install::update_db_version( '3.1.2' );
}

/**
 * Update state codes for Mexico.
 */
function wc_update_320_mexican_states() {
	global $wpdb;

	$mx_states = array(
		'Distrito Federal'    => 'CMX',
		'Jalisco'             => 'JAL',
		'Nuevo Leon'          => 'NLE',
		'Aguascalientes'      => 'AGS',
		'Baja California'     => 'BCN',
		'Baja California Sur' => 'BCS',
		'Campeche'            => 'CAM',
		'Chiapas'             => 'CHP',
		'Chihuahua'           => 'CHH',
		'Coahuila'            => 'COA',
		'Colima'              => 'COL',
		'Durango'             => 'DGO',
		'Guanajuato'          => 'GTO',
		'Guerrero'            => 'GRO',
		'Hidalgo'             => 'HGO',
		'Estado de Mexico'    => 'MEX',
		'Michoacan'           => 'MIC',
		'Morelos'             => 'MOR',
		'Nayarit'             => 'NAY',
		'Oaxaca'              => 'OAX',
		'Puebla'              => 'PUE',
		'Queretaro'           => 'QRO',
		'Quintana Roo'        => 'ROO',
		'San Luis Potosi'     => 'SLP',
		'Sinaloa'             => 'SIN',
		'Sonora'              => 'SON',
		'Tabasco'             => 'TAB',
		'Tamaulipas'          => 'TMP',
		'Tlaxcala'            => 'TLA',
		'Veracruz'            => 'VER',
		'Yucatan'             => 'YUC',
		'Zacatecas'           => 'ZAC',
	);

	foreach ( $mx_states as $old => $new ) {
		$wpdb->query(
			$wpdb->prepare(
				"UPDATE $wpdb->postmeta
				SET meta_value = %s
				WHERE meta_key IN ( '_billing_state', '_shipping_state' )
				AND meta_value = %s",
				$new, $old
			)
		);
		$wpdb->update(
			"{$wpdb->prefix}woocommerce_shipping_zone_locations",
			array(
				'location_code' => 'MX:' . $new,
			),
			array(
				'location_code' => 'MX:' . $old,
			)
		);
		$wpdb->update(
			"{$wpdb->prefix}woocommerce_tax_rates",
			array(
				'tax_rate_state' => strtoupper( $new ),
			),
			array(
				'tax_rate_state' => strtoupper( $old ),
			)
		);
	}
}

/**
 * Update DB Version.
 */
function wc_update_320_db_version() {
	WC_Install::update_db_version( '3.2.0' );
}

/**
 * Update image settings to use new aspect ratios and widths.
 */
function wc_update_330_image_options() {
	$old_thumbnail_size = get_option( 'shop_catalog_image_size', array() );
	$old_single_size    = get_option( 'shop_single_image_size', array() );

	if ( ! empty( $old_thumbnail_size['width'] ) ) {
		update_option( 'woocommerce_thumbnail_image_width', absint( $old_thumbnail_size['width'] ) );
	}

	if ( ! empty( $old_thumbnail_size['crop'] ) ) {
		update_option( 'woocommerce_thumbnail_cropping', '1:1' );
	} elseif ( isset( $old_thumbnail_size['crop'] ) ) {
		update_option( 'woocommerce_thumbnail_cropping', 'uncropped' );
	}

	if ( ! empty( $old_single_size['width'] ) ) {
		update_option( 'woocommerce_single_image_width', absint( $old_single_size['width'] ) );
	}
}

/**
 * Migrate webhooks from post type to CRUD.
 */
function wc_update_330_webhooks() {
	register_post_type( 'shop_webhook' );

	// Map statuses from post_type to Webhooks CRUD.
	$statuses = array(
		'publish' => 'active',
		'draft'   => 'paused',
		'pending' => 'disabled',
	);

	$posts = get_posts( array(
		'posts_per_page' => -1,
		'post_type'      => 'shop_webhook',
		'post_status'    => 'any',
	) );

	foreach ( $posts as $post ) {
		$webhook = new WC_Webhook();
		$webhook->set_name( $post->post_title );
		$webhook->set_status( isset( $statuses[ $post->post_status ] ) ? $statuses[ $post->post_status ] : 'disabled' );
		$webhook->set_delivery_url( get_post_meta( $post->ID, '_delivery_url', true ) );
		$webhook->set_secret( get_post_meta( $post->ID, '_secret', true ) );
		$webhook->set_topic( get_post_meta( $post->ID, '_topic', true ) );
		$webhook->set_api_version( get_post_meta( $post->ID, '_api_version', true ) );
		$webhook->set_pending_delivery( false );
		$webhook->save();

		wp_delete_post( $post->ID, true );
	}

	unregister_post_type( 'shop_webhook' );
}

/**
 * Assign default cat to all products with no cats.
 */
function wc_update_330_set_default_product_cat() {
	global $wpdb;

	$default_category = get_option( 'default_product_cat', 0 );

	if ( $default_category ) {
		$result = $wpdb->query( $wpdb->prepare( "
			INSERT INTO {$wpdb->term_relationships} (object_id, term_taxonomy_id)
			SELECT DISTINCT posts.ID, %s FROM {$wpdb->posts} posts
			LEFT JOIN
				(
					SELECT object_id FROM {$wpdb->term_relationships} term_relationships
					LEFT JOIN {$wpdb->term_taxonomy} term_taxonomy ON term_relationships.term_taxonomy_id = term_taxonomy.term_taxonomy_id
					WHERE term_taxonomy.taxonomy = 'product_cat'
				) AS tax_query
			ON posts.ID = tax_query.object_id
			WHERE posts.post_type = 'product'
			AND tax_query.object_id IS NULL
		", $default_category ) );
		wp_cache_flush();
		delete_transient( 'wc_term_counts' );
		wp_update_term_count_now( array( $default_category ), 'product_cat' );
	}
}

/**
<<<<<<< HEAD
 * Copy order customer_id from post meta to post_author.
 */
function wc_update_330_order_customer_id() {
	global $wpdb;

	$orders_to_update = $wpdb->get_results(
		"SELECT post_id, meta_value AS customer_id FROM {$wpdb->postmeta} pm LEFT JOIN {$wpdb->posts} p ON p.ID = pm.post_id WHERE meta_key = '_customer_user' AND p.post_type = 'shop_order'"
	);

	foreach ( $orders_to_update as $order ) {
		$wpdb->update( $wpdb->posts, array( 'post_author' => $order->customer_id ), array( 'ID' => $order->post_id ) );
	}
=======
 * Update product stock status to use the new onbackorder status.
 */
function wc_update_330_product_stock_status() {
	global $wpdb;

	if ( 'yes' !== get_option( 'woocommerce_manage_stock' ) ) {
		return;
	}

	$min_stock_amount = (int) get_option( 'woocommerce_notify_no_stock_amount', 0 );

	// Get all products that have stock management enabled, stock less than or equal to min stock amount, and backorders enabled.
	$post_ids = $wpdb->get_col( $wpdb->prepare( "
		SELECT t1.post_id FROM $wpdb->postmeta t1
		INNER JOIN $wpdb->postmeta t2
			ON t1.post_id = t2.post_id
			AND t1.meta_key = '_manage_stock' AND t1.meta_value = 'yes'
			AND t2.meta_key = '_stock' AND t2.meta_value <= %d
		INNER JOIN $wpdb->postmeta t3
			ON t2.post_id = t3.post_id
			AND t3.meta_key = '_backorders' AND ( t3.meta_value = 'yes' OR t3.meta_value = 'notify' )
		", $min_stock_amount ) ); // WPCS: db call ok, unprepared SQL ok, cache ok.

	if ( empty( $post_ids ) ) {
		return;
	}

	$post_ids = array_map( 'absint', $post_ids );

	// Set the status to onbackorder for those products.
	$wpdb->query( "
		UPDATE $wpdb->postmeta
		SET meta_value = 'onbackorder'
		WHERE meta_key = '_stock_status' AND post_id IN ( " . implode( ',', $post_ids ) . ' )
		' ); // WPCS: db call ok, unprepared SQL ok, cache ok.
>>>>>>> 2cadd82c
}

/**
 * Update DB Version.
 */
function wc_update_330_db_version() {
	WC_Install::update_db_version( '3.3.0' );
}

/**
 * Clear addons page transients
 */
function wc_update_330_clear_transients() {
	delete_transient( 'wc_addons_sections' );
	delete_transient( 'wc_addons_featured' );
}<|MERGE_RESOLUTION|>--- conflicted
+++ resolved
@@ -1544,7 +1544,6 @@
 }
 
 /**
-<<<<<<< HEAD
  * Copy order customer_id from post meta to post_author.
  */
 function wc_update_330_order_customer_id() {
@@ -1557,7 +1556,9 @@
 	foreach ( $orders_to_update as $order ) {
 		$wpdb->update( $wpdb->posts, array( 'post_author' => $order->customer_id ), array( 'ID' => $order->post_id ) );
 	}
-=======
+}
+
+/**
  * Update product stock status to use the new onbackorder status.
  */
 function wc_update_330_product_stock_status() {
@@ -1593,7 +1594,6 @@
 		SET meta_value = 'onbackorder'
 		WHERE meta_key = '_stock_status' AND post_id IN ( " . implode( ',', $post_ids ) . ' )
 		' ); // WPCS: db call ok, unprepared SQL ok, cache ok.
->>>>>>> 2cadd82c
 }
 
 /**
