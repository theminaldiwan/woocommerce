<?php
/**
 * WooCommerce Template
 *
 * Functions for the templating system.
 *
 * @author   WooThemes
 * @category Core
 * @package  WooCommerce/Functions
 * @version  2.5.0
 */

if ( ! defined( 'ABSPATH' ) ) {
	exit; // Exit if accessed directly
}

/**
 * Handle redirects before content is output - hooked into template_redirect so is_page works.
 */
function wc_template_redirect() {
	global $wp_query, $wp;

	// When default permalinks are enabled, redirect shop page to post type archive url
	if ( ! empty( $_GET['page_id'] ) && '' === get_option( 'permalink_structure' ) && $_GET['page_id'] == wc_get_page_id( 'shop' ) ) {
		wp_safe_redirect( get_post_type_archive_link('product') );
		exit;
	}

	// When on the checkout with an empty cart, redirect to cart page
	elseif ( is_page( wc_get_page_id( 'checkout' ) ) && WC()->cart->is_empty() && empty( $wp->query_vars['order-pay'] ) && ! isset( $wp->query_vars['order-received'] ) ) {
		wc_add_notice( __( 'Checkout is not available whilst your cart is empty.', 'woocommerce' ) );
		wp_redirect( wc_get_page_permalink( 'cart' ) );
		exit;
	}

	// Logout
	elseif ( isset( $wp->query_vars['customer-logout'] ) ) {
		wp_redirect( str_replace( '&amp;', '&', wp_logout_url( wc_get_page_permalink( 'myaccount' ) ) ) );
		exit;
	}

	// Redirect to the product page if we have a single product
	elseif ( is_search() && is_post_type_archive( 'product' ) && apply_filters( 'woocommerce_redirect_single_search_result', true ) && 1 === $wp_query->found_posts ) {
		$product = wc_get_product( $wp_query->post );

		if ( $product && $product->is_visible() ) {
			wp_safe_redirect( get_permalink( $product->id ), 302 );
			exit;
		}
	}

	// Ensure payment gateways are loaded early
	elseif ( is_add_payment_method_page() ) {

		WC()->payment_gateways();

	}

	// Checkout pages handling
	elseif ( is_checkout() ) {
		// Buffer the checkout page
		ob_start();

		// Ensure gateways and shipping methods are loaded early
		WC()->payment_gateways();
		WC()->shipping();
	}
}
add_action( 'template_redirect', 'wc_template_redirect' );

/**
 * When loading sensitive checkout or account pages, send a HTTP header to limit rendering of pages to same origin iframes for security reasons.
 *
 * Can be disabled with: remove_action( 'template_redirect', 'wc_send_frame_options_header' );
 *
 * @since  2.3.10
 */
function wc_send_frame_options_header() {
	if ( is_checkout() || is_account_page() ) {
		send_frame_options_header();
	}
}
add_action( 'template_redirect', 'wc_send_frame_options_header' );

/**
 * No index our endpoints.
 * Prevent indexing pages like order-received.
 *
 * @since 2.5.3
 */
function wc_prevent_endpoint_indexing() {
	if ( is_wc_endpoint_url() || isset( $_GET['download_file'] ) ) {
		@header( 'X-Robots-Tag: noindex' );
	}
}
add_action( 'template_redirect', 'wc_prevent_endpoint_indexing' );

/**
 * When the_post is called, put product data into a global.
 *
 * @param mixed $post
 * @return WC_Product
 */
function wc_setup_product_data( $post ) {
	unset( $GLOBALS['product'] );

	if ( is_int( $post ) )
		$post = get_post( $post );

	if ( empty( $post->post_type ) || ! in_array( $post->post_type, array( 'product', 'product_variation' ) ) )
		return;

	$GLOBALS['product'] = wc_get_product( $post );

	return $GLOBALS['product'];
}
add_action( 'the_post', 'wc_setup_product_data' );

if ( ! function_exists( 'woocommerce_reset_loop' ) ) {

	/**
	 * Reset the loop's index and columns when we're done outputting a product loop.
	 * @subpackage	Loop
	 */
	function woocommerce_reset_loop() {
		$GLOBALS['woocommerce_loop'] = array(
			'loop'    => '',
			'columns' => '',
			'name'    => '',
		);
	}
}
add_filter( 'loop_end', 'woocommerce_reset_loop' );

/**
 * Products RSS Feed.
 *
 * @access public
 */
function wc_products_rss_feed() {
	// Product RSS
	if ( is_post_type_archive( 'product' ) || is_singular( 'product' ) ) {

		$feed = get_post_type_archive_feed_link( 'product' );

		echo '<link rel="alternate" type="application/rss+xml"  title="' . esc_attr__( 'New products', 'woocommerce' ) . '" href="' . esc_url( $feed ) . '" />';

	} elseif ( is_tax( 'product_cat' ) ) {

		$term = get_term_by('slug', esc_attr( get_query_var('product_cat') ), 'product_cat');

		$feed = add_query_arg('product_cat', $term->slug, get_post_type_archive_feed_link( 'product' ));

		echo '<link rel="alternate" type="application/rss+xml"  title="' . esc_attr( sprintf( __( 'New products added to %s', 'woocommerce' ), $term->name ) ) . '" href="' . esc_url( $feed ) . '" />';

	} elseif ( is_tax( 'product_tag' ) ) {

		$term = get_term_by('slug', esc_attr( get_query_var('product_tag') ), 'product_tag');

		$feed = add_query_arg('product_tag', $term->slug, get_post_type_archive_feed_link( 'product' ));

		echo '<link rel="alternate" type="application/rss+xml"  title="' . sprintf(__( 'New products tagged %s', 'woocommerce' ), urlencode($term->name)) . '" href="' . esc_url( $feed ) . '" />';

	}
}

/**
 * Output generator tag to aid debugging.
 *
 * @access public
 */
function wc_generator_tag( $gen, $type ) {
	switch ( $type ) {
		case 'html':
			$gen .= "\n" . '<meta name="generator" content="WooCommerce ' . esc_attr( WC_VERSION ) . '">';
			break;
		case 'xhtml':
			$gen .= "\n" . '<meta name="generator" content="WooCommerce ' . esc_attr( WC_VERSION ) . '" />';
			break;
	}
	return $gen;
}

/**
 * Add body classes for WC pages.
 *
 * @param  array $classes
 * @return array
 */
function wc_body_class( $classes ) {
	$classes = (array) $classes;

	if ( is_woocommerce() ) {
		$classes[] = 'woocommerce';
		$classes[] = 'woocommerce-page';
	}

	elseif ( is_checkout() ) {
		$classes[] = 'woocommerce-checkout';
		$classes[] = 'woocommerce-page';
	}

	elseif ( is_cart() ) {
		$classes[] = 'woocommerce-cart';
		$classes[] = 'woocommerce-page';
	}

	elseif ( is_account_page() ) {
		$classes[] = 'woocommerce-account';
		$classes[] = 'woocommerce-page';
	}

	if ( is_store_notice_showing() ) {
		$classes[] = 'woocommerce-demo-store';
	}

	foreach ( WC()->query->query_vars as $key => $value ) {
		if ( is_wc_endpoint_url( $key ) ) {
			$classes[] = 'woocommerce-' . sanitize_html_class( $key );
		}
	}

	return array_unique( $classes );
}

/**
 * Display the classes for the product cat div.
 *
 * @since 2.4.0
 * @param string|array $class One or more classes to add to the class list.
 * @param object $category object Optional.
 */
function wc_product_cat_class( $class = '', $category = null ) {
	// Separates classes with a single space, collates classes for post DIV
	echo 'class="' . esc_attr( join( ' ', wc_get_product_cat_class( $class, $category ) ) ) . '"';
}

/**
 * Get classname for loops based on $woocommerce_loop global.
 * @since 2.6.0
 * @return string
 */
function wc_get_loop_class() {
	global $woocommerce_loop;

	$woocommerce_loop['loop']    = ! empty( $woocommerce_loop['loop'] ) ? $woocommerce_loop['loop'] + 1   : 1;
	$woocommerce_loop['columns'] = ! empty( $woocommerce_loop['columns'] ) ? $woocommerce_loop['columns'] : apply_filters( 'loop_shop_columns', 4 );

	if ( 0 === ( $woocommerce_loop['loop'] - 1 ) % $woocommerce_loop['columns'] || 1 === $woocommerce_loop['columns'] ) {
		return 'first';
	} elseif ( 0 === $woocommerce_loop['loop'] % $woocommerce_loop['columns'] ) {
		return 'last';
	} else {
		return '';
	}
}

/**
 * Get the classes for the product cat div.
 *
 * @since 2.4.0
 * @param string|array $class One or more classes to add to the class list.
 * @param object $category object Optional.
 */
function wc_get_product_cat_class( $class = '', $category = null ) {
	$classes   = is_array( $class ) ? $class : array_map( 'trim', explode( ' ', $class ) );
	$classes[] = 'product-category';
	$classes[] = 'product';
	$classes[] = wc_get_loop_class();
	$classes   = apply_filters( 'product_cat_class', $classes, $class, $category );

	return array_unique( array_filter( $classes ) );
}

/**
 * Adds extra post classes for products.
 *
 * @since 2.1.0
 * @param array $classes
 * @param string|array $class
 * @param int $post_id
 * @return array
 */
function wc_product_post_class( $classes, $class = '', $post_id = '' ) {
	if ( ! $post_id || 'product' !== get_post_type( $post_id ) ) {
		return $classes;
	}

	$product = wc_get_product( $post_id );

	if ( $product ) {
		$classes[] = wc_get_loop_class();
		$classes[] = $product->stock_status;

		if ( $product->is_on_sale() ) {
			$classes[] = 'sale';
		}
		if ( $product->is_featured() ) {
			$classes[] = 'featured';
		}
		if ( $product->is_downloadable() ) {
			$classes[] = 'downloadable';
		}
		if ( $product->is_virtual() ) {
			$classes[] = 'virtual';
		}
		if ( $product->is_sold_individually() ) {
			$classes[] = 'sold-individually';
		}
		if ( $product->is_taxable() ) {
			$classes[] = 'taxable';
		}
		if ( $product->is_shipping_taxable() ) {
			$classes[] = 'shipping-taxable';
		}
		if ( $product->is_purchasable() ) {
			$classes[] = 'purchasable';
		}
		if ( $product->get_type() ) {
			$classes[] = "product-type-" . $product->get_type();
		}
		if ( $product->is_type( 'variable' ) ) {
			if ( $product->has_default_attributes() ) {
				$classes[] = 'has-default-attributes';
			}
			if ( $product->has_child() ) {
				$classes[] = 'has-children';
			}
		}
	}

	if ( false !== ( $key = array_search( 'hentry', $classes ) ) ) {
		unset( $classes[ $key ] );
	}

	return $classes;
}

/** Template pages ********************************************************/

if ( ! function_exists( 'woocommerce_content' ) ) {

	/**
	 * Output WooCommerce content.
	 *
	 * This function is only used in the optional 'woocommerce.php' template.
	 * which people can add to their themes to add basic woocommerce support.
	 * without hooks or modifying core templates.
	 *
	 */
	function woocommerce_content() {

		if ( is_singular( 'product' ) ) {

			while ( have_posts() ) : the_post();

				wc_get_template_part( 'content', 'single-product' );

			endwhile;

		} else { ?>

			<?php if ( apply_filters( 'woocommerce_show_page_title', true ) ) : ?>

				<h1 class="page-title"><?php woocommerce_page_title(); ?></h1>

			<?php endif; ?>

			<?php do_action( 'woocommerce_archive_description' ); ?>

			<?php if ( have_posts() ) : ?>

				<?php do_action('woocommerce_before_shop_loop'); ?>

				<?php woocommerce_product_loop_start(); ?>

					<?php woocommerce_product_subcategories(); ?>

					<?php while ( have_posts() ) : the_post(); ?>

						<?php wc_get_template_part( 'content', 'product' ); ?>

					<?php endwhile; // end of the loop. ?>

				<?php woocommerce_product_loop_end(); ?>

				<?php do_action('woocommerce_after_shop_loop'); ?>

			<?php elseif ( ! woocommerce_product_subcategories( array( 'before' => woocommerce_product_loop_start( false ), 'after' => woocommerce_product_loop_end( false ) ) ) ) : ?>

				<?php wc_get_template( 'loop/no-products-found.php' ); ?>

			<?php endif;

		}
	}
}

/** Global ****************************************************************/

if ( ! function_exists( 'woocommerce_output_content_wrapper' ) ) {

	/**
	 * Output the start of the page wrapper.
	 *
	 */
	function woocommerce_output_content_wrapper() {
		wc_get_template( 'global/wrapper-start.php' );
	}
}
if ( ! function_exists( 'woocommerce_output_content_wrapper_end' ) ) {

	/**
	 * Output the end of the page wrapper.
	 *
	 */
	function woocommerce_output_content_wrapper_end() {
		wc_get_template( 'global/wrapper-end.php' );
	}
}

if ( ! function_exists( 'woocommerce_get_sidebar' ) ) {

	/**
	 * Get the shop sidebar template.
	 *
	 */
	function woocommerce_get_sidebar() {
		wc_get_template( 'global/sidebar.php' );
	}
}

if ( ! function_exists( 'woocommerce_demo_store' ) ) {

	/**
	 * Adds a demo store banner to the site if enabled.
	 *
	 */
	function woocommerce_demo_store() {
		if ( ! is_store_notice_showing() ) {
			return;
		}

		$notice = get_option( 'woocommerce_demo_store_notice' );

		if ( empty( $notice ) ) {
			$notice = __( 'This is a demo store for testing purposes &mdash; no orders shall be fulfilled.', 'woocommerce' );
		}

		echo apply_filters( 'woocommerce_demo_store', '<p class="demo_store">' . wp_kses_post( $notice ) . '</p>'  );
	}
}

/** Loop ******************************************************************/

if ( ! function_exists( 'woocommerce_page_title' ) ) {

	/**
	 * woocommerce_page_title function.
	 *
	 * @param  bool $echo
	 * @return string
	 */
	function woocommerce_page_title( $echo = true ) {

		if ( is_search() ) {
			$page_title = sprintf( __( 'Search Results: &ldquo;%s&rdquo;', 'woocommerce' ), get_search_query() );

			if ( get_query_var( 'paged' ) )
				$page_title .= sprintf( __( '&nbsp;&ndash; Page %s', 'woocommerce' ), get_query_var( 'paged' ) );

		} elseif ( is_tax() ) {

			$page_title = single_term_title( "", false );

		} else {

			$shop_page_id = wc_get_page_id( 'shop' );
			$page_title   = get_the_title( $shop_page_id );

		}

		$page_title = apply_filters( 'woocommerce_page_title', $page_title );

		if ( $echo )
	    	echo $page_title;
	    else
	    	return $page_title;
	}
}

if ( ! function_exists( 'woocommerce_product_loop_start' ) ) {

	/**
	 * Output the start of a product loop. By default this is a UL.
	 *
	 * @param bool $echo
	 * @return string
	 */
	function woocommerce_product_loop_start( $echo = true ) {
		ob_start();
		$GLOBALS['woocommerce_loop']['loop'] = 0;
		wc_get_template( 'loop/loop-start.php' );
		if ( $echo )
			echo ob_get_clean();
		else
			return ob_get_clean();
	}
}
if ( ! function_exists( 'woocommerce_product_loop_end' ) ) {

	/**
	 * Output the end of a product loop. By default this is a UL.
	 *
	 * @param bool $echo
	 * @return string
	 */
	function woocommerce_product_loop_end( $echo = true ) {
		ob_start();

		wc_get_template( 'loop/loop-end.php' );

		if ( $echo )
			echo ob_get_clean();
		else
			return ob_get_clean();
	}
}
if (  ! function_exists( 'woocommerce_template_loop_product_title' ) ) {

	/**
	 * Show the product title in the product loop. By default this is an H3.
	 */
	function woocommerce_template_loop_product_title() {
		echo '<h3>' . get_the_title() . '</h3>';
	}
}
if (  ! function_exists( 'woocommerce_template_loop_category_title' ) ) {

	/**
	 * Show the subcategory title in the product loop.
	 */
	function woocommerce_template_loop_category_title( $category ) {
		?>
		<h3>
			<?php
				echo $category->name;

				if ( $category->count > 0 )
					echo apply_filters( 'woocommerce_subcategory_count_html', ' <mark class="count">(' . $category->count . ')</mark>', $category );
			?>
		</h3>
		<?php
	}
}
/**
 * Insert the opening anchor tag for products in the loop.
 */
function woocommerce_template_loop_product_link_open() {
	echo '<a href="' . get_the_permalink() . '">';
}
/**
 * Insert the opening anchor tag for products in the loop.
 */
function woocommerce_template_loop_product_link_close() {
	echo '</a>';
}
/**
 * Insert the opening anchor tag for categories in the loop.
 */
function woocommerce_template_loop_category_link_open( $category ) {
	echo '<a href="' . get_term_link( $category, 'product_cat' ) . '">';
}
/**
 * Insert the opening anchor tag for categories in the loop.
 */
function woocommerce_template_loop_category_link_close() {
	echo '</a>';
}
if ( ! function_exists( 'woocommerce_taxonomy_archive_description' ) ) {

	/**
	 * Show an archive description on taxonomy archives.
	 *
	 * @subpackage	Archives
	 */
	function woocommerce_taxonomy_archive_description() {
		if ( is_tax( array( 'product_cat', 'product_tag' ) ) && 0 === absint( get_query_var( 'paged' ) ) ) {
			$description = wc_format_content( term_description() );
			if ( $description ) {
				echo '<div class="term-description">' . $description . '</div>';
			}
		}
	}
}
if ( ! function_exists( 'woocommerce_product_archive_description' ) ) {

	/**
	 * Show a shop page description on product archives.
	 *
	 * @subpackage	Archives
	 */
	function woocommerce_product_archive_description() {
		if ( is_post_type_archive( 'product' ) && 0 === absint( get_query_var( 'paged' ) ) ) {
			$shop_page   = get_post( wc_get_page_id( 'shop' ) );
			if ( $shop_page ) {
				$description = wc_format_content( $shop_page->post_content );
				if ( $description ) {
					echo '<div class="page-description">' . $description . '</div>';
				}
			}
		}
	}
}

if ( ! function_exists( 'woocommerce_template_loop_add_to_cart' ) ) {

	/**
	 * Get the add to cart template for the loop.
	 *
	 * @subpackage	Loop
	 */
	function woocommerce_template_loop_add_to_cart( $args = array() ) {
		global $product;

		if ( $product ) {
			$defaults = array(
				'quantity' => 1,
				'class'    => implode( ' ', array_filter( array(
						'button',
						'product_type_' . $product->product_type,
						$product->is_purchasable() && $product->is_in_stock() ? 'add_to_cart_button' : '',
						$product->supports( 'ajax_add_to_cart' ) ? 'ajax_add_to_cart' : ''
				) ) )
			);

			$args = apply_filters( 'woocommerce_loop_add_to_cart_args', wp_parse_args( $args, $defaults ), $product );

			wc_get_template( 'loop/add-to-cart.php', $args );
		}
	}
}
if ( ! function_exists( 'woocommerce_template_loop_product_thumbnail' ) ) {

	/**
	 * Get the product thumbnail for the loop.
	 *
	 * @subpackage	Loop
	 */
	function woocommerce_template_loop_product_thumbnail() {
		echo woocommerce_get_product_thumbnail();
	}
}
if ( ! function_exists( 'woocommerce_template_loop_price' ) ) {

	/**
	 * Get the product price for the loop.
	 *
	 * @subpackage	Loop
	 */
	function woocommerce_template_loop_price() {
		wc_get_template( 'loop/price.php' );
	}
}
if ( ! function_exists( 'woocommerce_template_loop_rating' ) ) {

	/**
	 * Display the average rating in the loop.
	 *
	 * @subpackage	Loop
	 */
	function woocommerce_template_loop_rating() {
		wc_get_template( 'loop/rating.php' );
	}
}
if ( ! function_exists( 'woocommerce_show_product_loop_sale_flash' ) ) {

	/**
	 * Get the sale flash for the loop.
	 *
	 * @subpackage	Loop
	 */
	function woocommerce_show_product_loop_sale_flash() {
		wc_get_template( 'loop/sale-flash.php' );
	}
}

if ( ! function_exists( 'woocommerce_get_product_schema' ) ) {

	/**
	 * Get a products Schema.
	 * @return string
	 */
	function woocommerce_get_product_schema() {
		global $product;

		$schema = "Product";

		// Downloadable product schema handling
		if ( $product->is_downloadable() ) {
			switch ( $product->download_type ) {
				case 'application' :
					$schema = "SoftwareApplication";
				break;
				case 'music' :
					$schema = "MusicAlbum";
				break;
				default :
					$schema = "Product";
				break;
			}
		}

		return 'http://schema.org/' . $schema;
	}
}

if ( ! function_exists( 'woocommerce_get_product_thumbnail' ) ) {

	/**
	 * Get the product thumbnail, or the placeholder if not set.
	 *
	 * @subpackage	Loop
	 * @param string $size (default: 'shop_catalog')
	 * @param int $deprecated1 Deprecated since WooCommerce 2.0 (default: 0)
	 * @param int $deprecated2 Deprecated since WooCommerce 2.0 (default: 0)
	 * @return string
	 */
	function woocommerce_get_product_thumbnail( $size = 'shop_catalog', $deprecated1 = 0, $deprecated2 = 0 ) {
		global $post;

		if ( has_post_thumbnail() ) {
			return get_the_post_thumbnail( $post->ID, $size );
		} elseif ( wc_placeholder_img_src() ) {
			return wc_placeholder_img( $size );
		}
	}
}

if ( ! function_exists( 'woocommerce_result_count' ) ) {

	/**
	 * Output the result count text (Showing x - x of x results).
	 *
	 * @subpackage	Loop
	 */
	function woocommerce_result_count() {
		wc_get_template( 'loop/result-count.php' );
	}
}

if ( ! function_exists( 'woocommerce_catalog_ordering' ) ) {

	/**
	 * Output the product sorting options.
	 *
	 * @subpackage	Loop
	 */
	function woocommerce_catalog_ordering() {
		global $wp_query;

		if ( 1 === $wp_query->found_posts || ! woocommerce_products_will_display() ) {
			return;
		}

		$orderby                 = isset( $_GET['orderby'] ) ? wc_clean( $_GET['orderby'] ) : apply_filters( 'woocommerce_default_catalog_orderby', get_option( 'woocommerce_default_catalog_orderby' ) );
		$show_default_orderby    = 'menu_order' === apply_filters( 'woocommerce_default_catalog_orderby', get_option( 'woocommerce_default_catalog_orderby' ) );
		$catalog_orderby_options = apply_filters( 'woocommerce_catalog_orderby', array(
			'menu_order' => __( 'Default sorting', 'woocommerce' ),
			'popularity' => __( 'Sort by popularity', 'woocommerce' ),
			'rating'     => __( 'Sort by average rating', 'woocommerce' ),
			'date'       => __( 'Sort by newness', 'woocommerce' ),
			'price'      => __( 'Sort by price: low to high', 'woocommerce' ),
			'price-desc' => __( 'Sort by price: high to low', 'woocommerce' )
		) );

		if ( ! $show_default_orderby ) {
			unset( $catalog_orderby_options['menu_order'] );
		}

		if ( 'no' === get_option( 'woocommerce_enable_review_rating' ) ) {
			unset( $catalog_orderby_options['rating'] );
		}

		wc_get_template( 'loop/orderby.php', array( 'catalog_orderby_options' => $catalog_orderby_options, 'orderby' => $orderby, 'show_default_orderby' => $show_default_orderby ) );
	}
}

if ( ! function_exists( 'woocommerce_pagination' ) ) {

	/**
	 * Output the pagination.
	 *
	 * @subpackage	Loop
	 */
	function woocommerce_pagination() {
		wc_get_template( 'loop/pagination.php' );
	}
}

/** Single Product ********************************************************/

if ( ! function_exists( 'woocommerce_show_product_images' ) ) {

	/**
	 * Output the product image before the single product summary.
	 *
	 * @subpackage	Product
	 */
	function woocommerce_show_product_images() {
		wc_get_template( 'single-product/product-image.php' );
	}
}
if ( ! function_exists( 'woocommerce_show_product_thumbnails' ) ) {

	/**
	 * Output the product thumbnails.
	 *
	 * @subpackage	Product
	 */
	function woocommerce_show_product_thumbnails() {
		wc_get_template( 'single-product/product-thumbnails.php' );
	}
}
if ( ! function_exists( 'woocommerce_output_product_data_tabs' ) ) {

	/**
	 * Output the product tabs.
	 *
	 * @subpackage	Product/Tabs
	 */
	function woocommerce_output_product_data_tabs() {
		wc_get_template( 'single-product/tabs/tabs.php' );
	}
}
if ( ! function_exists( 'woocommerce_template_single_title' ) ) {

	/**
	 * Output the product title.
	 *
	 * @subpackage	Product
	 */
	function woocommerce_template_single_title() {
		wc_get_template( 'single-product/title.php' );
	}
}
if ( ! function_exists( 'woocommerce_template_single_rating' ) ) {

	/**
	 * Output the product rating.
	 *
	 * @subpackage	Product
	 */
	function woocommerce_template_single_rating() {
		wc_get_template( 'single-product/rating.php' );
	}
}
if ( ! function_exists( 'woocommerce_template_single_price' ) ) {

	/**
	 * Output the product price.
	 *
	 * @subpackage	Product
	 */
	function woocommerce_template_single_price() {
		wc_get_template( 'single-product/price.php' );
	}
}
if ( ! function_exists( 'woocommerce_template_single_excerpt' ) ) {

	/**
	 * Output the product short description (excerpt).
	 *
	 * @subpackage	Product
	 */
	function woocommerce_template_single_excerpt() {
		wc_get_template( 'single-product/short-description.php' );
	}
}
if ( ! function_exists( 'woocommerce_template_single_meta' ) ) {

	/**
	 * Output the product meta.
	 *
	 * @subpackage	Product
	 */
	function woocommerce_template_single_meta() {
		wc_get_template( 'single-product/meta.php' );
	}
}
if ( ! function_exists( 'woocommerce_template_single_sharing' ) ) {

	/**
	 * Output the product sharing.
	 *
	 * @subpackage	Product
	 */
	function woocommerce_template_single_sharing() {
		wc_get_template( 'single-product/share.php' );
	}
}
if ( ! function_exists( 'woocommerce_show_product_sale_flash' ) ) {

	/**
	 * Output the product sale flash.
	 *
	 * @subpackage	Product
	 */
	function woocommerce_show_product_sale_flash() {
		wc_get_template( 'single-product/sale-flash.php' );
	}
}

if ( ! function_exists( 'woocommerce_template_single_add_to_cart' ) ) {

	/**
	 * Trigger the single product add to cart action.
	 *
	 * @subpackage	Product
	 */
	function woocommerce_template_single_add_to_cart() {
		global $product;
		do_action( 'woocommerce_' . $product->product_type . '_add_to_cart' );
	}
}
if ( ! function_exists( 'woocommerce_simple_add_to_cart' ) ) {

	/**
	 * Output the simple product add to cart area.
	 *
	 * @subpackage	Product
	 */
	function woocommerce_simple_add_to_cart() {
		wc_get_template( 'single-product/add-to-cart/simple.php' );
	}
}
if ( ! function_exists( 'woocommerce_grouped_add_to_cart' ) ) {

	/**
	 * Output the grouped product add to cart area.
	 *
	 * @subpackage	Product
	 */
	function woocommerce_grouped_add_to_cart() {
		global $product;

		wc_get_template( 'single-product/add-to-cart/grouped.php', array(
			'grouped_product'    => $product,
			'grouped_products'   => $product->get_children(),
			'quantites_required' => false
		) );
	}
}
if ( ! function_exists( 'woocommerce_variable_add_to_cart' ) ) {

	/**
	 * Output the variable product add to cart area.
	 *
	 * @subpackage	Product
	 */
	function woocommerce_variable_add_to_cart() {
		global $product;

		// Enqueue variation scripts
		wp_enqueue_script( 'wc-add-to-cart-variation' );

		// Get Available variations?
		$get_variations = sizeof( $product->get_children() ) <= apply_filters( 'woocommerce_ajax_variation_threshold', 30, $product );

		// Load the template
		wc_get_template( 'single-product/add-to-cart/variable.php', array(
			'available_variations' => $get_variations ? $product->get_available_variations() : false,
			'attributes'           => $product->get_variation_attributes(),
			'selected_attributes'  => $product->get_variation_default_attributes()
		) );
	}
}
if ( ! function_exists( 'woocommerce_external_add_to_cart' ) ) {

	/**
	 * Output the external product add to cart area.
	 *
	 * @subpackage	Product
	 */
	function woocommerce_external_add_to_cart() {
		global $product;

		if ( ! $product->add_to_cart_url() ) {
			return;
		}

		wc_get_template( 'single-product/add-to-cart/external.php', array(
			'product_url' => $product->add_to_cart_url(),
			'button_text' => $product->single_add_to_cart_text()
		) );
	}
}

if ( ! function_exists( 'woocommerce_quantity_input' ) ) {

	/**
	 * Output the quantity input for add to cart forms.
	 *
	 * @param  array $args Args for the input
	 * @param  WC_Product|null $product
	 * @param  boolean $echo Whether to return or echo|string
	 */
	function woocommerce_quantity_input( $args = array(), $product = null, $echo = true ) {
		if ( is_null( $product ) ) {
			$product = $GLOBALS['product'];
		}

		$defaults = array(
			'input_name'  => 'quantity',
			'input_value' => '1',
			'max_value'   => apply_filters( 'woocommerce_quantity_input_max', '', $product ),
			'min_value'   => apply_filters( 'woocommerce_quantity_input_min', '', $product ),
			'step'        => apply_filters( 'woocommerce_quantity_input_step', '1', $product ),
			'pattern'     => apply_filters( 'woocommerce_quantity_input_pattern', has_filter( 'woocommerce_stock_amount', 'intval' ) ? '[0-9]*' : '' ),
			'inputmode'   => apply_filters( 'woocommerce_quantity_input_inputmode', has_filter( 'woocommerce_stock_amount', 'intval' ) ? 'numeric' : '' ),
		);

		$args = apply_filters( 'woocommerce_quantity_input_args', wp_parse_args( $args, $defaults ), $product );

		// Apply sanity to min/max args - min cannot be lower than 0
		if ( '' !== $args['min_value'] && is_numeric( $args['min_value'] ) && $args['min_value'] < 0 ) {
			$args['min_value'] = 0; // Cannot be lower than 0
		}

		// Max cannot be lower than 0 or min
		if ( '' !== $args['max_value'] && is_numeric( $args['max_value'] ) ) {
			$args['max_value'] = $args['max_value'] < 0 ? 0 : $args['max_value'];
			$args['max_value'] = $args['max_value'] < $args['min_value'] ? $args['min_value'] : $args['max_value'];
		}

		ob_start();

		wc_get_template( 'global/quantity-input.php', $args );

		if ( $echo ) {
			echo ob_get_clean();
		} else {
			return ob_get_clean();
		}
	}
}

if ( ! function_exists( 'woocommerce_product_description_tab' ) ) {

	/**
	 * Output the description tab content.
	 *
	 * @subpackage	Product/Tabs
	 */
	function woocommerce_product_description_tab() {
		wc_get_template( 'single-product/tabs/description.php' );
	}
}
if ( ! function_exists( 'woocommerce_product_additional_information_tab' ) ) {

	/**
	 * Output the attributes tab content.
	 *
	 * @subpackage	Product/Tabs
	 */
	function woocommerce_product_additional_information_tab() {
		wc_get_template( 'single-product/tabs/additional-information.php' );
	}
}
if ( ! function_exists( 'woocommerce_product_reviews_tab' ) ) {

	/**
	 * Output the reviews tab content.
	 * @deprecated  2.4.0 Unused
	 * @subpackage	Product/Tabs
	 */
	function woocommerce_product_reviews_tab() {
		_deprecated_function( 'woocommerce_product_reviews_tab', '2.4', '' );
	}
}

if ( ! function_exists( 'woocommerce_default_product_tabs' ) ) {

	/**
	 * Add default product tabs to product pages.
	 *
	 * @param array $tabs
	 * @return array
	 */
	function woocommerce_default_product_tabs( $tabs = array() ) {
		global $product, $post;

		// Description tab - shows product content
		if ( $post->post_content ) {
			$tabs['description'] = array(
				'title'    => __( 'Description', 'woocommerce' ),
				'priority' => 10,
				'callback' => 'woocommerce_product_description_tab'
			);
		}

		// Additional information tab - shows attributes
		if ( $product && ( $product->has_attributes() || ( $product->enable_dimensions_display() && ( $product->has_dimensions() || $product->has_weight() ) ) ) ) {
			$tabs['additional_information'] = array(
				'title'    => __( 'Additional Information', 'woocommerce' ),
				'priority' => 20,
				'callback' => 'woocommerce_product_additional_information_tab'
			);
		}

		// Reviews tab - shows comments
		if ( comments_open() ) {
			$tabs['reviews'] = array(
				'title'    => sprintf( __( 'Reviews (%d)', 'woocommerce' ), $product->get_review_count() ),
				'priority' => 30,
				'callback' => 'comments_template'
			);
		}

		return $tabs;
	}
}

if ( ! function_exists( 'woocommerce_sort_product_tabs' ) ) {

	/**
	 * Sort tabs by priority.
	 *
	 * @param array $tabs
	 * @return array
	 */
	function woocommerce_sort_product_tabs( $tabs = array() ) {

		// Make sure the $tabs parameter is an array
		if ( ! is_array( $tabs ) ) {
			trigger_error( "Function woocommerce_sort_product_tabs() expects an array as the first parameter. Defaulting to empty array." );
			$tabs = array( );
		}

		// Re-order tabs by priority
		if ( ! function_exists( '_sort_priority_callback' ) ) {
			function _sort_priority_callback( $a, $b ) {
				if ( $a['priority'] === $b['priority'] )
			        return 0;
			    return ( $a['priority'] < $b['priority'] ) ? -1 : 1;
			}
		}

		uasort( $tabs, '_sort_priority_callback' );

		return $tabs;
	}
}

if ( ! function_exists( 'woocommerce_comments' ) ) {

	/**
	 * Output the Review comments template.
	 *
	 * @subpackage	Product
	 * @param WP_Comment $comment
	 * @param array $args
	 * @param int $depth
	 */
	function woocommerce_comments( $comment, $args, $depth ) {
		$GLOBALS['comment'] = $comment;
		wc_get_template( 'single-product/review.php', array( 'comment' => $comment, 'args' => $args, 'depth' => $depth ) );
	}
}

if ( ! function_exists( 'woocommerce_review_display_gravatar' ) ) {
	/**
	 * Display the review authors gravatar
	 *
	 * @param array $comment WP_Comment.
	 * @return void
	 */
	function woocommerce_review_display_gravatar( $comment ) {
		echo get_avatar( $comment, apply_filters( 'woocommerce_review_gravatar_size', '60' ), '' );
	}
}

if ( ! function_exists( 'woocommerce_review_display_rating' ) ) {
	/**
	 * Display the reviewers star rating
	 *
	 * @return void
	 */
	function woocommerce_review_display_rating() {
		wc_get_template( 'single-product/review-rating.php' );
	}
}

if ( ! function_exists( 'woocommerce_review_display_meta' ) ) {
	/**
	 * Display the review authors meta (name, verified owner, review date)
	 *
	 * @return void
	 */
	function woocommerce_review_display_meta() {
		wc_get_template( 'single-product/review-meta.php' );
	}
}

if ( ! function_exists( 'woocommerce_review_display_comment_text' ) ) {
	/**
	 * Display the review content
	 *
	 * @return void
	 */
	function woocommerce_review_display_comment_text() {
		echo '<div itemprop="description" class="description">' . comment_text() . '</div>';
	}
}

if ( ! function_exists( 'woocommerce_output_related_products' ) ) {

	/**
	 * Output the related products.
	 *
	 * @subpackage	Product
	 */
	function woocommerce_output_related_products() {

		$args = array(
			'posts_per_page' 	=> 4,
			'columns' 			=> 4,
			'orderby' 			=> 'rand'
		);

		woocommerce_related_products( apply_filters( 'woocommerce_output_related_products_args', $args ) );
	}
}

if ( ! function_exists( 'woocommerce_related_products' ) ) {

	/**
	 * Output the related products.
	 *
	 * @param array Provided arguments
	 * @param bool Columns argument for backwards compat
	 * @param bool Order by argument for backwards compat
	 */
	function woocommerce_related_products( $args = array(), $columns = false, $orderby = false ) {
		if ( ! is_array( $args ) ) {
			_deprecated_argument( __FUNCTION__, '2.1', __( 'Use $args argument as an array instead. Deprecated argument will be removed in WC 2.2.', 'woocommerce' ) );

			$argsvalue = $args;

			$args = array(
				'posts_per_page' => $argsvalue,
				'columns'        => $columns,
				'orderby'        => $orderby,
			);
		}

		$defaults = array(
			'posts_per_page' => 2,
			'columns'        => 2,
			'orderby'        => 'rand'
		);

		$args = wp_parse_args( $args, $defaults );

		wc_get_template( 'single-product/related.php', $args );
	}
}

if ( ! function_exists( 'woocommerce_upsell_display' ) ) {

	/**
	 * Output product up sells.
	 *
	 * @param int $posts_per_page (default: -1)
	 * @param int $columns (default: 4)
	 * @param string $orderby (default: 'rand')
	 */
	function woocommerce_upsell_display( $posts_per_page = '-1', $columns = 4, $orderby = 'rand' ) {
		$args = apply_filters( 'woocommerce_upsell_display_args', array(
			'posts_per_page'	=> $posts_per_page,
			'orderby'			=> apply_filters( 'woocommerce_upsells_orderby', $orderby ),
			'columns'			=> $columns
		) );

		wc_get_template( 'single-product/up-sells.php', $args );
	}
}

/** Cart ******************************************************************/

if ( ! function_exists( 'woocommerce_shipping_calculator' ) ) {

	/**
	 * Output the cart shipping calculator.
	 *
	 * @subpackage	Cart
	 */
	function woocommerce_shipping_calculator() {
		wc_get_template( 'cart/shipping-calculator.php' );
	}
}

if ( ! function_exists( 'woocommerce_cart_totals' ) ) {

	/**
	 * Output the cart totals.
	 *
	 * @subpackage	Cart
	 */
	function woocommerce_cart_totals() {
		wc_get_template( 'cart/cart-totals.php' );
	}
}

if ( ! function_exists( 'woocommerce_cross_sell_display' ) ) {

	/**
	 * Output the cart cross-sells.
	 *
	 * @param  int $posts_per_page (default: 2)
	 * @param  int $columns (default: 2)
	 * @param  string $orderby (default: 'rand')
	 */
	function woocommerce_cross_sell_display( $posts_per_page = 2, $columns = 2, $orderby = 'rand' ) {
		wc_get_template( 'cart/cross-sells.php', array(
				'posts_per_page' => $posts_per_page,
				'orderby'        => $orderby,
				'columns'        => $columns
			) );
	}
}

if ( ! function_exists( 'woocommerce_button_proceed_to_checkout' ) ) {

	/**
	 * Output the proceed to checkout button.
	 *
	 * @subpackage	Cart
	 */
	function woocommerce_button_proceed_to_checkout() {
		wc_get_template( 'cart/proceed-to-checkout-button.php' );
	}
}



/** Mini-Cart *************************************************************/

if ( ! function_exists( 'woocommerce_mini_cart' ) ) {

	/**
	 * Output the Mini-cart - used by cart widget.
	 *
	 * @param array $args
	 */
	function woocommerce_mini_cart( $args = array() ) {

		$defaults = array(
			'list_class' => ''
		);

		$args = wp_parse_args( $args, $defaults );

		wc_get_template( 'cart/mini-cart.php', $args );
	}
}

/** Login *****************************************************************/

if ( ! function_exists( 'woocommerce_login_form' ) ) {

	/**
	 * Output the WooCommerce Login Form.
	 *
	 * @subpackage	Forms
	 * @param array $args
	 */
	function woocommerce_login_form( $args = array() ) {

		$defaults = array(
			'message'  => '',
			'redirect' => '',
			'hidden'   => false
		);

		$args = wp_parse_args( $args, $defaults  );

		wc_get_template( 'global/form-login.php', $args );
	}
}

if ( ! function_exists( 'woocommerce_checkout_login_form' ) ) {

	/**
	 * Output the WooCommerce Checkout Login Form.
	 *
	 * @subpackage	Checkout
	 */
	function woocommerce_checkout_login_form() {
		wc_get_template( 'checkout/form-login.php', array( 'checkout' => WC()->checkout() ) );
	}
}

if ( ! function_exists( 'woocommerce_breadcrumb' ) ) {

	/**
	 * Output the WooCommerce Breadcrumb.
	 *
	 * @param array $args
	 */
	function woocommerce_breadcrumb( $args = array() ) {
		$args = wp_parse_args( $args, apply_filters( 'woocommerce_breadcrumb_defaults', array(
			'delimiter'   => '&nbsp;&#47;&nbsp;',
			'wrap_before' => '<nav class="woocommerce-breadcrumb" ' . ( is_single() ? 'itemprop="breadcrumb"' : '' ) . '>',
			'wrap_after'  => '</nav>',
			'before'      => '',
			'after'       => '',
			'home'        => _x( 'Home', 'breadcrumb', 'woocommerce' )
		) ) );

		$breadcrumbs = new WC_Breadcrumb();

		if ( $args['home'] ) {
			$breadcrumbs->add_crumb( $args['home'], apply_filters( 'woocommerce_breadcrumb_home_url', home_url() ) );
		}

		$args['breadcrumb'] = $breadcrumbs->generate();

		wc_get_template( 'global/breadcrumb.php', $args );
	}
}

if ( ! function_exists( 'woocommerce_order_review' ) ) {

	/**
	 * Output the Order review table for the checkout.
	 *
	 * @subpackage	Checkout
	 */
	function woocommerce_order_review( $deprecated = false ) {
		wc_get_template( 'checkout/review-order.php', array( 'checkout' => WC()->checkout() ) );
	}
}

if ( ! function_exists( 'woocommerce_checkout_payment' ) ) {

	/**
	 * Output the Payment Methods on the checkout.
	 *
	 * @subpackage	Checkout
	 */
	function woocommerce_checkout_payment() {
		if ( WC()->cart->needs_payment() ) {
			$available_gateways = WC()->payment_gateways()->get_available_payment_gateways();
			WC()->payment_gateways()->set_current_gateway( $available_gateways );
		} else {
			$available_gateways = array();
		}

		wc_get_template( 'checkout/payment.php', array(
			'checkout'           => WC()->checkout(),
			'available_gateways' => WC()->payment_gateways()->get_available_payment_gateways(),
			'order_button_text'  => apply_filters( 'woocommerce_order_button_text', __( 'Place order', 'woocommerce' ) )
		) );
	}
}

if ( ! function_exists( 'woocommerce_checkout_coupon_form' ) ) {

	/**
	 * Output the Coupon form for the checkout.
	 *
	 * @subpackage	Checkout
	 */
	function woocommerce_checkout_coupon_form() {
		wc_get_template( 'checkout/form-coupon.php', array( 'checkout' => WC()->checkout() ) );
	}
}

if ( ! function_exists( 'woocommerce_products_will_display' ) ) {

	/**
	 * Check if we will be showing products or not (and not sub-categories only).
	 * @subpackage	Loop
	 * @return bool
	 */
	function woocommerce_products_will_display() {
		global $wpdb;

		if ( is_shop() ) {
			return 'subcategories' !== get_option( 'woocommerce_shop_page_display' ) || is_search();
		}

		if ( ! is_product_taxonomy() ) {
			return false;
		}

		if ( is_search() || is_filtered() || is_paged() ) {
			return true;
		}

		$term = get_queried_object();

		if ( is_product_category() ) {
			switch ( get_woocommerce_term_meta( $term->term_id, 'display_type', true ) ) {
				case 'subcategories' :
					// Nothing - we want to continue to see if there are products/subcats
				break;
				case 'products' :
				case 'both' :
					return true;
				break;
				default :
					// Default - no setting
					if ( get_option( 'woocommerce_category_archive_display' ) != 'subcategories' ) {
						return true;
					}
				break;
			}
		}

		// Begin subcategory logic
		if ( empty( $term->term_id ) || empty( $term->taxonomy ) ) {
			return true;
		}

		$transient_name = 'wc_products_will_display_' . $term->term_id . '_' . WC_Cache_Helper::get_transient_version( 'product_query' );

		if ( false === ( $products_will_display = get_transient( $transient_name ) ) ) {
			$has_children = $wpdb->get_col( $wpdb->prepare( "SELECT term_id FROM {$wpdb->term_taxonomy} WHERE parent = %d AND taxonomy = %s", $term->term_id, $term->taxonomy ) );

			if ( $has_children ) {
				// Check terms have products inside - parents first. If products are found inside, subcats will be shown instead of products so we can return false.
				if ( sizeof( get_objects_in_term( $has_children, $term->taxonomy ) ) > 0 ) {
					$products_will_display = false;
				} else {
					// If we get here, the parents were empty so we're forced to check children
					foreach ( $has_children as $term_id ) {
						$children = get_term_children( $term_id, $term->taxonomy );

						if ( sizeof( get_objects_in_term( $children, $term->taxonomy ) ) > 0 ) {
							$products_will_display = false;
							break;
						}
					}
				}
			} else {
				$products_will_display = true;
			}
		}

		set_transient( $transient_name, $products_will_display, DAY_IN_SECONDS * 30 );

		return $products_will_display;
	}
}

if ( ! function_exists( 'woocommerce_product_subcategories' ) ) {

	/**
	 * Display product sub categories as thumbnails.
	 *
	 * @subpackage	Loop
	 * @param array $args
	 * @return null|boolean
	 */
	function woocommerce_product_subcategories( $args = array() ) {
		global $wp_query;

		$defaults = array(
			'before'        => '',
			'after'         => '',
			'force_display' => false
		);

		$args = wp_parse_args( $args, $defaults );

		extract( $args );

		// Main query only
		if ( ! is_main_query() && ! $force_display ) {
			return;
		}

		// Don't show when filtering, searching or when on page > 1 and ensure we're on a product archive
		if ( is_search() || is_filtered() || is_paged() || ( ! is_product_category() && ! is_shop() ) ) {
			return;
		}

		// Check categories are enabled
		if ( is_shop() && '' === get_option( 'woocommerce_shop_page_display' ) ) {
			return;
		}

		// Find the category + category parent, if applicable
		$term 			= get_queried_object();
		$parent_id 		= empty( $term->term_id ) ? 0 : $term->term_id;

		if ( is_product_category() ) {
			$display_type = get_woocommerce_term_meta( $term->term_id, 'display_type', true );

			switch ( $display_type ) {
				case 'products' :
					return;
				break;
				case '' :
					if ( '' === get_option( 'woocommerce_category_archive_display' ) ) {
						return;
					}
				break;
			}
		}

		// NOTE: using child_of instead of parent - this is not ideal but due to a WP bug ( http://core.trac.wordpress.org/ticket/15626 ) pad_counts won't work
		$product_categories = get_categories( apply_filters( 'woocommerce_product_subcategories_args', array(
			'parent'       => $parent_id,
			'menu_order'   => 'ASC',
			'hide_empty'   => 0,
			'hierarchical' => 1,
			'taxonomy'     => 'product_cat',
			'pad_counts'   => 1
		) ) );

		if ( ! apply_filters( 'woocommerce_product_subcategories_hide_empty', false ) ) {
			$product_categories = wp_list_filter( $product_categories, array( 'count' => 0 ), 'NOT' );
		}

		if ( $product_categories ) {
			echo $before;

			foreach ( $product_categories as $category ) {
				wc_get_template( 'content-product_cat.php', array(
					'category' => $category
				) );
			}

			// If we are hiding products disable the loop and pagination
			if ( is_product_category() ) {
				$display_type = get_woocommerce_term_meta( $term->term_id, 'display_type', true );

				switch ( $display_type ) {
					case 'subcategories' :
						$wp_query->post_count    = 0;
						$wp_query->max_num_pages = 0;
					break;
					case '' :
						if ( 'subcategories' === get_option( 'woocommerce_category_archive_display' ) ) {
							$wp_query->post_count    = 0;
							$wp_query->max_num_pages = 0;
						}
					break;
				}
			}

			if ( is_shop() && 'subcategories' === get_option( 'woocommerce_shop_page_display' ) ) {
				$wp_query->post_count    = 0;
				$wp_query->max_num_pages = 0;
			}

			echo $after;

			return true;
		}
	}
}

if ( ! function_exists( 'woocommerce_subcategory_thumbnail' ) ) {

	/**
	 * Show subcategory thumbnails.
	 *
	 * @param mixed $category
	 * @subpackage	Loop
	 */
	function woocommerce_subcategory_thumbnail( $category ) {
		$small_thumbnail_size  	= apply_filters( 'single_product_small_thumbnail_size', 'shop_catalog' );
		$dimensions    			= wc_get_image_size( $small_thumbnail_size );
		$thumbnail_id  			= get_woocommerce_term_meta( $category->term_id, 'thumbnail_id', true  );

		if ( $thumbnail_id ) {
			$image = wp_get_attachment_image_src( $thumbnail_id, $small_thumbnail_size  );
			$image = $image[0];
		} else {
			$image = wc_placeholder_img_src();
		}

		if ( $image ) {
			// Prevent esc_url from breaking spaces in urls for image embeds
			// Ref: http://core.trac.wordpress.org/ticket/23605
			$image = str_replace( ' ', '%20', $image );

			echo '<img src="' . esc_url( $image ) . '" alt="' . esc_attr( $category->name ) . '" width="' . esc_attr( $dimensions['width'] ) . '" height="' . esc_attr( $dimensions['height'] ) . '" />';
		}
	}
}

if ( ! function_exists( 'woocommerce_order_details_table' ) ) {

	/**
	 * Displays order details in a table.
	 *
	 * @param mixed $order_id
	 * @subpackage	Orders
	 */
	function woocommerce_order_details_table( $order_id ) {
		if ( ! $order_id ) return;

		wc_get_template( 'order/order-details.php', array(
			'order_id' => $order_id
		) );
	}
}


if ( ! function_exists( 'woocommerce_order_again_button' ) ) {

	/**
	 * Display an 'order again' button on the view order page.
	 *
	 * @param object $order
	 * @subpackage	Orders
	 */
	function woocommerce_order_again_button( $order ) {
		if ( ! $order || ! $order->has_status( 'completed' ) || ! is_user_logged_in() ) {
			return;
		}

		wc_get_template( 'order/order-again.php', array(
			'order' => $order
		) );
	}
}

/** Forms ****************************************************************/

if ( ! function_exists( 'woocommerce_form_field' ) ) {

	/**
	 * Outputs a checkout/address form field.
	 *
	 * @subpackage	Forms
	 * @param string $key
	 * @param mixed $args
	 * @param string $value (default: null)
	 * @todo This function needs to be broken up in smaller pieces
	 */
	function woocommerce_form_field( $key, $args, $value = null ) {
		$defaults = array(
			'type'              => 'text',
			'label'             => '',
			'description'       => '',
			'placeholder'       => '',
			'maxlength'         => false,
			'required'          => false,
			'autocomplete'      => false,
			'id'                => $key,
			'class'             => array(),
			'label_class'       => array(),
			'input_class'       => array(),
			'return'            => false,
			'options'           => array(),
			'custom_attributes' => array(),
			'validate'          => array(),
			'default'           => '',
		);

		$args = wp_parse_args( $args, $defaults );
		$args = apply_filters( 'woocommerce_form_field_args', $args, $key, $value );

		if ( $args['required'] ) {
			$args['class'][] = 'validate-required';
			$required = ' <abbr class="required" title="' . esc_attr__( 'required', 'woocommerce'  ) . '">*</abbr>';
		} else {
			$required = '';
		}

		$args['maxlength'] = ( $args['maxlength'] ) ? 'maxlength="' . absint( $args['maxlength'] ) . '"' : '';

		$args['autocomplete'] = ( $args['autocomplete'] ) ? 'autocomplete="' . esc_attr( $args['autocomplete'] ) . '"' : '';

		if ( is_string( $args['label_class'] ) ) {
			$args['label_class'] = array( $args['label_class'] );
		}

		if ( is_null( $value ) ) {
			$value = $args['default'];
		}

		// Custom attribute handling
		$custom_attributes = array();

		if ( ! empty( $args['custom_attributes'] ) && is_array( $args['custom_attributes'] ) ) {
			foreach ( $args['custom_attributes'] as $attribute => $attribute_value ) {
				$custom_attributes[] = esc_attr( $attribute ) . '="' . esc_attr( $attribute_value ) . '"';
			}
		}

		if ( ! empty( $args['validate'] ) ) {
			foreach( $args['validate'] as $validate ) {
				$args['class'][] = 'validate-' . $validate;
			}
		}

		$field = '';
		$label_id = $args['id'];
		$field_container = '<p class="form-row %1$s" id="%2$s">%3$s</p>';

		switch ( $args['type'] ) {
			case 'country' :

				$countries = 'shipping_country' === $key ? WC()->countries->get_shipping_countries() : WC()->countries->get_allowed_countries();

				if ( 1 === sizeof( $countries ) ) {

					$field .= '<strong>' . current( array_values( $countries ) ) . '</strong>';

					$field .= '<input type="hidden" name="' . esc_attr( $key ) . '" id="' . esc_attr( $args['id'] ) . '" value="' . current( array_keys($countries ) ) . '" ' . implode( ' ', $custom_attributes ) . ' class="country_to_state" />';

				} else {

					$field = '<select name="' . esc_attr( $key ) . '" id="' . esc_attr( $args['id'] ) . '" ' . $args['autocomplete'] . ' class="country_to_state country_select ' . esc_attr( implode( ' ', $args['input_class'] ) ) .'" ' . implode( ' ', $custom_attributes ) . '>'
							. '<option value="">'.__( 'Select a country&hellip;', 'woocommerce' ) .'</option>';

					foreach ( $countries as $ckey => $cvalue ) {
						$field .= '<option value="' . esc_attr( $ckey ) . '" '. selected( $value, $ckey, false ) . '>'. __( $cvalue, 'woocommerce' ) .'</option>';
					}

					$field .= '</select>';

					$field .= '<noscript><input type="submit" name="woocommerce_checkout_update_totals" value="' . esc_attr__( 'Update country', 'woocommerce' ) . '" /></noscript>';

				}

				break;
			case 'state' :

				/* Get Country */
				$country_key = 'billing_state' === $key ? 'billing_country' : 'shipping_country';
				$current_cc  = WC()->checkout->get_value( $country_key );
				$states      = WC()->countries->get_states( $current_cc );

				if ( is_array( $states ) && empty( $states ) ) {

					$field_container = '<p class="form-row %1$s" id="%2$s" style="display: none">%3$s</p>';

					$field .= '<input type="hidden" class="hidden" name="' . esc_attr( $key )  . '" id="' . esc_attr( $args['id'] ) . '" value="" ' . implode( ' ', $custom_attributes ) . ' placeholder="' . esc_attr( $args['placeholder'] ) . '" />';

				} elseif ( is_array( $states ) ) {

					$field .= '<select name="' . esc_attr( $key ) . '" id="' . esc_attr( $args['id'] ) . '" class="state_select ' . esc_attr( implode( ' ', $args['input_class'] ) ) .'" ' . implode( ' ', $custom_attributes ) . ' data-placeholder="' . esc_attr( $args['placeholder'] ) . '" ' . $args['autocomplete'] . '>
						<option value="">'.__( 'Select a state&hellip;', 'woocommerce' ) .'</option>';

					foreach ( $states as $ckey => $cvalue ) {
						$field .= '<option value="' . esc_attr( $ckey ) . '" '.selected( $value, $ckey, false ) .'>'.__( $cvalue, 'woocommerce' ) .'</option>';
					}

					$field .= '</select>';

				} else {

					$field .= '<input type="text" class="input-text ' . esc_attr( implode( ' ', $args['input_class'] ) ) .'" value="' . esc_attr( $value ) . '"  placeholder="' . esc_attr( $args['placeholder'] ) . '" ' . $args['autocomplete'] . ' name="' . esc_attr( $key ) . '" id="' . esc_attr( $args['id'] ) . '" ' . implode( ' ', $custom_attributes ) . ' />';

				}

				break;
			case 'textarea' :

				$field .= '<textarea name="' . esc_attr( $key ) . '" class="input-text ' . esc_attr( implode( ' ', $args['input_class'] ) ) .'" id="' . esc_attr( $args['id'] ) . '" placeholder="' . esc_attr( $args['placeholder'] ) . '" ' . $args['maxlength'] . ' ' . $args['autocomplete'] . ' ' . ( empty( $args['custom_attributes']['rows'] ) ? ' rows="2"' : '' ) . ( empty( $args['custom_attributes']['cols'] ) ? ' cols="5"' : '' ) . implode( ' ', $custom_attributes ) . '>'. esc_textarea( $value  ) .'</textarea>';

				break;
			case 'checkbox' :

				$field = '<label class="checkbox ' . implode( ' ', $args['label_class'] ) .'" ' . implode( ' ', $custom_attributes ) . '>
						<input type="' . esc_attr( $args['type'] ) . '" class="input-checkbox ' . esc_attr( implode( ' ', $args['input_class'] ) ) .'" name="' . esc_attr( $key ) . '" id="' . esc_attr( $args['id'] ) . '" value="1" '.checked( $value, 1, false ) .' /> '
						 . $args['label'] . $required . '</label>';

				break;
			case 'password' :
			case 'text' :
			case 'email' :
			case 'tel' :
			case 'number' :

				$field .= '<input type="' . esc_attr( $args['type'] ) . '" class="input-text ' . esc_attr( implode( ' ', $args['input_class'] ) ) .'" name="' . esc_attr( $key ) . '" id="' . esc_attr( $args['id'] ) . '" placeholder="' . esc_attr( $args['placeholder'] ) . '" ' . $args['maxlength'] . ' ' . $args['autocomplete'] . ' value="' . esc_attr( $value ) . '" ' . implode( ' ', $custom_attributes ) . ' />';

				break;
			case 'select' :

				$options = $field = '';

				if ( ! empty( $args['options'] ) ) {
					foreach ( $args['options'] as $option_key => $option_text ) {
						if ( '' === $option_key ) {
							// If we have a blank option, select2 needs a placeholder
							if ( empty( $args['placeholder'] ) ) {
								$args['placeholder'] = $option_text ? $option_text : __( 'Choose an option', 'woocommerce' );
							}
							$custom_attributes[] = 'data-allow_clear="true"';
						}
						$options .= '<option value="' . esc_attr( $option_key ) . '" '. selected( $value, $option_key, false ) . '>' . esc_attr( $option_text ) .'</option>';
					}

					$field .= '<select name="' . esc_attr( $key ) . '" id="' . esc_attr( $args['id'] ) . '" class="select '. esc_attr( implode( ' ', $args['input_class'] ) ) . '" ' . implode( ' ', $custom_attributes ) . ' data-placeholder="' . esc_attr( $args['placeholder'] ) . '" ' . $args['autocomplete'] . '>
							' . $options . '
						</select>';
				}

				break;
			case 'radio' :

				$label_id = current( array_keys( $args['options'] ) );

				if ( ! empty( $args['options'] ) ) {
					foreach ( $args['options'] as $option_key => $option_text ) {
						$field .= '<input type="radio" class="input-radio ' . esc_attr( implode( ' ', $args['input_class'] ) ) .'" value="' . esc_attr( $option_key ) . '" name="' . esc_attr( $key ) . '" id="' . esc_attr( $args['id'] ) . '_' . esc_attr( $option_key ) . '"' . checked( $value, $option_key, false ) . ' />';
						$field .= '<label for="' . esc_attr( $args['id'] ) . '_' . esc_attr( $option_key ) . '" class="radio ' . implode( ' ', $args['label_class'] ) .'">' . $option_text . '</label>';
					}
				}

				break;
		}

		if ( ! empty( $field ) ) {
			$field_html = '';

			if ( $args['label'] && 'checkbox' != $args['type'] ) {
				$field_html .= '<label for="' . esc_attr( $label_id ) . '" class="' . esc_attr( implode( ' ', $args['label_class'] ) ) .'">' . $args['label'] . $required . '</label>';
			}

			$field_html .= $field;

			if ( $args['description'] ) {
				$field_html .= '<span class="description">' . esc_html( $args['description'] ) . '</span>';
			}

			$container_class = 'form-row ' . esc_attr( implode( ' ', $args['class'] ) );
			$container_id = esc_attr( $args['id'] ) . '_field';

			$after = ! empty( $args['clear'] ) ? '<div class="clear"></div>' : '';

			$field = sprintf( $field_container, $container_class, $container_id, $field_html ) . $after;
		}

		$field = apply_filters( 'woocommerce_form_field_' . $args['type'], $field, $key, $args, $value );

		if ( $args['return'] ) {
			return $field;
		} else {
			echo $field;
		}
	}
}

if ( ! function_exists( 'get_product_search_form' ) ) {

	/**
	 * Display product search form.
	 *
	 * Will first attempt to locate the product-searchform.php file in either the child or.
	 * the parent, then load it. If it doesn't exist, then the default search form.
	 * will be displayed.
	 *
	 * The default searchform uses html5.
	 *
	 * @subpackage	Forms
	 * @param bool $echo (default: true)
	 * @return string
	 */
	function get_product_search_form( $echo = true  ) {
		ob_start();

		do_action( 'pre_get_product_search_form'  );

		wc_get_template( 'product-searchform.php' );

		$form = apply_filters( 'get_product_search_form', ob_get_clean() );

		if ( $echo ) {
			echo $form;
		} else {
			return $form;
		}
	}
}

if ( ! function_exists( 'woocommerce_output_auth_header' ) ) {

	/**
	 * Output the Auth header.
	 */
	function woocommerce_output_auth_header() {
		wc_get_template( 'auth/header.php' );
	}
}

if ( ! function_exists( 'woocommerce_output_auth_footer' ) ) {

	/**
	 * Output the Auth footer.
	 */
	function woocommerce_output_auth_footer() {
		wc_get_template( 'auth/footer.php' );
	}
}

if ( ! function_exists( 'woocommerce_single_variation' ) ) {

	/**
	 * Output placeholders for the single variation.
	 */
	function woocommerce_single_variation() {
		echo '<div class="woocommerce-variation single_variation"></div>';
	}
}

if ( ! function_exists( 'woocommerce_single_variation_add_to_cart_button' ) ) {

	/**
	 * Output the add to cart button for variations.
	 */
	function woocommerce_single_variation_add_to_cart_button() {
		wc_get_template( 'single-product/add-to-cart/variation-add-to-cart-button.php' );
	}
}

if ( ! function_exists( 'wc_dropdown_variation_attribute_options' ) ) {

	/**
	 * Output a list of variation attributes for use in the cart forms.
	 *
	 * @param array $args
	 * @since 2.4.0
	 */
	function wc_dropdown_variation_attribute_options( $args = array() ) {
		$args = wp_parse_args( apply_filters( 'woocommerce_dropdown_variation_attribute_options_args', $args ), array(
			'options'          => false,
			'attribute'        => false,
			'product'          => false,
			'selected' 	       => false,
			'name'             => '',
			'id'               => '',
			'class'            => '',
			'show_option_none' => __( 'Choose an option', 'woocommerce' )
		) );

		$options   = $args['options'];
		$product   = $args['product'];
		$attribute = $args['attribute'];
		$name      = $args['name'] ? $args['name'] : 'attribute_' . sanitize_title( $attribute );
		$id        = $args['id'] ? $args['id'] : sanitize_title( $attribute );
		$class     = $args['class'];

		if ( empty( $options ) && ! empty( $product ) && ! empty( $attribute ) ) {
			$attributes = $product->get_variation_attributes();
			$options    = $attributes[ $attribute ];
		}

		$html = '<select id="' . esc_attr( $id ) . '" class="' . esc_attr( $class ) . '" name="' . esc_attr( $name ) . '" data-attribute_name="attribute_' . esc_attr( sanitize_title( $attribute ) ) . '">';

		if ( $args['show_option_none'] ) {
			$html .= '<option value="">' . esc_html( $args['show_option_none'] ) . '</option>';
		}

		if ( ! empty( $options ) ) {
			if ( $product && taxonomy_exists( $attribute ) ) {
				// Get terms if this is a taxonomy - ordered. We need the names too.
				$terms = wc_get_product_terms( $product->id, $attribute, array( 'fields' => 'all' ) );

				foreach ( $terms as $term ) {
					if ( in_array( $term->slug, $options ) ) {
						$html .= '<option value="' . esc_attr( $term->slug ) . '" ' . selected( sanitize_title( $args['selected'] ), $term->slug, false ) . '>' . esc_html( apply_filters( 'woocommerce_variation_option_name', $term->name ) ) . '</option>';
					}
				}
			} else {
				foreach ( $options as $option ) {
					// This handles < 2.4.0 bw compatibility where text attributes were not sanitized.
					$selected = sanitize_title( $args['selected'] ) === $args['selected'] ? selected( $args['selected'], sanitize_title( $option ), false ) : selected( $args['selected'], $option, false );
					$html .= '<option value="' . esc_attr( $option ) . '" ' . $selected . '>' . esc_html( apply_filters( 'woocommerce_variation_option_name', $option ) ) . '</option>';
				}
			}
		}

		$html .= '</select>';

		echo apply_filters( 'woocommerce_dropdown_variation_attribute_options_html', $html, $args );
	}
}

if ( ! function_exists( 'woocommerce_account_orders' ) ) {

	/**
	 * My Account > Orders template.
	 *
	 * @param int $current_page Current page number.
	 */
	function woocommerce_account_orders( $current_page ) {
<<<<<<< HEAD
		$current_page    = empty( $current_page ) ? 1 : absint( $current_page );
		$customer_orders = wc_get_orders( apply_filters( 'woocommerce_my_account_my_orders_query', array( 'customer' => get_current_user_id(), 'page' => $current_page, 'paginate' => true ) ) );
=======
		$current_page = empty( $current_page ) ? 1 : $current_page;
>>>>>>> cc97de23

		wc_get_template( 'myaccount/orders.php', array( 'current_page' => absint( $current_page ) ) );
	}
}

if ( ! function_exists( 'woocommerce_account_view_order' ) ) {

	/**
	 * My Account > View order template.
	 *
	 * @param int $order_id Order ID.
	 */
	function woocommerce_account_view_order( $order_id ) {
		WC_Shortcode_My_Account::view_order( absint( $order_id ) );
	}
}

if ( ! function_exists( 'woocommerce_account_downloads' ) ) {

	/**
	 * My Account > Downloads template.
	 */
	function woocommerce_account_downloads() {
		wc_get_template( 'myaccount/downloads.php' );
	}
}

if ( ! function_exists( 'woocommerce_account_edit_address' ) ) {

	/**
	 * My Account > Edit address template.
	 *
	 * @param string $type Address type.
	 */
	function woocommerce_account_edit_address( $type ) {
		$type = wc_edit_address_i18n( sanitize_title( $type ), true );

		WC_Shortcode_My_Account::edit_address( $type );
	}
}

if ( ! function_exists( 'woocommerce_account_payment_methods' ) ) {

	/**
	 * My Account > Downloads template.
	 */
	function woocommerce_account_payment_methods() {
		wc_get_template( 'myaccount/payment-methods.php' );
	}
}

if ( ! function_exists( 'woocommerce_account_add_payment_method' ) ) {

	/**
	 * My Account > Add payment method template.
	 */
	function woocommerce_account_add_payment_method() {
		WC_Shortcode_My_Account::add_payment_method();
	}
}

if ( ! function_exists( 'woocommerce_account_edit_account' ) ) {

	/**
	 * My Account > Edit account template.
	 */
	function woocommerce_account_edit_account() {
		WC_Shortcode_My_Account::edit_account();
	}
}<|MERGE_RESOLUTION|>--- conflicted
+++ resolved
@@ -2094,14 +2094,10 @@
 	 * @param int $current_page Current page number.
 	 */
 	function woocommerce_account_orders( $current_page ) {
-<<<<<<< HEAD
 		$current_page    = empty( $current_page ) ? 1 : absint( $current_page );
 		$customer_orders = wc_get_orders( apply_filters( 'woocommerce_my_account_my_orders_query', array( 'customer' => get_current_user_id(), 'page' => $current_page, 'paginate' => true ) ) );
-=======
-		$current_page = empty( $current_page ) ? 1 : $current_page;
->>>>>>> cc97de23
-
-		wc_get_template( 'myaccount/orders.php', array( 'current_page' => absint( $current_page ) ) );
+
+		wc_get_template( 'myaccount/orders.php', array( 'current_page' => absint( $current_page ), 'customer_orders' => $customer_orders ) );
 	}
 }
 
