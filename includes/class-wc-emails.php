--- conflicted
+++ resolved
@@ -259,16 +259,9 @@
 	 * @param bool $sent_to_admin (default: false)
 	 * @param bool $plain_text (default: false)
 	 */
-<<<<<<< HEAD
 	public function order_meta( $order, $sent_to_admin = false, $plain_text = false ) {
 		$meta        = array();
 		$show_fields = apply_filters( 'woocommerce_email_order_meta_keys', array(), $sent_to_admin );
-=======
-	function order_meta( $order, $sent_to_admin = false, $plain_text = false ) {
-
-		$meta = array();
-		$show_fields = apply_filters( 'woocommerce_email_order_meta_keys', array(), $sent_to_admin, $order );
->>>>>>> 520cb4e3
 
 		if ( $order->customer_note ) {
 			$meta[ __( 'Note', 'woocommerce' ) ] = wptexturize( $order->customer_note );
@@ -305,20 +298,12 @@
 	}
 
 	/**
-<<<<<<< HEAD
-	 * Get blog name formatted for emails
-	 * @return string
-	 */
-	private function get_blogname() {
-		return wp_specialchars_decode( get_option( 'blogname' ), ENT_QUOTES );
-=======
 	 * Add customer details to email templates.
 	 *
 	 * @access public
 	 * @param mixed $order
 	 * @param bool $sent_to_admin (default: false)
 	 * @param bool $plain_text (default: false)
-	 * @return void
 	 */
 	function customer_details( $order, $sent_to_admin = false, $plain_text = false ) {
 
@@ -380,7 +365,15 @@
 	 */
 	function email_addresses( $order, $sent_to_admin = false, $plain_text = false ) {
 		wc_get_template( 'emails/email-addresses.php', array( 'order' => $order ) );
->>>>>>> 520cb4e3
+	}	
+
+
+	/**
+	 * Get blog name formatted for emails
+	 * @return string
+	 */
+	private function get_blogname() {
+		return wp_specialchars_decode( get_option( 'blogname' ), ENT_QUOTES );
 	}
 
 	/**
