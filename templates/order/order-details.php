<?php
/**
 * Order details
 *
 * This template can be overridden by copying it to yourtheme/woocommerce/order/order-details.php.
 *
 * HOWEVER, on occasion WooCommerce will need to update template files and you
 * (the theme developer) will need to copy the new files to your theme to
 * maintain compatibility. We try to do this as little as possible, but it does
 * happen. When this occurs the version of the template file will be bumped and
 * the readme will list any important changes.
 *
 * @see     https://docs.woocommerce.com/document/template-structure/
<<<<<<< HEAD
 * @package WooCommerce/Templates
 * @version 4.6.0
=======
 * @package WooCommerce\Templates
 * @version 3.7.0
>>>>>>> d998c633
 */

defined( 'ABSPATH' ) || exit;

$order = wc_get_order( $order_id ); // phpcs:ignore WordPress.WP.GlobalVariablesOverride.Prohibited

if ( ! $order ) {
	return;
}

$order_items           = $order->get_items( apply_filters( 'woocommerce_purchase_order_item_types', 'line_item' ) );
$show_purchase_note    = $order->has_status( apply_filters( 'woocommerce_purchase_note_order_statuses', array( 'completed', 'processing' ) ) );
$show_customer_details = is_user_logged_in() && $order->get_user_id() === get_current_user_id();
$downloads             = $order->get_downloadable_items();
$show_downloads        = $order->has_downloadable_item() && $order->is_download_permitted();

if ( $show_downloads ) {
	wc_get_template(
		'order/order-downloads.php',
		array(
			'downloads'  => $downloads,
			'show_title' => true,
		)
	);
}
?>
<section class="woocommerce-order-details">
	<?php do_action( 'woocommerce_order_details_before_order_table', $order ); ?>

	<h2 class="woocommerce-order-details__title"><?php esc_html_e( 'Order details', 'woocommerce' ); ?></h2>

	<table class="woocommerce-table woocommerce-table--order-details shop_table order_details">

		<thead>
			<tr>
				<th class="woocommerce-table__product-name product-name"><?php esc_html_e( 'Product', 'woocommerce' ); ?></th>
				<th class="woocommerce-table__product-table product-total"><?php esc_html_e( 'Total', 'woocommerce' ); ?></th>
			</tr>
		</thead>

		<tbody>
			<?php
			do_action( 'woocommerce_order_details_before_order_table_items', $order );

			foreach ( $order_items as $item_id => $item ) {
				$product = $item->get_product();

				wc_get_template(
					'order/order-details-item.php',
					array(
						'order'              => $order,
						'item_id'            => $item_id,
						'item'               => $item,
						'show_purchase_note' => $show_purchase_note,
						'purchase_note'      => $product ? $product->get_purchase_note() : '',
						'product'            => $product,
					)
				);
			}

			do_action( 'woocommerce_order_details_after_order_table_items', $order );
			?>
		</tbody>

		<tfoot>
			<?php
			foreach ( $order->get_order_item_totals() as $key => $total ) {
				?>
					<tr>
						<th scope="row"><?php echo esc_html( $total['label'] ); ?></th>
						<td><?php echo ( 'payment_method' === $key ) ? esc_html( $total['value'] ) : wp_kses_post( $total['value'] ); // phpcs:ignore WordPress.Security.EscapeOutput.OutputNotEscaped ?></td>
					</tr>
					<?php
			}
			?>
			<?php if ( $order->get_customer_note() ) : ?>
				<tr>
					<th><?php esc_html_e( 'Note:', 'woocommerce' ); ?></th>
					<td><?php echo wp_kses_post( nl2br( wptexturize( $order->get_customer_note() ) ) ); ?></td>
				</tr>
			<?php endif; ?>
		</tfoot>
	</table>

	<?php do_action( 'woocommerce_order_details_after_order_table', $order ); ?>
</section>

<?php
/**
 * Action hook fired after the order details.
 *
 * @since 4.4.0
 * @param WC_Order $order Order data.
 */
do_action( 'woocommerce_after_order_details', $order );

if ( $show_customer_details ) {
	wc_get_template( 'order/order-details-customer.php', array( 'order' => $order ) );
}<|MERGE_RESOLUTION|>--- conflicted
+++ resolved
@@ -11,13 +11,8 @@
  * the readme will list any important changes.
  *
  * @see     https://docs.woocommerce.com/document/template-structure/
-<<<<<<< HEAD
- * @package WooCommerce/Templates
+ * @package WooCommerce\Templates
  * @version 4.6.0
-=======
- * @package WooCommerce\Templates
- * @version 3.7.0
->>>>>>> d998c633
  */
 
 defined( 'ABSPATH' ) || exit;
