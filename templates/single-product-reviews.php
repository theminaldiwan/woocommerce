--- conflicted
+++ resolved
@@ -78,17 +78,7 @@
 					'title_reply_before'  => '<span id="reply-title" class="comment-reply-title">',
 					'title_reply_after'   => '</span>',
 					'comment_notes_after' => '',
-<<<<<<< HEAD
-					'fields'              => array(
-						'author' => '<p class="comment-form-author"><label for="author">' . esc_html__( 'Name', 'woocommerce' ) . '&nbsp;<span class="required">*</span></label> ' .
-									'<input id="author" name="author" type="text" value="' . esc_attr( $commenter['comment_author'] ) . '" size="30" required /></p>',
-						'email'  => '<p class="comment-form-email"><label for="email">' . esc_html__( 'Email', 'woocommerce' ) . '&nbsp;<span class="required">*</span></label> ' .
-									'<input id="email" name="email" type="email" value="' . esc_attr( $commenter['comment_author_email'] ) . '" size="30" required /></p>',
-					),
 					'label_submit'        => esc_html__( 'Submit', 'woocommerce' ),
-=======
-					'label_submit'        => __( 'Submit', 'woocommerce' ),
->>>>>>> 0e5c0eec
 					'logged_in_as'        => '',
 					'comment_field'       => '',
 				);
