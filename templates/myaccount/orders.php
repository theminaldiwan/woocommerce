--- conflicted
+++ resolved
@@ -34,15 +34,9 @@
 
 		<tbody>
 			<?php
-<<<<<<< HEAD
-			foreach ( $customer_orders->orders as $customer_order ) :
-				$order      = wc_get_order( $customer_order ); // phpcs:ignore WordPress.WP.GlobalVariablesOverride.OverrideProhibited
-				$item_count = $order->get_item_count();
-=======
 			foreach ( $customer_orders->orders as $customer_order ) {
 				$order      = wc_get_order( $customer_order ); // phpcs:ignore WordPress.WP.GlobalVariablesOverride.OverrideProhibited
 				$item_count = $order->get_item_count() - $order->get_item_count_refunded();
->>>>>>> 0e5c0eec
 				?>
 				<tr class="woocommerce-orders-table__row woocommerce-orders-table__row--status-<?php echo esc_attr( $order->get_status() ); ?> order">
 					<?php foreach ( wc_get_account_orders_columns() as $column_id => $column_name ) : ?>
@@ -52,11 +46,7 @@
 
 							<?php elseif ( 'order-number' === $column_id ) : ?>
 								<a href="<?php echo esc_url( $order->get_view_order_url() ); ?>">
-<<<<<<< HEAD
-									<?php echo _x( '#', 'hash before order number', 'woocommerce' ) . $order->get_order_number(); // phpcs:ignore WordPress.Security.EscapeOutput.OutputNotEscaped ?>
-=======
 									<?php echo esc_html( _x( '#', 'hash before order number', 'woocommerce' ) . $order->get_order_number() ); ?>
->>>>>>> 0e5c0eec
 								</a>
 
 							<?php elseif ( 'order-date' === $column_id ) : ?>
@@ -68,11 +58,7 @@
 							<?php elseif ( 'order-total' === $column_id ) : ?>
 								<?php
 								/* translators: 1: formatted order total 2: total order items */
-<<<<<<< HEAD
-								printf( _n( '%1$s for %2$s item', '%1$s for %2$s items', $item_count, 'woocommerce' ), $order->get_formatted_order_total(), $item_count ); // phpcs:ignore WordPress.Security.EscapeOutput.OutputNotEscaped
-=======
 								echo wp_kses_post( sprintf( _n( '%1$s for %2$s item', '%1$s for %2$s items', $item_count, 'woocommerce' ), $order->get_formatted_order_total(), $item_count ) );
->>>>>>> 0e5c0eec
 								?>
 
 							<?php elseif ( 'order-actions' === $column_id ) : ?>
@@ -112,11 +98,7 @@
 <?php else : ?>
 	<div class="woocommerce-message woocommerce-message--info woocommerce-Message woocommerce-Message--info woocommerce-info">
 		<a class="woocommerce-Button button" href="<?php echo esc_url( apply_filters( 'woocommerce_return_to_shop_redirect', wc_get_page_permalink( 'shop' ) ) ); ?>">
-<<<<<<< HEAD
-			<?php esc_html_e( 'Go shop', 'woocommerce' ); ?>
-=======
 			<?php esc_html_e( 'Go to the shop', 'woocommerce' ); ?>
->>>>>>> 0e5c0eec
 		</a>
 		<?php esc_html_e( 'No order has been made yet.', 'woocommerce' ); ?>
 	</div>
