--- conflicted
+++ resolved
@@ -63,14 +63,9 @@
 						<select name="calc_shipping_state" id="calc_shipping_state" placeholder="<?php esc_attr_e( 'State / County', 'woocommerce' ); ?>">
 							<option value=""><?php esc_html_e( 'Select a state&hellip;', 'woocommerce' ); ?></option>
 							<?php
-<<<<<<< HEAD
-								foreach ( $states as $ckey => $cvalue )
+								foreach ( $states as $ckey => $cvalue ) {
 									echo '<option value="' . esc_attr( $ckey ) . '" ' . selected( $current_r, $ckey, false ) . '>' . esc_html( $cvalue ) . '</option>';
-=======
-								foreach ( $states as $ckey => $cvalue ) {
-									echo '<option value="' . esc_attr( $ckey ) . '" ' . selected( $current_r, $ckey, false ) . '>' . __( esc_html( $cvalue ), 'woocommerce' ) . '</option>';
 								}
->>>>>>> 10ffc92a
 							?>
 						</select>
 					</span><?php
